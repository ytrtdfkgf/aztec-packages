--- conflicted
+++ resolved
@@ -19,10 +19,6 @@
   IndexedTaggingSecret,
   type KeyValidationRequest,
   type L1_TO_L2_MSG_TREE_HEIGHT,
-<<<<<<< HEAD
-=======
-  TaggingSecret,
->>>>>>> 407dcf73
   computeAddressSecret,
   computePoint,
   computeTaggingSecret,
@@ -38,11 +34,7 @@
 import { type IncomingNoteDao } from '../database/incoming_note_dao.js';
 import { type PxeDatabase } from '../database/index.js';
 import { type OutgoingNoteDao } from '../database/outgoing_note_dao.js';
-<<<<<<< HEAD
 import { produceNoteDaos } from '../note_decryption_utils/produce_note_daos.js';
-=======
-import { produceNoteDaos } from '../note_processor/utils/produce_note_daos.js';
->>>>>>> 407dcf73
 import { getAcirSimulator } from '../simulator/index.js';
 
 /**
@@ -308,11 +300,7 @@
    * @param recipient - The address receiving the notes
    * @returns A list of siloed tagging secrets
    */
-<<<<<<< HEAD
   async #getAppTaggingSecretsForContacts(
-=======
-  async #getAppTaggingSecretsForSenders(
->>>>>>> 407dcf73
     contractAddress: AztecAddress,
     recipient: AztecAddress,
   ): Promise<IndexedTaggingSecret[]> {
@@ -338,7 +326,6 @@
    */
   public async syncTaggedLogs(
     contractAddress: AztecAddress,
-<<<<<<< HEAD
     scopes?: AztecAddress[],
   ): Promise<Map<string, TxScopedEncryptedL2NoteLog[]>> {
     const recipients = scopes
@@ -380,152 +367,6 @@
       result.set(recipient.toString(), logs);
     }
     return result;
-  }
-
-  /**
-   * Processes the tagged logs returned by syncTaggedLogs by decrypting them and storing them in the database.
-   * @param logs - The logs to process.
-   * @param recipient - The recipient of the logs.
-   */
-  public async processTaggedLogs(
-    logs: TxScopedEncryptedL2NoteLog[],
-    recipient: AztecAddress,
-    simulator?: AcirSimulator,
-  ): Promise<void> {
-    const recipientCompleteAddress = await this.getCompleteAddress(recipient);
-    const ivskM = await this.keyStore.getMasterSecretKey(
-      recipientCompleteAddress.publicKeys.masterIncomingViewingPublicKey,
-    );
-    const addressSecret = computeAddressSecret(recipientCompleteAddress.getPreaddress(), ivskM);
-    const ovskM = await this.keyStore.getMasterSecretKey(
-      recipientCompleteAddress.publicKeys.masterOutgoingViewingPublicKey,
-    );
-    // Since we could have notes with the same index for different txs, we need
-    // to keep track of them scoping by txHash
-    const excludedIndices: Map<string, Set<number>> = new Map();
-    const incomingNotes: IncomingNoteDao[] = [];
-    const outgoingNotes: OutgoingNoteDao[] = [];
-    const deferredIncomingNotes: DeferredNoteDao[] = [];
-    const deferredOutgoingNotes: DeferredNoteDao[] = [];
-    for (const scopedLog of logs) {
-      const incomingNotePayload = L1NotePayload.decryptAsIncoming(scopedLog.log.data, addressSecret);
-      const outgoingNotePayload = L1NotePayload.decryptAsOutgoing(scopedLog.log.data, ovskM);
-
-      if (incomingNotePayload || outgoingNotePayload) {
-        if (incomingNotePayload && outgoingNotePayload && !incomingNotePayload.equals(outgoingNotePayload)) {
-          throw new Error(
-            `Incoming and outgoing note payloads do not match. Incoming: ${JSON.stringify(
-              incomingNotePayload,
-            )}, Outgoing: ${JSON.stringify(outgoingNotePayload)}`,
-=======
-    recipient: AztecAddress,
-  ): Promise<TxScopedEncryptedL2NoteLog[]> {
-    // Ideally this algorithm would be implemented in noir, exposing its building blocks as oracles.
-    // However it is impossible at the moment due to the language not supporting nested slices.
-    // This nesting is necessary because for a given set of tags we don't
-    // know how many logs we will get back. Furthermore, these logs are of undetermined
-    // length, since we don't really know the note they correspond to until we decrypt them.
-
-    // 1. Get all the secrets for the recipient and sender pairs (#9365)
-    let appTaggingSecrets = await this.#getAppTaggingSecretsForSenders(contractAddress, recipient);
-
-    const logs: TxScopedEncryptedL2NoteLog[] = [];
-    while (appTaggingSecrets.length > 0) {
-      // 2. Compute tags using the secrets, recipient and index. Obtain logs for each tag (#9380)
-      const currentTags = appTaggingSecrets.map(taggingSecret => taggingSecret.computeTag());
-      const logsByTags = await this.aztecNode.getLogsByTags(currentTags);
-      const newTaggingSecrets: IndexedTaggingSecret[] = [];
-      logsByTags.forEach((logsByTag, index) => {
-        // 3.1. Append logs to the list and increment the index for the tags that have logs (#9380)
-        if (logsByTag.length > 0) {
-          logs.push(...logsByTag);
-          // 3.2. Increment the index for the tags that have logs (#9380)
-          newTaggingSecrets.push(
-            new IndexedTaggingSecret(appTaggingSecrets[index].secret, recipient, appTaggingSecrets[index].index + 1),
->>>>>>> 407dcf73
-          );
-        }
-
-        const payload = incomingNotePayload || outgoingNotePayload;
-        const txEffect = await this.aztecNode.getTxEffect(scopedLog.txHash);
-
-        if (!txEffect) {
-          throw new Error(`No tx effect found for ${scopedLog.txHash}`);
-        }
-        if (!excludedIndices.has(scopedLog.txHash.toString())) {
-          excludedIndices.set(scopedLog.txHash.toString(), new Set());
-        }
-        const { incomingNote, outgoingNote, incomingDeferredNote, outgoingDeferredNote } = await produceNoteDaos(
-          // I don't like this at all, but we need a simulator to run `computeNoteHashAndOptionallyANullifier`. This generates
-          // a chicken-and-egg problem due to this oracle requiring a simulator, which in turn requires this oracle. Furthermore, since jest doesn't allow
-          // mocking ESM exports, we have to pollute the method even more by providing a simulator parameter so tests can inject a fake one.
-          simulator ?? getAcirSimulator(this.db, this.aztecNode, this.keyStore, this.contractDataOracle),
-          this.db,
-          incomingNotePayload ? computePoint(recipient) : undefined,
-          outgoingNotePayload ? recipientCompleteAddress.publicKeys.masterOutgoingViewingPublicKey : undefined,
-          payload!,
-          txEffect.txHash,
-          txEffect.noteHashes,
-          scopedLog.dataStartIndexForTx,
-          excludedIndices.get(scopedLog.txHash.toString())!,
-          this.log,
-          txEffect.unencryptedLogs,
-        );
-
-        if (incomingNote) {
-          incomingNotes.push(incomingNote);
-        }
-        if (outgoingNote) {
-          outgoingNotes.push(outgoingNote);
-        }
-        if (incomingDeferredNote) {
-          deferredIncomingNotes.push(incomingDeferredNote);
-        }
-        if (outgoingDeferredNote) {
-          deferredOutgoingNotes.push(outgoingDeferredNote);
-        }
-      }
-    }
-    if (deferredIncomingNotes.length || deferredOutgoingNotes.length) {
-      throw new Error('Found deferred notes when processing tagged logs. This should not happen.');
-    }
-    if (incomingNotes.length || outgoingNotes.length) {
-      await this.db.addNotes(incomingNotes, outgoingNotes, recipient);
-      incomingNotes.forEach(noteDao => {
-        this.log.verbose(
-          `Added incoming note for contract ${noteDao.contractAddress} at slot ${
-            noteDao.storageSlot
-          } with nullifier ${noteDao.siloedNullifier.toString()}`,
-        );
-      });
-      outgoingNotes.forEach(noteDao => {
-        this.log.verbose(`Added outgoing note for contract ${noteDao.contractAddress} at slot ${noteDao.storageSlot}`);
-      });
-    }
-    const nullifiedNotes: IncomingNoteDao[] = [];
-    // TODO: Nullify ALL THE NOTES, not only the ones we recovered this time around
-    for (const incomingNote of incomingNotes) {
-      // NOTE: this leaks information about the nullifiers I'm interested in to the node.
-      const found = await this.aztecNode.findLeafIndex(
-        'latest',
-        MerkleTreeId.NULLIFIER_TREE,
-        incomingNote.siloedNullifier,
-      );
-      if (found) {
-        nullifiedNotes.push(incomingNote);
-      }
-    }
-    await this.db.removeNullifiedNotes(
-      nullifiedNotes.map(note => note.siloedNullifier),
-      computePoint(recipient),
-    );
-    nullifiedNotes.forEach(noteDao => {
-      this.log.verbose(
-        `Removed note for contract ${noteDao.contractAddress} at slot ${
-          noteDao.storageSlot
-        } with nullifier ${noteDao.siloedNullifier.toString()}`,
-      );
-    });
   }
 
   /**
@@ -645,6 +486,7 @@
       });
     }
     const nullifiedNotes: IncomingNoteDao[] = [];
+    // TODO: Nullify ALL THE NOTES, not only the ones we recovered this time around
     for (const incomingNote of incomingNotes) {
       // NOTE: this leaks information about the nullifiers I'm interested in to the node.
       const found = await this.aztecNode.findLeafIndex(
