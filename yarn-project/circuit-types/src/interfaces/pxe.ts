--- conflicted
+++ resolved
@@ -14,21 +14,6 @@
   type ProtocolContractAddresses,
   ProtocolContractAddressesSchema,
 } from '@aztec/circuits.js';
-<<<<<<< HEAD
-import type { AbiType, ContractArtifact, EventSelector } from '@aztec/foundation/abi';
-
-import { type AuthWitness } from '../auth_witness.js';
-import { type L2Block } from '../l2_block.js';
-import { type GetUnencryptedLogsResponse, type LogFilter } from '../logs/index.js';
-import { type IncomingNotesFilter } from '../notes/incoming_notes_filter.js';
-import { type ExtendedNote, type OutgoingNotesFilter, type UniqueNote } from '../notes/index.js';
-import { type PrivateExecutionResult } from '../private_execution_result.js';
-import { type SiblingPath } from '../sibling_path/sibling_path.js';
-import { type Tx, type TxHash, type TxProvingResult, type TxReceipt, type TxSimulationResult } from '../tx/index.js';
-import { type TxEffect } from '../tx_effect.js';
-import { type TxExecutionRequest } from '../tx_execution_request.js';
-import { type SyncStatus } from './sync-status.js';
-=======
 import {
   type AbiDecoded,
   type AbiType,
@@ -53,12 +38,10 @@
 import { ExtendedNote, type OutgoingNotesFilter, OutgoingNotesFilterSchema, UniqueNote } from '../notes/index.js';
 import { PrivateExecutionResult } from '../private_execution_result.js';
 import { SiblingPath } from '../sibling_path/sibling_path.js';
-import { type NoteProcessorStats, NoteProcessorStatsSchema } from '../stats/stats.js';
 import { Tx, TxHash, TxProvingResult, TxReceipt, TxSimulationResult } from '../tx/index.js';
 import { TxEffect } from '../tx_effect.js';
 import { TxExecutionRequest } from '../tx_execution_request.js';
 import { type SyncStatus, SyncStatusSchema } from './sync-status.js';
->>>>>>> 89101ae4
 
 // docs:start:pxe-interface
 /**
@@ -540,9 +523,7 @@
   getNodeInfo: z.function().returns(NodeInfoSchema),
   getPXEInfo: z.function().returns(PXEInfoSchema),
   isGlobalStateSynchronized: z.function().returns(z.boolean()),
-  isAccountStateSynchronized: z.function().args(schemas.AztecAddress).returns(z.boolean()),
   getSyncStatus: z.function().returns(SyncStatusSchema),
-  getSyncStats: z.function().returns(z.record(NoteProcessorStatsSchema)),
   getContractInstance: z
     .function()
     .args(schemas.AztecAddress)
