--- conflicted
+++ resolved
@@ -1053,7 +1053,7 @@
     info("binary proof written to: ", proofPath);
 
     // Write the proof as fields
-    std::string proofJson = proof_to_json(proof);
+    std::string proofJson = to_json(proof);
     write_file(proofFieldsPath, { proofJson.begin(), proofJson.end() });
     info("proof as fields written to: ", proofFieldsPath);
 
@@ -1114,7 +1114,7 @@
     vinfo("fake honk binary proof written to: ", proofPath);
 
     // Write the proof as fields
-    std::string proofJson = proof_to_json(proof);
+    std::string proofJson = to_json(proof);
     write_file(proofFieldsPath, { proofJson.begin(), proofJson.end() });
     vinfo("fake honk proof as fields written to: ", proofFieldsPath);
 
@@ -1191,7 +1191,6 @@
         } else if (command == "prove_output_all") {
             std::string output_path = get_option(args, "-o", "./proofs");
             prove_output_all(bytecode_path, witness_path, output_path);
-<<<<<<< HEAD
         } else if (command == "prove_ultra_honk_output_all") {
             std::string output_path = get_option(args, "-o", "./proofs");
             prove_honk_output_all<UltraFlavor>(bytecode_path, witness_path, output_path);
@@ -1201,7 +1200,6 @@
         } else if (command == "prove_mega_honk_output_all") {
             std::string output_path = get_option(args, "-o", "./proofs");
             prove_honk_output_all<MegaFlavor>(bytecode_path, witness_path, output_path);
-=======
         } else if (command == "client_ivc_prove_output_all") {
             std::string output_path = get_option(args, "-o", "./proofs");
             client_ivc_prove_output_all(bytecode_path, witness_path, output_path);
@@ -1213,7 +1211,6 @@
             auto tube_proof_path = output_path + "/proof";
             auto tube_vk_path = output_path + "/vk";
             return verify_honk<UltraFlavor>(tube_proof_path, tube_vk_path) ? 0 : 1;
->>>>>>> 2624c264
         } else if (command == "gates") {
             gateCount(bytecode_path, honk_recursion);
         } else if (command == "verify") {
