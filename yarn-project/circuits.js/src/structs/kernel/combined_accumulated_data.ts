--- conflicted
+++ resolved
@@ -89,13 +89,8 @@
       this.noteEncryptedLogPreimagesLength.size +
       this.encryptedLogPreimagesLength.size +
       this.unencryptedLogPreimagesLength.size +
-<<<<<<< HEAD
       this.contractClassLogPreimagesLength.size +
-      arraySerializedSizeOfNonEmpty(this.publicDataWrites) +
-      this.gasUsed.toBuffer().length
-=======
       arraySerializedSizeOfNonEmpty(this.publicDataWrites)
->>>>>>> f4626571
     );
   }
 
