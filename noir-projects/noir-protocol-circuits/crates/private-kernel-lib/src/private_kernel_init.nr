--- conflicted
+++ resolved
@@ -15,12 +15,8 @@
 
 struct PrivateKernelInitHints {
     note_hash_nullifier_counters: [u32; MAX_NEW_NOTE_HASHES_PER_CALL],
-<<<<<<< HEAD
+    // TODO: Build the following hint in noir.
     first_revertible_private_call_request_index: u32,
-=======
-    // TODO: Build the following hint in noir.
-    first_revertible_private_call_request_index: u64,
->>>>>>> 3e44be53
 }
 
 // Initialization struct for private inputs to the private kernel
