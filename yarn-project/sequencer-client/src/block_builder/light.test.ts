import { TestCircuitProver } from '@aztec/bb-prover';
import {
  MerkleTreeId,
  type MerkleTreeWriteOperations,
  type ProcessedTx,
  type ServerCircuitProver,
  makeEmptyProcessedTx,
  toNumTxsEffects,
  toTxEffect,
} from '@aztec/circuit-types';
import { makeBloatedProcessedTx } from '@aztec/circuit-types/test';
import {
  AZTEC_EPOCH_DURATION,
  type AppendOnlyTreeSnapshot,
  type BaseOrMergeRollupPublicInputs,
  BaseParityInputs,
  BlobPublicInputs,
  BlockRootOrBlockMergePublicInputs,
  BlockRootRollupInputs,
  EthAddress,
  FIELDS_PER_BLOB,
  FeeRecipient,
  Fr,
  GasSettings,
  type GlobalVariables,
  L1_TO_L2_MSG_SUBTREE_HEIGHT,
  L1_TO_L2_MSG_SUBTREE_SIBLING_PATH_LENGTH,
  MembershipWitness,
  MergeRollupInputs,
  NESTED_RECURSIVE_PROOF_LENGTH,
  NUMBER_OF_L1_L2_MESSAGES_PER_ROLLUP,
  NUM_BASE_PARITY_PER_ROOT_PARITY,
  type ParityPublicInputs,
  PreviousRollupData,
  PrivateBaseRollupInputs,
  PrivateTubeData,
  type RecursiveProof,
  RootParityInput,
  RootParityInputs,
  SpongeBlob,
  TUBE_VK_INDEX,
  VK_TREE_HEIGHT,
  type VerificationKeyAsFields,
  VkWitnessData,
  makeEmptyRecursiveProof,
} from '@aztec/circuits.js';
import { makeGlobalVariables } from '@aztec/circuits.js/testing';
import { Blob } from '@aztec/foundation/blob';
import { padArrayEnd, times } from '@aztec/foundation/collection';
import { sha256ToField } from '@aztec/foundation/crypto';
import { type DebugLogger, createDebugLogger } from '@aztec/foundation/log';
import { type Tuple, assertLength } from '@aztec/foundation/serialize';
import {
  ProtocolCircuitVks,
  TubeVk,
  getVKIndex,
  getVKSiblingPath,
  getVKTreeRoot,
} from '@aztec/noir-protocol-circuits-types';
import { protocolContractTreeRoot } from '@aztec/protocol-contracts';
import {
  buildBaseRollupHints,
  buildHeaderFromCircuitOutputs,
  getRootTreeSiblingPath,
  getSubtreeSiblingPath,
  getTreeSnapshot,
} from '@aztec/prover-client/helpers';
import { NoopTelemetryClient } from '@aztec/telemetry-client/noop';
import { type MerkleTreeAdminDatabase, NativeWorldStateService } from '@aztec/world-state';

import { jest } from '@jest/globals';

import { LightweightBlockBuilder } from './light.js';

jest.setTimeout(50_000);

describe('LightBlockBuilder', () => {
  let simulator: ServerCircuitProver;
  let logger: DebugLogger;
  let globals: GlobalVariables;
  let l1ToL2Messages: Fr[];
  let vkTreeRoot: Fr;

  let db: MerkleTreeAdminDatabase;
  let fork: MerkleTreeWriteOperations;
  let expectsFork: MerkleTreeWriteOperations;
  let builder: LightweightBlockBuilder;

  let emptyProof: RecursiveProof<typeof NESTED_RECURSIVE_PROOF_LENGTH>;

  beforeAll(async () => {
    logger = createDebugLogger('aztec:sequencer-client:test:block-builder');
    simulator = new TestCircuitProver(new NoopTelemetryClient());
    vkTreeRoot = getVKTreeRoot();
    emptyProof = makeEmptyRecursiveProof(NESTED_RECURSIVE_PROOF_LENGTH);
    db = await NativeWorldStateService.tmp();
  });

  beforeEach(async () => {
    globals = makeGlobalVariables(1, { chainId: Fr.ZERO, version: Fr.ZERO });
    l1ToL2Messages = times(7, i => new Fr(i + 1));
    fork = await db.fork();
    expectsFork = await db.fork();
    builder = new LightweightBlockBuilder(fork, new NoopTelemetryClient());
  });

  afterEach(async () => {
    await fork.close();
    await expectsFork.close();
  });

  afterAll(async () => {
    await db.close();
  });

  it('builds a 2 tx header', async () => {
    const txs = times(2, makeTx);
    const header = await buildHeader(txs, l1ToL2Messages);

    const expectedHeader = await buildExpectedHeader(txs, l1ToL2Messages);

    expect(header).toEqual(expectedHeader);
  });

  it('builds a 3 tx header', async () => {
    const txs = times(3, makeTx);
    const header = await buildHeader(txs, l1ToL2Messages);

    const expectedHeader = await buildExpectedHeader(txs, l1ToL2Messages, async rollupOutputs => {
      const merge = await getMergeOutput(rollupOutputs[0], rollupOutputs[1]);
      return Promise.resolve([merge, rollupOutputs[2]]);
    });

    expect(header).toEqual(expectedHeader);
  });

  it('builds a 4 tx header', async () => {
    const txs = times(4, makeTx);
    const header = await buildHeader(txs, l1ToL2Messages);

    const expectedHeader = await buildExpectedHeader(txs, l1ToL2Messages, async rollupOutputs => {
      const mergeLeft = await getMergeOutput(rollupOutputs[0], rollupOutputs[1]);
      const mergeRight = await getMergeOutput(rollupOutputs[2], rollupOutputs[3]);
      return [mergeLeft, mergeRight];
    });

    expect(header).toEqual(expectedHeader);
  });

  it('builds a 4 tx header with no l1 to l2 messages', async () => {
    const l1ToL2Messages: Fr[] = [];
    const txs = times(4, makeTx);
    const header = await buildHeader(txs, l1ToL2Messages);

    const expectedHeader = await buildExpectedHeader(txs, l1ToL2Messages, async rollupOutputs => {
      const mergeLeft = await getMergeOutput(rollupOutputs[0], rollupOutputs[1]);
      const mergeRight = await getMergeOutput(rollupOutputs[2], rollupOutputs[3]);
      return [mergeLeft, mergeRight];
    });

    expect(header).toEqual(expectedHeader);
  });

  it('builds a 5 tx header', async () => {
    const txs = times(5, makeTx);
    const header = await buildHeader(txs, l1ToL2Messages);

    const expectedHeader = await buildExpectedHeader(txs, l1ToL2Messages, async rollupOutputs => {
      const merge10 = await getMergeOutput(rollupOutputs[0], rollupOutputs[1]);
      const merge11 = await getMergeOutput(rollupOutputs[2], rollupOutputs[3]);
      const merge20 = await getMergeOutput(merge10, merge11);
      return [merge20, rollupOutputs[4]];
    });

    expect(header).toEqual(expectedHeader);
  });

  it('builds a single tx header', async () => {
    const txs = times(1, makeTx);
    const header = await buildHeader(txs, l1ToL2Messages);

    const expectedHeader = await buildExpectedHeader(txs, l1ToL2Messages);

    expect(header).toEqual(expectedHeader);
  });

  it('builds an empty header', async () => {
    const txs: ProcessedTx[] = [];
    const header = await buildHeader(txs, l1ToL2Messages);

    const expectedHeader = await buildExpectedHeader(txs, l1ToL2Messages);

    expect(header).toEqual(expectedHeader);
  });

  // Makes a tx with a non-zero inclusion fee for testing
  const makeTx = (i: number) =>
    makeBloatedProcessedTx({
      header: fork.getInitialHeader(),
      chainId: globals.chainId,
      version: globals.version,
      gasSettings: GasSettings.default({ inclusionFee: new Fr(i + 1) }),
      vkTreeRoot,
      protocolContractTreeRoot,
      seed: i + 1,
      privateOnly: true,
    });

  // Builds the block header using the ts block builder
  const buildHeader = async (txs: ProcessedTx[], l1ToL2Messages: Fr[]) => {
    const txCount = Math.max(2, txs.length);
    const numTxsEffects = toNumTxsEffects(txs, globals.gasFees);
    await builder.startNewBlock(txCount, numTxsEffects, globals, l1ToL2Messages);
    for (const tx of txs) {
      await builder.addNewTx(tx);
    }
    const { header } = await builder.setBlockCompleted();
    return header;
  };

  // Builds the block header using circuit outputs
  // Requires a callback for manually assembling the merge rollup tree
  const buildExpectedHeader = async (
    txs: ProcessedTx[],
    l1ToL2Messages: Fr[],
    getTopMerges?: (
      rollupOutputs: BaseOrMergeRollupPublicInputs[],
    ) => Promise<[BaseOrMergeRollupPublicInputs, BaseOrMergeRollupPublicInputs]>,
  ) => {
    if (txs.length <= 2) {
      // Pad if we don't have enough txs
      txs = [
        ...txs,
        ...times(2 - txs.length, () =>
          makeEmptyProcessedTx(
            expectsFork.getInitialHeader(),
            globals.chainId,
            globals.version,
            vkTreeRoot,
            protocolContractTreeRoot,
          ),
        ),
      ];
      // No need to run a merge if there's 0-2 txs
      getTopMerges = rollupOutputs => Promise.resolve([rollupOutputs[0], rollupOutputs[1]]);
    }

    const rollupOutputs = await getPrivateBaseRollupOutputs(txs);
    const [mergeLeft, mergeRight] = await getTopMerges!(rollupOutputs);
    const l1ToL2Snapshot = await getL1ToL2Snapshot(l1ToL2Messages);
    const parityOutput = await getParityOutput(l1ToL2Messages);
    const messageTreeSnapshot = await getTreeSnapshot(MerkleTreeId.L1_TO_L2_MESSAGE_TREE, expectsFork);
    const rootOutput = await getBlockRootOutput(mergeLeft, mergeRight, parityOutput, l1ToL2Snapshot, txs);
    const expectedHeader = buildHeaderFromCircuitOutputs(
      [mergeLeft, mergeRight],
      parityOutput,
      rootOutput,
      messageTreeSnapshot,
      logger,
    );

    expect(expectedHeader.hash()).toEqual(rootOutput.endBlockHash);
    return expectedHeader;
  };

  const getL1ToL2Snapshot = async (msgs: Fr[]) => {
    const l1ToL2Messages = padArrayEnd(msgs, Fr.ZERO, NUMBER_OF_L1_L2_MESSAGES_PER_ROLLUP);

    const newL1ToL2MessageTreeRootSiblingPath = padArrayEnd(
      await getSubtreeSiblingPath(MerkleTreeId.L1_TO_L2_MESSAGE_TREE, L1_TO_L2_MSG_SUBTREE_HEIGHT, expectsFork),
      Fr.ZERO,
      L1_TO_L2_MSG_SUBTREE_SIBLING_PATH_LENGTH,
    );

    const messageTreeSnapshot = await getTreeSnapshot(MerkleTreeId.L1_TO_L2_MESSAGE_TREE, expectsFork);
    return { messageTreeSnapshot, newL1ToL2MessageTreeRootSiblingPath, l1ToL2Messages };
  };

  const getPrivateBaseRollupOutputs = async (txs: ProcessedTx[]) => {
    const rollupOutputs = [];
    const spongeBlobState = SpongeBlob.init(toNumTxsEffects(txs, globals.gasFees));
    for (const tx of txs) {
      const vkIndex = TUBE_VK_INDEX;
      const vkPath = getVKSiblingPath(vkIndex);
      const vkData = new VkWitnessData(TubeVk, vkIndex, vkPath);
<<<<<<< HEAD
      const tubeData = new PrivateTubeData(tx.data, emptyProof, vkData);
      const hints = await buildBaseRollupHints(tx, globals, expectsFork, spongeBlobState);
=======
      const tubeData = new PrivateTubeData(tx.data.toKernelCircuitPublicInputs(), emptyProof, vkData);
      const hints = await buildBaseRollupHints(tx, globals, expectsFork);
>>>>>>> 9de9e4dd
      const inputs = new PrivateBaseRollupInputs(tubeData, hints);
      const result = await simulator.getPrivateBaseRollupProof(inputs);
      rollupOutputs.push(result.inputs);
    }
    return rollupOutputs;
  };

  const getMergeOutput = async (left: BaseOrMergeRollupPublicInputs, right: BaseOrMergeRollupPublicInputs) => {
    const baseRollupVk = ProtocolCircuitVks['PrivateBaseRollupArtifact'].keyAsFields;
    const baseRollupVkWitness = getVkMembershipWitness(baseRollupVk);
    const leftInput = new PreviousRollupData(left, emptyProof, baseRollupVk, baseRollupVkWitness);
    const rightInput = new PreviousRollupData(right, emptyProof, baseRollupVk, baseRollupVkWitness);
    const inputs = new MergeRollupInputs([leftInput, rightInput]);
    const result = await simulator.getMergeRollupProof(inputs);
    return result.inputs;
  };

  const getParityOutput = async (msgs: Fr[]) => {
    const l1ToL2Messages = padArrayEnd(msgs, Fr.ZERO, NUMBER_OF_L1_L2_MESSAGES_PER_ROLLUP);
    await expectsFork.appendLeaves(MerkleTreeId.L1_TO_L2_MESSAGE_TREE, l1ToL2Messages);

    const rootParityInputs: RootParityInput<typeof NESTED_RECURSIVE_PROOF_LENGTH>[] = [];
    const baseParityVk = ProtocolCircuitVks['BaseParityArtifact'].keyAsFields;
    const baseParityVkWitness = getVkMembershipWitness(baseParityVk);
    for (let i = 0; i < NUM_BASE_PARITY_PER_ROOT_PARITY; i++) {
      const input = BaseParityInputs.fromSlice(l1ToL2Messages, i, vkTreeRoot);
      const { publicInputs } = await simulator.getBaseParityProof(input);
      const rootInput = new RootParityInput(emptyProof, baseParityVk, baseParityVkWitness.siblingPath, publicInputs);
      rootParityInputs.push(rootInput);
    }

    const rootParityInput = new RootParityInputs(assertLength(rootParityInputs, NUM_BASE_PARITY_PER_ROOT_PARITY));
    const result = await simulator.getRootParityProof(rootParityInput);
    return result.publicInputs;
  };

  const getBlockRootOutput = async (
    left: BaseOrMergeRollupPublicInputs,
    right: BaseOrMergeRollupPublicInputs,
    parityOutput: ParityPublicInputs,
    l1ToL2Snapshot: {
      l1ToL2Messages: Tuple<Fr, typeof NUMBER_OF_L1_L2_MESSAGES_PER_ROLLUP>;
      newL1ToL2MessageTreeRootSiblingPath: Tuple<Fr, typeof L1_TO_L2_MSG_SUBTREE_SIBLING_PATH_LENGTH>;
      messageTreeSnapshot: AppendOnlyTreeSnapshot;
    },
    txs: ProcessedTx[],
  ) => {
    const mergeRollupVk = ProtocolCircuitVks['MergeRollupArtifact'].keyAsFields;
    const mergeRollupVkWitness = getVkMembershipWitness(mergeRollupVk);

    const rollupLeft = new PreviousRollupData(left, emptyProof, mergeRollupVk, mergeRollupVkWitness);
    const rollupRight = new PreviousRollupData(right, emptyProof, mergeRollupVk, mergeRollupVkWitness);
    const startArchiveSnapshot = await getTreeSnapshot(MerkleTreeId.ARCHIVE, expectsFork);
    const newArchiveSiblingPath = await getRootTreeSiblingPath(MerkleTreeId.ARCHIVE, expectsFork);
    const previousBlockHashLeafIndex = BigInt(startArchiveSnapshot.nextAvailableLeafIndex - 1);
    const previousBlockHash = (await expectsFork.getLeafValue(MerkleTreeId.ARCHIVE, previousBlockHashLeafIndex))!;
    const txEffectsFields = txs.map(tx => toTxEffect(tx, left.constants.globalVariables.gasFees).toFields()).flat();
    const blob = new Blob(txEffectsFields);
    const rootParityVk = ProtocolCircuitVks['RootParityArtifact'].keyAsFields;
    const rootParityVkWitness = getVkMembershipWitness(rootParityVk);

    const rootParityInput = new RootParityInput(
      emptyProof,
      rootParityVk,
      rootParityVkWitness.siblingPath,
      parityOutput,
    );

    const inputs = BlockRootRollupInputs.from({
      previousRollupData: [rollupLeft, rollupRight],
      l1ToL2Roots: rootParityInput,
      newL1ToL2Messages: l1ToL2Snapshot.l1ToL2Messages,
      newL1ToL2MessageTreeRootSiblingPath: l1ToL2Snapshot.newL1ToL2MessageTreeRootSiblingPath,
      startL1ToL2MessageTreeSnapshot: l1ToL2Snapshot.messageTreeSnapshot,
      startArchiveSnapshot,
      newArchiveSiblingPath,
      previousBlockHash,
      proverId: Fr.ZERO,
      // @ts-expect-error - below line gives error 'Type instantiation is excessively deep and possibly infinite. ts(2589)'
      txEffects: padArrayEnd(txEffectsFields, Fr.ZERO, FIELDS_PER_BLOB),
      blobCommitment: blob.commitmentToFields(),
    });

    // TODO(Miranda): the wasm simulator can't run block root due to the bignum-based blob lib (stack too deep).
    // For this test only I'm building outputs in ts. For other tests, I force the simulator to use native ACVM (not wasm).
    // const result = await simulator.getBlockRootRollupProof(inputs);

    const newArchiveSnapshot = await getTreeSnapshot(MerkleTreeId.ARCHIVE, fork);
    const newBlockHash = await fork.getLeafValue(
      MerkleTreeId.ARCHIVE,
      BigInt(newArchiveSnapshot.nextAvailableLeafIndex - 1),
    );
    const fees = [
      new FeeRecipient(
        rollupLeft.baseOrMergeRollupPublicInputs.constants.globalVariables.coinbase,
        rollupLeft.baseOrMergeRollupPublicInputs.accumulatedFees.add(
          rollupRight.baseOrMergeRollupPublicInputs.accumulatedFees,
        ),
      ),
    ];

    const blobPublicInputs = [BlobPublicInputs.fromBlob(blob)];
    const outputs = new BlockRootOrBlockMergePublicInputs(
      inputs.startArchiveSnapshot,
      newArchiveSnapshot,
      previousBlockHash,
      newBlockHash!,
      rollupLeft.baseOrMergeRollupPublicInputs.constants.globalVariables,
      rollupLeft.baseOrMergeRollupPublicInputs.constants.globalVariables,
      sha256ToField([
        rollupLeft.baseOrMergeRollupPublicInputs.outHash,
        rollupRight.baseOrMergeRollupPublicInputs.outHash,
      ]),
      padArrayEnd(fees, new FeeRecipient(EthAddress.ZERO, Fr.ZERO), AZTEC_EPOCH_DURATION),
      rollupLeft.baseOrMergeRollupPublicInputs.constants.vkTreeRoot,
      rollupLeft.baseOrMergeRollupPublicInputs.constants.protocolContractTreeRoot,
      inputs.proverId,
      padArrayEnd(blobPublicInputs, BlobPublicInputs.empty(), AZTEC_EPOCH_DURATION),
    );

    return outputs;
  };

  function getVkMembershipWitness(vk: VerificationKeyAsFields) {
    const leafIndex = getVKIndex(vk);
    return new MembershipWitness(VK_TREE_HEIGHT, BigInt(leafIndex), getVKSiblingPath(leafIndex));
  }
});<|MERGE_RESOLUTION|>--- conflicted
+++ resolved
@@ -283,13 +283,8 @@
       const vkIndex = TUBE_VK_INDEX;
       const vkPath = getVKSiblingPath(vkIndex);
       const vkData = new VkWitnessData(TubeVk, vkIndex, vkPath);
-<<<<<<< HEAD
-      const tubeData = new PrivateTubeData(tx.data, emptyProof, vkData);
+      const tubeData = new PrivateTubeData(tx.data.toKernelCircuitPublicInputs(), emptyProof, vkData);
       const hints = await buildBaseRollupHints(tx, globals, expectsFork, spongeBlobState);
-=======
-      const tubeData = new PrivateTubeData(tx.data.toKernelCircuitPublicInputs(), emptyProof, vkData);
-      const hints = await buildBaseRollupHints(tx, globals, expectsFork);
->>>>>>> 9de9e4dd
       const inputs = new PrivateBaseRollupInputs(tubeData, hints);
       const result = await simulator.getPrivateBaseRollupProof(inputs);
       rollupOutputs.push(result.inputs);
