--- conflicted
+++ resolved
@@ -88,10 +88,6 @@
 import { getBBConfig } from './get_bb_config.js';
 import { isMetricsLoggingRequested, setupMetricsLogger } from './logging.js';
 import { Watcher } from './watcher.js';
-<<<<<<< HEAD
-import { ConsoleMessage } from 'puppeteer';
-=======
->>>>>>> cbdec546
 
 export { deployAndInitializeTokenAndBridgeContracts } from '../shared/cross_chain_test_harness.js';
 
