--- conflicted
+++ resolved
@@ -59,12 +59,7 @@
 }
 
 mod tests {
-<<<<<<< HEAD
-    use crate::{tests::merge_rollup_inputs::default_merge_rollup_inputs};
-=======
     use crate::tests::merge_rollup_inputs::default_merge_rollup_inputs;
-    use dep::types::hash::accumulate_sha256;
->>>>>>> 3a1a62cb
     use dep::types::constants::{MERGE_ROLLUP_INDEX, BASE_ROLLUP_INDEX, ROOT_PARITY_INDEX};
     use types::merkle_tree::merkle_tree::MerkleTree;
     use types::tests::fixtures;
