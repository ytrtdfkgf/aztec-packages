--- conflicted
+++ resolved
@@ -15,15 +15,9 @@
         def_map::{CrateDefMap, LocalModuleId, ModuleId},
         resolution::import::resolve_import,
     },
-<<<<<<< HEAD
     node_interner::ReferenceId,
     parser::ParsedSubModule,
     token::MetaAttribute,
-=======
-    node_interner::{NodeInterner, ReferenceId},
-    parser::{ParsedSubModule, Parser},
-    token::CustomAttribute,
->>>>>>> ada3e3ab
     usage_tracker::UsageTracker,
     ParsedModule,
 };
@@ -102,7 +96,6 @@
             return false;
         }
 
-<<<<<<< HEAD
         let path = attribute.name.clone();
         // The path here must resolve to a function and it's a simple path (can't have turbofish)
         // so it can (and must) be solved as an import.
@@ -115,23 +108,6 @@
         )
         .map(|result| result.namespace.values) else {
             return true;
-=======
-        let name = match attribute.contents.split_once('(') {
-            Some((left, _right)) => left.to_string(),
-            None => attribute.contents.to_string(),
-        };
-        let mut parser = Parser::for_str(&name);
-        let Some(path) = parser.parse_path_no_turbofish() else {
-            return;
-        };
-
-        let resolver = StandardPathResolver::new(self.module_id, None);
-        let mut usage_tracker = UsageTracker::default();
-        let Ok(result) =
-            resolver.resolve(self.interner, self.def_maps, path, &mut usage_tracker, &mut None)
-        else {
-            return;
->>>>>>> ada3e3ab
         };
 
         self.reference_id = Some(module_def_id_to_reference_id(module_def_id));
