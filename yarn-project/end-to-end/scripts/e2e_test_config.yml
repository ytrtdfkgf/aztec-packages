--- conflicted
+++ resolved
@@ -84,22 +84,14 @@
   e2e_token_contract: {}
   e2e_p2p_gossip:
     test_path: 'e2e_p2p/gossip_network.test.ts'
-<<<<<<< HEAD
-  e2e_p2p_gerousia:
-    test_path: 'e2e_p2p/gerousia.test.ts'
-=======
   e2e_p2p_upgrade_governance_proposer:
     test_path: 'e2e_p2p/upgrade_governance_proposer.test.ts'
->>>>>>> 2096dc23
   e2e_p2p_rediscovery:
     test_path: 'e2e_p2p/rediscovery.test.ts'
   e2e_p2p_reqresp:
     test_path: 'e2e_p2p/reqresp.test.ts'
-<<<<<<< HEAD
   e2e_p2p_reex:
     test_path: 'e2e_p2p/reex.test.ts'
-=======
->>>>>>> 2096dc23
   flakey_e2e_tests:
     test_path: './src/flakey'
     ignore_failures: true
