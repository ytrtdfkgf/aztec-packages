#include "./eccvm_recursive_verifier.hpp"
#include "barretenberg/commitment_schemes/shplonk/shplonk.hpp"
#include "barretenberg/commitment_schemes/zeromorph/zeromorph.hpp"
#include "barretenberg/sumcheck/sumcheck.hpp"
#include "barretenberg/transcript/transcript.hpp"

namespace bb {

template <typename Flavor>
ECCVMRecursiveVerifier_<Flavor>::ECCVMRecursiveVerifier_(
    Builder* builder, const std::shared_ptr<NativeVerificationKey>& native_verifier_key)
    : key(std::make_shared<VerificationKey>(builder, native_verifier_key))
    , builder(builder)
{}

/**
 * @brief This function verifies an ECCVM Honk proof for given program settings up to sumcheck.
 */
// TODO(https://github.com/AztecProtocol/barretenberg/issues/1007): Finish this
template <typename Flavor> void ECCVMRecursiveVerifier_<Flavor>::verify_proof(const HonkProof& proof)
{
    using Curve = typename Flavor::Curve;
    using ZeroMorph = ZeroMorphVerifier_<Curve>;
    using Shplonk = ShplonkVerifier_<Curve>;

    RelationParameters<FF> relation_parameters;

    StdlibProof<Builder> stdlib_proof = bb::convert_proof_to_witness(builder, proof);
    transcript = std::make_shared<Transcript>(stdlib_proof);

    VerifierCommitments commitments{ key };
    CommitmentLabels commitment_labels;

<<<<<<< HEAD
    const BF circuit_size = transcript->template receive_from_prover<BF>("circuit_size");
=======
    // TODO(https://github.com/AztecProtocol/barretenberg/issues/1040): Extract circuit size as BF (field_t) then
    // convert to FF (bigfield fq) since this is what's expected by ZM. See issue for more details.
    const BF circuit_size_bf = transcript->template receive_from_prover<BF>("circuit_size");
    const FF circuit_size{ static_cast<int>(static_cast<uint256_t>(circuit_size_bf.get_value())) };

>>>>>>> 17c8d3a0
    for (auto [comm, label] : zip_view(commitments.get_wires(), commitment_labels.get_wires())) {
        comm = transcript->template receive_from_prover<Commitment>(label);
        // TODO(https://github.com/AztecProtocol/barretenberg/issues/1017): This is a hack to ensure zero commitments
        // are still on curve as the transcript doesn't currently support a point at infinity representation for
        // cycle_group
        if (!comm.get_value().on_curve()) {
            comm.set_point_at_infinity(true);
        }
    }

    // Get challenge for sorted list batching and wire four memory records
    auto [beta, gamma] = transcript->template get_challenges<FF>("beta", "gamma");

    auto beta_sqr = beta * beta;

    relation_parameters.gamma = gamma;
    relation_parameters.beta = beta;
    relation_parameters.beta_sqr = beta * beta;
    relation_parameters.beta_cube = beta_sqr * beta;
    relation_parameters.eccvm_set_permutation_delta =
        gamma * (gamma + beta_sqr) * (gamma + beta_sqr + beta_sqr) * (gamma + beta_sqr + beta_sqr + beta_sqr);
    relation_parameters.eccvm_set_permutation_delta = relation_parameters.eccvm_set_permutation_delta.invert();

    // Get commitment to permutation and lookup grand products
    commitments.lookup_inverses =
        transcript->template receive_from_prover<Commitment>(commitment_labels.lookup_inverses);
    commitments.z_perm = transcript->template receive_from_prover<Commitment>(commitment_labels.z_perm);

    // Execute Sumcheck Verifier
    // TODO(https://github.com/AztecProtocol/barretenberg/issues/1009): probably the size of this should be fixed to the
    // maximum possible size of an ECCVM circuit otherwise we might run into problem because the number of rounds of
    // sumcheck is dependent on circuit size.
    const size_t log_circuit_size = numeric::get_msb(static_cast<uint32_t>(circuit_size.get_value()));
    auto sumcheck = SumcheckVerifier<Flavor>(log_circuit_size, transcript, FF(0));
    FF alpha = transcript->template get_challenge<FF>("Sumcheck:alpha");
    std::vector<FF> gate_challenges(static_cast<size_t>(numeric::get_msb(key->circuit_size)));
    for (size_t idx = 0; idx < gate_challenges.size(); idx++) {
        gate_challenges[idx] = transcript->template get_challenge<FF>("Sumcheck:gate_challenge_" + std::to_string(idx));
    }

    auto [multivariate_challenge, claimed_evaluations, sumcheck_verified] =
        sumcheck.verify(relation_parameters, alpha, gate_challenges);

<<<<<<< HEAD
    auto multivariate_to_univariate_opening_claim =
        ZeroMorph::verify(static_cast<int>(static_cast<uint256_t>(circuit_size.get_value())),
                          commitments.get_unshifted(),
                          commitments.get_to_be_shifted(),
                          claimed_evaluations.get_unshifted(),
                          claimed_evaluations.get_shifted(),
                          multivariate_challenge,
                          key->pcs_verification_key->get_g1_identity(),
                          transcript);
=======
    auto multivariate_to_univariate_opening_claim = ZeroMorph::verify(circuit_size,
                                                                      commitments.get_unshifted(),
                                                                      commitments.get_to_be_shifted(),
                                                                      claimed_evaluations.get_unshifted(),
                                                                      claimed_evaluations.get_shifted(),
                                                                      multivariate_challenge,
                                                                      key->pcs_verification_key->get_g1_identity(),
                                                                      transcript);
>>>>>>> 17c8d3a0
    auto hack_commitment = transcript->template receive_from_prover<Commitment>("Translation:hack_commitment");

    FF evaluation_challenge_x = transcript->template get_challenge<FF>("Translation:evaluation_challenge_x");

    // Construct the vector of commitments (needs to be vector for the batch_mul) and array of evaluations to be
    // batched
    std::vector<Commitment> transcript_commitments = { commitments.transcript_op, commitments.transcript_Px,
                                                       commitments.transcript_Py, commitments.transcript_z1,
                                                       commitments.transcript_z2, hack_commitment };

    std::vector<FF> transcript_evaluations = { transcript->template receive_from_prover<FF>("Translation:op"),
                                               transcript->template receive_from_prover<FF>("Translation:Px"),
                                               transcript->template receive_from_prover<FF>("Translation:Py"),
                                               transcript->template receive_from_prover<FF>("Translation:z1"),
                                               transcript->template receive_from_prover<FF>("Translation:z2"),
                                               transcript->template receive_from_prover<FF>(
                                                   "Translation:hack_evaluation") };

    // Get the batching challenge for commitments and evaluations
    FF ipa_batching_challenge = transcript->template get_challenge<FF>("Translation:ipa_batching_challenge");

    // Compute the batched commitment and batched evaluation for the univariate opening claim
    auto batched_transcript_eval = transcript_evaluations[0];
    auto batching_scalar = ipa_batching_challenge;

    std::vector<FF> batching_challenges = { FF::one() };
    for (size_t idx = 1; idx < transcript_commitments.size(); ++idx) {
        batched_transcript_eval += batching_scalar * transcript_evaluations[idx];
        batching_challenges.emplace_back(batching_scalar);
        batching_scalar *= ipa_batching_challenge;
    }
    auto batched_commitment = Commitment::batch_mul(transcript_commitments, batching_challenges);

    // Construct and verify the combined opening claim
    OpeningClaim<Curve> batched_univariate_claim = { { evaluation_challenge_x, batched_transcript_eval },
                                                     batched_commitment };

    std::array<OpeningClaim<Curve>, 2> opening_claims = { multivariate_to_univariate_opening_claim,
                                                          batched_univariate_claim };

    auto batched_opening_claim =
        Shplonk::reduce_verification(key->pcs_verification_key->get_g1_identity(), opening_claims, transcript);

    auto batched_opening_verified = PCS::reduce_verify(key->pcs_verification_key, batched_opening_claim, transcript);

    ASSERT(sumcheck_verified && batched_opening_verified);
}

template class ECCVMRecursiveVerifier_<ECCVMRecursiveFlavor_<UltraCircuitBuilder>>;
} // namespace bb<|MERGE_RESOLUTION|>--- conflicted
+++ resolved
@@ -31,15 +31,11 @@
     VerifierCommitments commitments{ key };
     CommitmentLabels commitment_labels;
 
-<<<<<<< HEAD
-    const BF circuit_size = transcript->template receive_from_prover<BF>("circuit_size");
-=======
     // TODO(https://github.com/AztecProtocol/barretenberg/issues/1040): Extract circuit size as BF (field_t) then
     // convert to FF (bigfield fq) since this is what's expected by ZM. See issue for more details.
     const BF circuit_size_bf = transcript->template receive_from_prover<BF>("circuit_size");
     const FF circuit_size{ static_cast<int>(static_cast<uint256_t>(circuit_size_bf.get_value())) };
 
->>>>>>> 17c8d3a0
     for (auto [comm, label] : zip_view(commitments.get_wires(), commitment_labels.get_wires())) {
         comm = transcript->template receive_from_prover<Commitment>(label);
         // TODO(https://github.com/AztecProtocol/barretenberg/issues/1017): This is a hack to ensure zero commitments
@@ -83,17 +79,6 @@
     auto [multivariate_challenge, claimed_evaluations, sumcheck_verified] =
         sumcheck.verify(relation_parameters, alpha, gate_challenges);
 
-<<<<<<< HEAD
-    auto multivariate_to_univariate_opening_claim =
-        ZeroMorph::verify(static_cast<int>(static_cast<uint256_t>(circuit_size.get_value())),
-                          commitments.get_unshifted(),
-                          commitments.get_to_be_shifted(),
-                          claimed_evaluations.get_unshifted(),
-                          claimed_evaluations.get_shifted(),
-                          multivariate_challenge,
-                          key->pcs_verification_key->get_g1_identity(),
-                          transcript);
-=======
     auto multivariate_to_univariate_opening_claim = ZeroMorph::verify(circuit_size,
                                                                       commitments.get_unshifted(),
                                                                       commitments.get_to_be_shifted(),
@@ -102,7 +87,6 @@
                                                                       multivariate_challenge,
                                                                       key->pcs_verification_key->get_g1_identity(),
                                                                       transcript);
->>>>>>> 17c8d3a0
     auto hack_commitment = transcript->template receive_from_prover<Commitment>("Translation:hack_commitment");
 
     FF evaluation_challenge_x = transcript->template get_challenge<FF>("Translation:evaluation_challenge_x");
