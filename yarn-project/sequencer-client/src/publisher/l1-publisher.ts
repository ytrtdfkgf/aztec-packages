import { type L2Block, type Signature, type TxHash } from '@aztec/circuit-types';
import { getHashedSignaturePayload } from '@aztec/circuit-types';
import { type L1PublishBlockStats, type L1PublishProofStats } from '@aztec/circuit-types/stats';
import { ETHEREUM_SLOT_DURATION, EthAddress, type Header, type Proof } from '@aztec/circuits.js';
import { createEthereumChain } from '@aztec/ethereum';
import { type Fr } from '@aztec/foundation/fields';
import { createDebugLogger } from '@aztec/foundation/log';
import { serializeToBuffer } from '@aztec/foundation/serialize';
import { InterruptibleSleep } from '@aztec/foundation/sleep';
import { Timer } from '@aztec/foundation/timer';
import { AvailabilityOracleAbi, RollupAbi } from '@aztec/l1-artifacts';
import { type TelemetryClient } from '@aztec/telemetry-client';

import pick from 'lodash.pick';
import {
  ContractFunctionRevertedError,
  type GetContractReturnType,
  type Hex,
  type HttpTransport,
  type PrivateKeyAccount,
  type PublicClient,
  type WalletClient,
  createPublicClient,
  createWalletClient,
  getAddress,
  getContract,
  hexToBytes,
  http,
} from 'viem';
import { privateKeyToAccount } from 'viem/accounts';
import type * as chains from 'viem/chains';

import { type PublisherConfig, type TxSenderConfig } from './config.js';
import { L1PublisherMetrics } from './l1-publisher-metrics.js';
import { prettyLogVeimError } from './utils.js';

/**
 * Stats for a sent transaction.
 */
export type TransactionStats = {
  /** Hash of the transaction. */
  transactionHash: string;
  /** Size in bytes of the tx calldata */
  calldataSize: number;
  /** Gas required to pay for the calldata inclusion (depends on size and number of zeros)  */
  calldataGas: number;
};

/**
 * Minimal information from a tx receipt.
 */
export type MinimalTransactionReceipt = {
  /** True if the tx was successful, false if reverted. */
  status: boolean;
  /** Hash of the transaction. */
  transactionHash: string;
  /** Effective gas used by the tx. */
  gasUsed: bigint;
  /** Effective gas price paid by the tx. */
  gasPrice: bigint;
  /** Logs emitted in this tx. */
  logs: any[];
};

/** Arguments to the process method of the rollup contract */
export type L1ProcessArgs = {
  /** The L2 block header. */
  header: Buffer;
  /** A root of the archive tree after the L2 block is applied. */
  archive: Buffer;
  /** The L2 block's leaf in the archive tree. */
  blockHash: Buffer;
  /** L2 block body. */
  body: Buffer;
  /** L2 block tx hashes */
  txHashes: TxHash[];
  /** Attestations */
  attestations?: Signature[];
};

/** Arguments to the submitProof method of the rollup contract */
export type L1SubmitProofArgs = {
  /** The L2 block header. */
  header: Buffer;
  /** A root of the archive tree after the L2 block is applied. */
  archive: Buffer;
  /** Identifier of the prover. */
  proverId: Buffer;
  /** The proof for the block. */
  proof: Buffer;
  /** The aggregation object for the block's proof. */
  aggregationObject: Buffer;
};

/**
 * Publishes L2 blocks to L1. This implementation does *not* retry a transaction in
 * the event of network congestion, but should work for local development.
 * - If sending (not mining) a tx fails, it retries indefinitely at 1-minute intervals.
 * - If the tx is not mined, keeps polling indefinitely at 1-second intervals.
 *
 * Adapted from https://github.com/AztecProtocol/aztec2-internal/blob/master/falafel/src/rollup_publisher.ts.
 */
export class L1Publisher {
  private interruptibleSleep = new InterruptibleSleep();
  private sleepTimeMs: number;
  private interrupted = false;
  private metrics: L1PublisherMetrics;
  private log = createDebugLogger('aztec:sequencer:publisher');

  private availabilityOracleContract: GetContractReturnType<
    typeof AvailabilityOracleAbi,
    WalletClient<HttpTransport, chains.Chain, PrivateKeyAccount>
  >;
  private rollupContract: GetContractReturnType<
    typeof RollupAbi,
    WalletClient<HttpTransport, chains.Chain, PrivateKeyAccount>
  >;
  private publicClient: PublicClient<HttpTransport, chains.Chain>;
  private account: PrivateKeyAccount;

  public static PROPOSE_GAS_GUESS: bigint = 500_000n;

  constructor(config: TxSenderConfig & PublisherConfig, client: TelemetryClient) {
    this.sleepTimeMs = config?.l1PublishRetryIntervalMS ?? 60_000;
    this.metrics = new L1PublisherMetrics(client, 'L1Publisher');

    const { l1RpcUrl: rpcUrl, l1ChainId: chainId, publisherPrivateKey, l1Contracts } = config;
    const chain = createEthereumChain(rpcUrl, chainId);
    this.account = privateKeyToAccount(publisherPrivateKey);
    this.log.debug(`Publishing from address ${this.account.address}`);
    const walletClient = createWalletClient({
      account: this.account,
      chain: chain.chainInfo,
      transport: http(chain.rpcUrl),
    });

    this.publicClient = createPublicClient({
      chain: chain.chainInfo,
      transport: http(chain.rpcUrl),
    });

    this.availabilityOracleContract = getContract({
      address: getAddress(l1Contracts.availabilityOracleAddress.toString()),
      abi: AvailabilityOracleAbi,
      client: walletClient,
    });
    this.rollupContract = getContract({
      address: getAddress(l1Contracts.rollupAddress.toString()),
      abi: RollupAbi,
      client: walletClient,
    });
  }

  public getSenderAddress(): Promise<EthAddress> {
    return Promise.resolve(EthAddress.fromString(this.account.address));
  }

  /**
   * @notice  Calls `canProposeAtTime` with the time of the next Ethereum block and the sender address
   *
   * @dev     Throws if unable to propose
   *
   * @param archive - The archive that we expect to be current state
   * @return slot - The L2 slot number  of the next Ethereum block,
   * @return blockNumber - The L2 block number of the next L2 block
   */
  public async canProposeAtNextEthBlock(archive: Buffer): Promise<[bigint, bigint]> {
    const ts = BigInt((await this.publicClient.getBlock()).timestamp + BigInt(ETHEREUM_SLOT_DURATION));
    const [slot, blockNumber] = await this.rollupContract.read.canProposeAtTime([ts, `0x${archive.toString('hex')}`]);
    return [slot, blockNumber];
  }

  /**
   * @notice  Will call `validateHeader` to make sure that it is possible to propose
   *
   * @dev     Throws if unable to propose
   *
   * @param header - The header to propose
   * @param digest - The digest that attestations are signing over
   *
   */
  public async validateBlockForSubmission(
    header: Header,
    attestationData: { digest: Buffer; signatures: Signature[] } = {
      digest: Buffer.alloc(32),
      signatures: [],
    },
  ): Promise<void> {
    const ts = BigInt((await this.publicClient.getBlock()).timestamp + BigInt(ETHEREUM_SLOT_DURATION));

    const formattedSignatures = attestationData.signatures.map(attest => attest.toViemSignature());
    const flags = { ignoreDA: true, ignoreSignatures: formattedSignatures.length == 0 };

    const args = [
      `0x${header.toBuffer().toString('hex')}`,
      formattedSignatures,
      `0x${attestationData.digest.toString('hex')}`,
      ts,
      flags,
    ] as const;

    try {
      await this.rollupContract.read.validateHeader(args, { account: this.account });
    } catch (error: unknown) {
      // Specify the type of error
      if (error instanceof ContractFunctionRevertedError) {
        const err = error as ContractFunctionRevertedError;
        this.log.debug(`Validation failed: ${err.message}`, err.data);
      } else {
        this.log.debug(`Unexpected error during validation: ${error}`);
      }
      throw error;
    }
  }

  public async getCurrentEpochCommittee(): Promise<EthAddress[]> {
    const committee = await this.rollupContract.read.getCurrentEpochCommittee();
    return committee.map(EthAddress.fromString);
  }

  checkIfTxsAreAvailable(block: L2Block): Promise<boolean> {
    const args = [`0x${block.body.getTxsEffectsHash().toString('hex').padStart(64, '0')}`] as const;
    return this.availabilityOracleContract.read.isAvailable(args);
  }

  async getTransactionStats(txHash: string): Promise<TransactionStats | undefined> {
    const tx = await this.publicClient.getTransaction({ hash: txHash as Hex });
    if (!tx) {
      return undefined;
    }
    const calldata = hexToBytes(tx.input);
    return {
      transactionHash: tx.hash,
      calldataSize: calldata.length,
      calldataGas: getCalldataGasUsage(calldata),
    };
  }

  /**
   * Publishes L2 block on L1.
   * @param block - L2 block to publish.
   * @returns True once the tx has been confirmed and is successful, false on revert or interrupt, blocks otherwise.
   */
  public async processL2Block(block: L2Block, attestations?: Signature[], txHashes?: TxHash[]): Promise<boolean> {
    const ctx = {
      blockNumber: block.number,
      slotNumber: block.header.globalVariables.slotNumber.toBigInt(),
      blockHash: block.hash().toString(),
    };

    const digest = getHashedSignaturePayload(block.archive.root, txHashes ?? []);
    const proposeTxArgs = {
      header: block.header.toBuffer(),
      archive: block.archive.root.toBuffer(),
      blockHash: block.header.hash().toBuffer(),
      body: block.body.toBuffer(),
      attestations,
      txHashes: txHashes ?? [],
    };

    // Publish body and propose block (if not already published)
    if (!this.interrupted) {
      let txHash;
      const timer = new Timer();

      const isAvailable = await this.checkIfTxsAreAvailable(block);

      // @note  This will make sure that we are passing the checks for our header ASSUMING that the data is also made available
      //        This means that we can avoid the simulation issues in later checks.
      //        By simulation issue, I mean the fact that the block.timestamp is equal to the last block, not the next, which
      //        make time consistency checks break.
      await this.validateBlockForSubmission(block.header, {
        digest,
        signatures: attestations ?? [],
      });

      if (isAvailable) {
        this.log.verbose(`Transaction effects of block ${block.number} already published.`, ctx);
        txHash = await this.sendProposeWithoutBodyTx(proposeTxArgs);
      } else {
        txHash = await this.sendProposeTx(proposeTxArgs);
      }

      if (!txHash) {
        this.log.info(`Failed to publish block ${block.number} to L1`, ctx);
        return false;
      }

      const receipt = await this.getTransactionReceipt(txHash);
      if (!receipt) {
        this.log.info(`Failed to get receipt for tx ${txHash}`, ctx);
        return false;
      }

      // Tx was mined successfully
      if (receipt.status) {
        const tx = await this.getTransactionStats(txHash);
        const stats: L1PublishBlockStats = {
          ...pick(receipt, 'gasPrice', 'gasUsed', 'transactionHash'),
          ...pick(tx!, 'calldataGas', 'calldataSize'),
          ...block.getStats(),
          eventName: 'rollup-published-to-l1',
        };
        this.log.info(`Published L2 block to L1 rollup contract`, { ...stats, ...ctx });
        this.metrics.recordProcessBlockTx(timer.ms(), stats);

        return true;
      }

      this.metrics.recordFailedTx('process');

      this.log.error(`Rollup.process tx status failed: ${receipt.transactionHash}`, ctx);
      await this.sleepOrInterrupted();
    }

    this.log.verbose('L2 block data syncing interrupted while processing blocks.', ctx);
    return false;
  }

  public async submitProof(
    header: Header,
    archiveRoot: Fr,
    proverId: Fr,
    aggregationObject: Fr[],
    proof: Proof,
  ): Promise<boolean> {
    const ctx = { blockNumber: header.globalVariables.blockNumber, slotNumber: header.globalVariables.slotNumber };

    const txArgs: L1SubmitProofArgs = {
      header: header.toBuffer(),
      archive: archiveRoot.toBuffer(),
      proverId: proverId.toBuffer(),
      aggregationObject: serializeToBuffer(aggregationObject),
      proof: proof.withoutPublicInputs(),
    };

    // Process block
    if (!this.interrupted) {
      const timer = new Timer();
      const txHash = await this.sendSubmitProofTx(txArgs);
      if (!txHash) {
        return false;
      }

      const receipt = await this.getTransactionReceipt(txHash);
      if (!receipt) {
        return false;
      }

      // Tx was mined successfully
      if (receipt.status) {
        const tx = await this.getTransactionStats(txHash);
        const stats: L1PublishProofStats = {
          ...pick(receipt, 'gasPrice', 'gasUsed', 'transactionHash'),
          ...pick(tx!, 'calldataGas', 'calldataSize'),
          eventName: 'proof-published-to-l1',
        };
        this.log.info(`Published proof to L1 rollup contract`, { ...stats, ...ctx });
        this.metrics.recordSubmitProof(timer.ms(), stats);
        return true;
      }

      this.metrics.recordFailedTx('submitProof');
      this.log.error(`Rollup.submitProof tx status failed: ${receipt.transactionHash}`, ctx);
      await this.sleepOrInterrupted();
    }

    this.log.verbose('L2 block data syncing interrupted while processing blocks.', ctx);
    return false;
  }

  /**
   * Calling `interrupt` will cause any in progress call to `publishRollup` to return `false` asap.
   * Be warned, the call may return false even if the tx subsequently gets successfully mined.
   * In practice this shouldn't matter, as we'll only ever be calling `interrupt` when we know it's going to fail.
   * A call to `restart` is required before you can continue publishing.
   */
  public interrupt() {
    this.interrupted = true;
    this.interruptibleSleep.interrupt();
  }

  /** Restarts the publisher after calling `interrupt`. */
  public restart() {
    this.interrupted = false;
  }

  private async sendSubmitProofTx(submitProofArgs: L1SubmitProofArgs): Promise<string | undefined> {
    try {
      const size = Object.values(submitProofArgs).reduce((acc, arg) => acc + arg.length, 0);
      this.log.info(`SubmitProof size=${size} bytes`);

      const { header, archive, proverId, aggregationObject, proof } = submitProofArgs;
      const args = [
        `0x${header.toString('hex')}`,
        `0x${archive.toString('hex')}`,
        `0x${proverId.toString('hex')}`,
        `0x${aggregationObject.toString('hex')}`,
        `0x${proof.toString('hex')}`,
      ] as const;

      await this.rollupContract.simulate.submitBlockRootProof(args, {
        account: this.account,
      });

      return await this.rollupContract.write.submitBlockRootProof(args, {
        account: this.account,
      });
    } catch (err) {
      this.log.error(`Rollup submit proof failed`, err);
      return undefined;
    }
  }

  // This is used in `integration_l1_publisher.test.ts` currently. Could be removed though.
  private async sendPublishTx(encodedBody: Buffer): Promise<string | undefined> {
    if (!this.interrupted) {
      try {
        this.log.info(`TxEffects size=${encodedBody.length} bytes`);
        const args = [`0x${encodedBody.toString('hex')}`] as const;

        await this.availabilityOracleContract.simulate.publish(args, {
          account: this.account,
        });

        return await this.availabilityOracleContract.write.publish(args, {
          account: this.account,
        });
      } catch (err) {
        this.log.error(`TxEffects publish failed`, err);
        return undefined;
      }
    }
  }

  private async sendProposeWithoutBodyTx(encodedData: L1ProcessArgs): Promise<string | undefined> {
    if (!this.interrupted) {
      try {
<<<<<<< HEAD
        if (encodedData.attestations) {
          const attestations = encodedData.attestations.map(attest => attest.toViemSignature());
          const txHashes = encodedData.txHashes.map(txHash => txHash.to0xString());
          const args = [
            `0x${encodedData.header.toString('hex')}`,
            `0x${encodedData.archive.toString('hex')}`,
            `0x${encodedData.blockHash.toString('hex')}`,
            txHashes,
            attestations,
          ] as const;

          if (!L1Publisher.SKIP_SIMULATION) {
            await this.rollupContract.simulate.propose(args, { account: this.account });
          }

          return await this.rollupContract.write.propose(args, {
            account: this.account,
          });
        } else {
          const args = [
            `0x${encodedData.header.toString('hex')}`,
            `0x${encodedData.archive.toString('hex')}`,
            `0x${encodedData.blockHash.toString('hex')}`,
          ] as const;

          if (!L1Publisher.SKIP_SIMULATION) {
            await this.rollupContract.simulate.propose(args, { account: this.account });
          }
          return await this.rollupContract.write.propose(args, {
            account: this.account,
          });
        }
=======
        const attestations = encodedData.attestations
          ? encodedData.attestations.map(attest => attest.toViemSignature())
          : [];
        const args = [
          `0x${encodedData.header.toString('hex')}`,
          `0x${encodedData.archive.toString('hex')}`,
          `0x${encodedData.blockHash.toString('hex')}`,
          attestations,
        ] as const;

        return await this.rollupContract.write.propose(args, {
          account: this.account,
          gas: L1Publisher.PROPOSE_GAS_GUESS,
        });
>>>>>>> dca74aea
      } catch (err) {
        this.log.error(`Rollup publish failed`, err);
        return undefined;
      }
    }
  }

  private async sendProposeTx(encodedData: L1ProcessArgs): Promise<string | undefined> {
    if (!this.interrupted) {
      try {
<<<<<<< HEAD
        if (encodedData.attestations) {
          const attestations = encodedData.attestations.map(attest => attest.toViemSignature());
          const txHashes = encodedData.txHashes.map(txHash => txHash.to0xString());
          const args = [
            `0x${encodedData.header.toString('hex')}`,
            `0x${encodedData.archive.toString('hex')}`,
            `0x${encodedData.blockHash.toString('hex')}`,
            txHashes,
            attestations,
            `0x${encodedData.body.toString('hex')}`,
          ] as const;

          // We almost always want to skip simulation here if we are not already within the slot, else we will be one slot ahead
          // See comment attached to static SKIP_SIMULATION definition
          if (!L1Publisher.SKIP_SIMULATION) {
            await this.rollupContract.simulate.proposeWithBody(args, {
              account: this.account,
            });
          }

          return await this.rollupContract.write.proposeWithBody(args, {
            account: this.account,
          });
        } else {
          const args = [
            `0x${encodedData.header.toString('hex')}`,
            `0x${encodedData.archive.toString('hex')}`,
            `0x${encodedData.blockHash.toString('hex')}`,
            `0x${encodedData.body.toString('hex')}`,
          ] as const;

          // We almost always want to skip simulation here if we are not already within the slot, else we will be one slot ahead
          // See comment attached to static SKIP_SIMULATION definition
          if (!L1Publisher.SKIP_SIMULATION) {
            await this.rollupContract.simulate.propose(args, {
              account: this.account,
            });
          }

          return await this.rollupContract.write.propose(args, {
            account: this.account,
          });
        }
=======
        const publishGas = await this.availabilityOracleContract.estimateGas.publish([
          `0x${encodedData.body.toString('hex')}`,
        ]);
        const min = (a: bigint, b: bigint) => (a > b ? b : a);

        // @note  We perform this guesstimate instead of the usual `gasEstimate` since
        //        viem will use the current state to simulate against, which means that
        //        we will fail estimation in the case where we are simulating for the
        //        first ethereum block within our slot (as current time is not in the
        //        slot yet).
        const gasGuesstimate = min(publishGas * 2n + L1Publisher.PROPOSE_GAS_GUESS, 15_000_000n);

        const attestations = encodedData.attestations
          ? encodedData.attestations.map(attest => attest.toViemSignature())
          : [];
        const args = [
          `0x${encodedData.header.toString('hex')}`,
          `0x${encodedData.archive.toString('hex')}`,
          `0x${encodedData.blockHash.toString('hex')}`,
          attestations,
          `0x${encodedData.body.toString('hex')}`,
        ] as const;

        return await this.rollupContract.write.propose(args, {
          account: this.account,
          gas: gasGuesstimate,
        });
>>>>>>> dca74aea
      } catch (err) {
        prettyLogVeimError(err, this.log);
        this.log.error(`Rollup publish failed`, err);
        return undefined;
      }
    }
  }

  /**
   * Returns a tx receipt if the tx has been mined.
   * @param txHash - Hash of the tx to look for.
   * @returns Undefined if the tx hasn't been mined yet, the receipt otherwise.
   */
  async getTransactionReceipt(txHash: string): Promise<MinimalTransactionReceipt | undefined> {
    while (!this.interrupted) {
      try {
        const receipt = await this.publicClient.getTransactionReceipt({
          hash: txHash as Hex,
        });

        if (receipt) {
          if (receipt.transactionHash !== txHash) {
            throw new Error(`Tx hash mismatch: ${receipt.transactionHash} !== ${txHash}`);
          }

          return {
            status: receipt.status === 'success',
            transactionHash: txHash,
            gasUsed: receipt.gasUsed,
            gasPrice: receipt.effectiveGasPrice,
            logs: receipt.logs,
          };
        }

        this.log.debug(`Receipt not found for tx hash ${txHash}`);
        return undefined;
      } catch (err) {
        //this.log.error(`Error getting tx receipt`, err);
        await this.sleepOrInterrupted();
      }
    }
  }

  protected async sleepOrInterrupted() {
    await this.interruptibleSleep.sleep(this.sleepTimeMs);
  }
}

/**
 * Returns cost of calldata usage in Ethereum.
 * @param data - Calldata.
 * @returns 4 for each zero byte, 16 for each nonzero.
 */
function getCalldataGasUsage(data: Uint8Array) {
  return data.filter(byte => byte === 0).length * 4 + data.filter(byte => byte !== 0).length * 16;
}<|MERGE_RESOLUTION|>--- conflicted
+++ resolved
@@ -436,47 +436,15 @@
   private async sendProposeWithoutBodyTx(encodedData: L1ProcessArgs): Promise<string | undefined> {
     if (!this.interrupted) {
       try {
-<<<<<<< HEAD
-        if (encodedData.attestations) {
-          const attestations = encodedData.attestations.map(attest => attest.toViemSignature());
-          const txHashes = encodedData.txHashes.map(txHash => txHash.to0xString());
-          const args = [
-            `0x${encodedData.header.toString('hex')}`,
-            `0x${encodedData.archive.toString('hex')}`,
-            `0x${encodedData.blockHash.toString('hex')}`,
-            txHashes,
-            attestations,
-          ] as const;
-
-          if (!L1Publisher.SKIP_SIMULATION) {
-            await this.rollupContract.simulate.propose(args, { account: this.account });
-          }
-
-          return await this.rollupContract.write.propose(args, {
-            account: this.account,
-          });
-        } else {
-          const args = [
-            `0x${encodedData.header.toString('hex')}`,
-            `0x${encodedData.archive.toString('hex')}`,
-            `0x${encodedData.blockHash.toString('hex')}`,
-          ] as const;
-
-          if (!L1Publisher.SKIP_SIMULATION) {
-            await this.rollupContract.simulate.propose(args, { account: this.account });
-          }
-          return await this.rollupContract.write.propose(args, {
-            account: this.account,
-          });
-        }
-=======
         const attestations = encodedData.attestations
           ? encodedData.attestations.map(attest => attest.toViemSignature())
           : [];
+        const txHashes = encodedData.txHashes ? encodedData.txHashes.map(txHash => txHash.to0xString()) : [];
         const args = [
           `0x${encodedData.header.toString('hex')}`,
           `0x${encodedData.archive.toString('hex')}`,
           `0x${encodedData.blockHash.toString('hex')}`,
+          txHashes,
           attestations,
         ] as const;
 
@@ -484,7 +452,6 @@
           account: this.account,
           gas: L1Publisher.PROPOSE_GAS_GUESS,
         });
->>>>>>> dca74aea
       } catch (err) {
         this.log.error(`Rollup publish failed`, err);
         return undefined;
@@ -495,51 +462,6 @@
   private async sendProposeTx(encodedData: L1ProcessArgs): Promise<string | undefined> {
     if (!this.interrupted) {
       try {
-<<<<<<< HEAD
-        if (encodedData.attestations) {
-          const attestations = encodedData.attestations.map(attest => attest.toViemSignature());
-          const txHashes = encodedData.txHashes.map(txHash => txHash.to0xString());
-          const args = [
-            `0x${encodedData.header.toString('hex')}`,
-            `0x${encodedData.archive.toString('hex')}`,
-            `0x${encodedData.blockHash.toString('hex')}`,
-            txHashes,
-            attestations,
-            `0x${encodedData.body.toString('hex')}`,
-          ] as const;
-
-          // We almost always want to skip simulation here if we are not already within the slot, else we will be one slot ahead
-          // See comment attached to static SKIP_SIMULATION definition
-          if (!L1Publisher.SKIP_SIMULATION) {
-            await this.rollupContract.simulate.proposeWithBody(args, {
-              account: this.account,
-            });
-          }
-
-          return await this.rollupContract.write.proposeWithBody(args, {
-            account: this.account,
-          });
-        } else {
-          const args = [
-            `0x${encodedData.header.toString('hex')}`,
-            `0x${encodedData.archive.toString('hex')}`,
-            `0x${encodedData.blockHash.toString('hex')}`,
-            `0x${encodedData.body.toString('hex')}`,
-          ] as const;
-
-          // We almost always want to skip simulation here if we are not already within the slot, else we will be one slot ahead
-          // See comment attached to static SKIP_SIMULATION definition
-          if (!L1Publisher.SKIP_SIMULATION) {
-            await this.rollupContract.simulate.propose(args, {
-              account: this.account,
-            });
-          }
-
-          return await this.rollupContract.write.propose(args, {
-            account: this.account,
-          });
-        }
-=======
         const publishGas = await this.availabilityOracleContract.estimateGas.publish([
           `0x${encodedData.body.toString('hex')}`,
         ]);
@@ -555,19 +477,20 @@
         const attestations = encodedData.attestations
           ? encodedData.attestations.map(attest => attest.toViemSignature())
           : [];
+        const txHashes = encodedData.txHashes ? encodedData.txHashes.map(txHash => txHash.to0xString()) : [];
         const args = [
           `0x${encodedData.header.toString('hex')}`,
           `0x${encodedData.archive.toString('hex')}`,
           `0x${encodedData.blockHash.toString('hex')}`,
+          txHashes,
           attestations,
           `0x${encodedData.body.toString('hex')}`,
         ] as const;
 
-        return await this.rollupContract.write.propose(args, {
+        return await this.rollupContract.write.proposeWithBody(args, {
           account: this.account,
           gas: gasGuesstimate,
         });
->>>>>>> dca74aea
       } catch (err) {
         prettyLogVeimError(err, this.log);
         this.log.error(`Rollup publish failed`, err);
