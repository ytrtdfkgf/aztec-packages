--- conflicted
+++ resolved
@@ -222,10 +222,6 @@
                                                       // release memory?        // All but final round
                                                       // We operate on partially_evaluated_polynomials in place.
         }
-<<<<<<< HEAD
-        // vinfo("completed sumcheck round 0");
-=======
->>>>>>> 80f9cc47
         for (size_t round_idx = 1; round_idx < multivariate_d; round_idx++) {
 
             PROFILE_THIS_NAME("sumcheck loop");
@@ -250,10 +246,6 @@
 
             gate_separators.partially_evaluate(round_challenge);
             round.round_size = round.round_size >> 1;
-<<<<<<< HEAD
-            // vinfo("completed sumcheck round ", round_idx);
-=======
->>>>>>> 80f9cc47
         }
         vinfo("completed ", multivariate_d, " rounds of sumcheck");
 
