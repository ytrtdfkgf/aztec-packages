use crate::address::AztecAddress;

pub global MAX_FIELD_VALUE: Field =
    21888242871839275222246405745257275088548364400416034343698204186575808495616;
pub global ARGS_LENGTH: u32 = 16;

/**
 * Convention for constant array lengths are mainly divided in 2 classes:
 *  - FUNCTION CALL
 *  - TRANSACTION
 *
 * Agreed convention is to use MAX_XXX_PER_CALL resp. MAX_XXX_PER_TX, where XXX denotes a type of element such as
 * commitment, or nullifier, e.g.,:
 *  - MAX_NULLIFIERS_PER_CALL
 *  - MAX_NOTE_HASHES_PER_TX
 *
 * In the kernel circuits, we accumulate elements such as note hashes and the nullifiers from all functions calls in a
 * transaction. Therefore, we always must have:
 * MAX_XXX_PER_TX >= MAX_XXX_PER_CALL
 *
 * For instance:
 * MAX_NOTE_HASHES_PER_TX >= MAX_NOTE_HASHES_PER_CALL
 * MAX_NULLIFIERS_PER_TX >= MAX_NULLIFIERS_PER_CALL
 *
 */

// docs:start:constants
// "PER CALL" CONSTANTS
pub global MAX_NOTE_HASHES_PER_CALL: u32 = 16;
pub global MAX_NULLIFIERS_PER_CALL: u32 = 16;
pub global MAX_PRIVATE_CALL_STACK_LENGTH_PER_CALL: u32 = 4;
pub global MAX_ENQUEUED_CALLS_PER_CALL: u32 = 16;
pub global MAX_L2_TO_L1_MSGS_PER_CALL: u32 = 2;
pub global MAX_PUBLIC_DATA_UPDATE_REQUESTS_PER_CALL: u32 = 64;
pub global MAX_PUBLIC_DATA_READS_PER_CALL: u32 = 64;
pub global MAX_NOTE_HASH_READ_REQUESTS_PER_CALL: u32 = 16;
pub global MAX_NULLIFIER_READ_REQUESTS_PER_CALL: u32 = 16;
pub global MAX_NULLIFIER_NON_EXISTENT_READ_REQUESTS_PER_CALL: u32 = 16;
pub global MAX_L1_TO_L2_MSG_READ_REQUESTS_PER_CALL: u32 = 16;
pub global MAX_KEY_VALIDATION_REQUESTS_PER_CALL: u32 = 16;
pub global MAX_NOTE_ENCRYPTED_LOGS_PER_CALL: u32 = 16;
pub global MAX_ENCRYPTED_LOGS_PER_CALL: u32 = 4;
pub global MAX_UNENCRYPTED_LOGS_PER_CALL: u32 = 4;
// TODO(Miranda): remove arrays and make single?
pub global MAX_CONTRACT_CLASS_LOGS_PER_CALL: u32 = 1;

// TREES RELATED CONSTANTS
pub global ARCHIVE_HEIGHT: u32 = 29;
pub global VK_TREE_HEIGHT: u32 = 6;
pub global PROTOCOL_CONTRACT_TREE_HEIGHT: u32 = 3;
pub global FUNCTION_TREE_HEIGHT: u32 = 5;
pub global NOTE_HASH_TREE_HEIGHT: u32 = 40;
pub global PUBLIC_DATA_TREE_HEIGHT: u32 = 40;
pub global NULLIFIER_TREE_HEIGHT: u32 = 40;
pub global L1_TO_L2_MSG_TREE_HEIGHT: u32 = 39;
pub global ARTIFACT_FUNCTION_TREE_MAX_HEIGHT: u32 = 5;
pub global NULLIFIER_TREE_ID = 0;
pub global NOTE_HASH_TREE_ID = 1;
pub global PUBLIC_DATA_TREE_ID = 2;
pub global L1_TO_L2_MESSAGE_TREE_ID = 3;
pub global ARCHIVE_TREE_ID = 4;

// SUB-TREES RELATED CONSTANTS
pub global NOTE_HASH_SUBTREE_HEIGHT: u32 = 6;
pub global NULLIFIER_SUBTREE_HEIGHT: u32 = 6;
pub global PUBLIC_DATA_SUBTREE_HEIGHT: u32 = 6;
pub global L1_TO_L2_MSG_SUBTREE_HEIGHT: u32 = 4;
pub global NOTE_HASH_SUBTREE_SIBLING_PATH_LENGTH: u32 =
    NOTE_HASH_TREE_HEIGHT - NOTE_HASH_SUBTREE_HEIGHT;
pub global NULLIFIER_SUBTREE_SIBLING_PATH_LENGTH: u32 =
    NULLIFIER_TREE_HEIGHT - NULLIFIER_SUBTREE_HEIGHT;
pub global PUBLIC_DATA_SUBTREE_SIBLING_PATH_LENGTH: u32 =
    PUBLIC_DATA_TREE_HEIGHT - PUBLIC_DATA_SUBTREE_HEIGHT;
pub global L1_TO_L2_MSG_SUBTREE_SIBLING_PATH_LENGTH: u32 =
    L1_TO_L2_MSG_TREE_HEIGHT - L1_TO_L2_MSG_SUBTREE_HEIGHT;

// "PER TRANSACTION" CONSTANTS
pub global MAX_NOTE_HASHES_PER_TX: u32 = (1 as u8 << NOTE_HASH_SUBTREE_HEIGHT as u8) as u32;
pub global MAX_NULLIFIERS_PER_TX: u32 = (1 as u8 << NULLIFIER_SUBTREE_HEIGHT as u8) as u32;
pub global MAX_PRIVATE_CALL_STACK_LENGTH_PER_TX: u32 = 8;
pub global MAX_ENQUEUED_CALLS_PER_TX: u32 = 32;
pub global PROTOCOL_PUBLIC_DATA_UPDATE_REQUESTS_PER_TX: u32 = 1;
pub global MAX_TOTAL_PUBLIC_DATA_UPDATE_REQUESTS_PER_TX: u32 =
    (1 as u8 << PUBLIC_DATA_SUBTREE_HEIGHT as u8) as u32;
pub global MAX_PUBLIC_DATA_UPDATE_REQUESTS_PER_TX: u32 =
    MAX_TOTAL_PUBLIC_DATA_UPDATE_REQUESTS_PER_TX - PROTOCOL_PUBLIC_DATA_UPDATE_REQUESTS_PER_TX;
pub global MAX_PUBLIC_DATA_READS_PER_TX: u32 = 64;
pub global MAX_L2_TO_L1_MSGS_PER_TX: u32 = 8;
pub global MAX_NOTE_HASH_READ_REQUESTS_PER_TX: u32 = 64;
pub global MAX_NULLIFIER_READ_REQUESTS_PER_TX: u32 = 64;
pub global MAX_NULLIFIER_NON_EXISTENT_READ_REQUESTS_PER_TX: u32 = 64;
pub global MAX_L1_TO_L2_MSG_READ_REQUESTS_PER_TX: u32 = 64;
// TODO: for large multisends we might run out of key validation requests here but not dealing with this now as
// databus will hopefully make the issue go away.
pub global MAX_KEY_VALIDATION_REQUESTS_PER_TX: u32 = 64;
pub global MAX_NOTE_ENCRYPTED_LOGS_PER_TX: u32 = 64;
pub global MAX_ENCRYPTED_LOGS_PER_TX: u32 = 8;
pub global MAX_UNENCRYPTED_LOGS_PER_TX: u32 = 8;
// TODO(Miranda): remove arrays and make single?
pub global MAX_CONTRACT_CLASS_LOGS_PER_TX: u32 = 1;
// docs:end:constants

// KERNEL CIRCUIT PRIVATE INPUTS CONSTANTS
// pub global MAX_PUBLIC_DATA_HINTS: u32 = MAX_TOTAL_PUBLIC_DATA_UPDATE_REQUESTS_PER_TX + MAX_PUBLIC_DATA_READS_PER_TX;
// FIX: Sadly, writing this as above causes a type error in type_conversion.ts.
pub global MAX_PUBLIC_DATA_HINTS: u32 = 128;

// ROLLUP CONTRACT CONSTANTS - constants used only in l1-contracts
pub global NUMBER_OF_L1_L2_MESSAGES_PER_ROLLUP: u32 = 16;

// VK TREE CONSTANTS
pub comptime global EMPTY_NESTED_INDEX: u32 = 0;
pub comptime global PRIVATE_KERNEL_EMPTY_INDEX: u32 = 1;
pub comptime global PRIVATE_KERNEL_INIT_INDEX: u32 = 2;
pub comptime global PRIVATE_KERNEL_INNER_INDEX: u32 = 3;
pub comptime global PRIVATE_KERNEL_TAIL_INDEX: u32 = 4;
pub comptime global PRIVATE_KERNEL_TAIL_TO_PUBLIC_INDEX: u32 = 5;
pub comptime global TUBE_VK_INDEX: u32 = 6;
pub comptime global AVM_VK_INDEX: u32 = 7;
pub comptime global PRIVATE_BASE_ROLLUP_VK_INDEX: u32 = 8;
pub comptime global PUBLIC_BASE_ROLLUP_VK_INDEX: u32 = 9;
pub comptime global BASE_PARITY_INDEX: u32 = 10;
pub comptime global ROOT_PARITY_INDEX: u32 = 11;
pub comptime global MERGE_ROLLUP_INDEX: u32 = 12;
pub comptime global BLOCK_ROOT_ROLLUP_INDEX: u32 = 13;
pub comptime global BLOCK_MERGE_ROLLUP_INDEX: u32 = 14;
pub comptime global ROOT_ROLLUP_INDEX: u32 = 15;
pub comptime global BLOCK_ROOT_ROLLUP_EMPTY_INDEX: u32 = 16;
pub comptime global PRIVATE_KERNEL_RESET_INDEX: u32 = 20;
// Important: Do not define indexes after the PRIVATE_KERNEL_RESET_INDEX. They are allocated for the variants of private kernel reset.

// MISC CONSTANTS
pub global FUNCTION_SELECTOR_NUM_BYTES: Field = 4;
// The following is used in immutable state variables to compute an initialization slot whose value is used to
// determine whether a given variable has been initialized (by asserting that the value in the slot is 0).
// The initialization slot is computed by adding the constant below to the variable's storage slot. This constant has
// to be large enough so that it's ensured that it doesn't collide with storage slots of other variables.
pub global INITIALIZATION_SLOT_SEPARATOR: Field = 1000_000_000;
pub global INITIAL_L2_BLOCK_NUM: Field = 1;
pub global PRIVATE_LOG_SIZE_IN_BYTES: u32 = 576; // This is currently defined by aztec-nr/aztec/src/encrypted_logs/payload.nr. See the comment there for how this value is calculated.
pub global BLOB_SIZE_IN_BYTES: Field = 31 * 4096;
pub global AZTEC_MAX_EPOCH_DURATION: u32 = 32;
// The following is taken from building a block and looking at the `lastArchive` value in it.
// You can run the `integration_l1_publisher.test.ts` and look at the first blocks in the fixtures.
pub global GENESIS_ARCHIVE_ROOT: Field =
    0x2a05cb8aeefe9b9797f90650eae072f5ab7437807e62f9724ce1900467779860;
// The following and the value in `deploy_l1_contracts` must match. We should not have the code both places, but
// we are running into circular dependency issues. #3342
global FEE_JUICE_INITIAL_MINT: Field = 200000000000000;
// Last 4 bytes of the Poseidon2 hash of 'public_dispatch(Field)'.
pub global PUBLIC_DISPATCH_SELECTOR: Field = 0xd5441b0d;

// CONTRACT CLASS CONSTANTS
pub global MAX_PACKED_PUBLIC_BYTECODE_SIZE_IN_FIELDS: u32 = 3000;
// Bytecode size for private functions is per function, not for the entire contract.
// Note that private functions bytecode includes a mix of acir and brillig.
pub global MAX_PACKED_BYTECODE_SIZE_PER_PRIVATE_FUNCTION_IN_FIELDS: u32 = 3000;
// Same for unconstrained functions: the size is per function.
pub global MAX_PACKED_BYTECODE_SIZE_PER_UNCONSTRAINED_FUNCTION_IN_FIELDS: u32 = 3000;
// How many fields are on the serialized ClassPrivateFunctionBroadcasted event in addition to MAX_PACKED_BYTECODE_SIZE_PER_PRIVATE_FUNCTION_IN_FIELDS.
pub global REGISTERER_PRIVATE_FUNCTION_BROADCASTED_ADDITIONAL_FIELDS: u32 = 19;
// How many fields are on the serialized ClassUnconstrainedFunctionBroadcasted event in addition to MAX_PACKED_BYTECODE_SIZE_PER_UNCONSTRAINED_FUNCTION_IN_FIELDS.
pub global REGISTERER_UNCONSTRAINED_FUNCTION_BROADCASTED_ADDITIONAL_FIELDS: u32 = 12;
// Since we are not yet emitting selectors we'll use this magic value to identify events emitted by the ClassRegisterer.
// This is just a stopgap until we implement proper selectors.
// sha224sum 'struct ContractClassRegistered {contract_class_id: ContractClassId, version: Field, artifact_hash: Field, private_functions_root: Field, packed_public_bytecode: [Field; MAX_PACKED_PUBLIC_BYTECODE_SIZE_IN_FIELDS] }'
pub global REGISTERER_CONTRACT_CLASS_REGISTERED_MAGIC_VALUE =
    0x6999d1e02b08a447a463563453cb36919c9dd7150336fc7c4d2b52f8;
// sha224sum 'struct ClassPrivateFunctionBroadcasted'
pub global REGISTERER_PRIVATE_FUNCTION_BROADCASTED_MAGIC_VALUE =
    0x1b70e95fde0b70adc30496b90a327af6a5e383e028e7a43211a07bcd;
// sha224sum 'struct ClassUnconstrainedFunctionBroadcasted'
pub global REGISTERER_UNCONSTRAINED_FUNCTION_BROADCASTED_MAGIC_VALUE =
    0xe7af816635466f128568edb04c9fa024f6c87fb9010fdbffa68b3d99;

// CONTRACT INSTANCE CONSTANTS
// sha224sum 'struct ContractInstanceDeployed'
pub global DEPLOYER_CONTRACT_INSTANCE_DEPLOYED_MAGIC_VALUE =
    0x85864497636cf755ae7bde03f267ce01a520981c21c3682aaf82a631;

// GAS DEFAULTS
pub global DEFAULT_GAS_LIMIT: u32 = 1_000_000_000;
pub global DEFAULT_TEARDOWN_GAS_LIMIT: u32 = 12_000_000;
pub global MAX_L2_GAS_PER_ENQUEUED_CALL: u32 = 12_000_000;
pub global DEFAULT_MAX_FEE_PER_GAS: Field = 10;
pub global DA_BYTES_PER_FIELD: u32 = 32;
pub global DA_GAS_PER_BYTE: u32 = 16;
// pays for preamble information in TX Effects
pub global FIXED_DA_GAS: u32 = 512;
// pays for fixed tx costs like validation, and updating state roots
pub global FIXED_L2_GAS: u32 = 512;
// base cost for a single public call
pub global FIXED_AVM_STARTUP_L2_GAS: u32 = 1024;

// Some tree insertions incur an additional cost associated with
// the new database entry to be stored by all network participants.
pub global L2_GAS_DISTRIBUTED_STORAGE_PREMIUM: u32 = 1024;

// Kernel and/or rollup circuits perform a hash per tree-level for insertions and reads.
// All network participants need to perform tree insertions.
// Not _all_ network participants need to perform membership checks, so they're cheaper.
pub global L2_GAS_PER_READ_MERKLE_HASH: u32 = 30;
pub global L2_GAS_PER_WRITE_MERKLE_HASH: u32 = 40;

// Gas for tree insertions and associated storage
pub global L2_GAS_PER_PUBLIC_DATA_UPDATE: u32 =
    L2_GAS_DISTRIBUTED_STORAGE_PREMIUM + (PUBLIC_DATA_TREE_HEIGHT * L2_GAS_PER_WRITE_MERKLE_HASH);
pub global L2_GAS_PER_NOTE_HASH: u32 =
    L2_GAS_DISTRIBUTED_STORAGE_PREMIUM + (NOTE_HASH_TREE_HEIGHT * L2_GAS_PER_WRITE_MERKLE_HASH);
// 2x because insertion into indexed tree requires a low-leaf membership check and a standard insertion
pub global L2_GAS_PER_NULLIFIER: u32 =
    L2_GAS_DISTRIBUTED_STORAGE_PREMIUM + (2 * NULLIFIER_TREE_HEIGHT * L2_GAS_PER_WRITE_MERKLE_HASH);

// Gas for tree read requests
pub global L2_GAS_PER_PUBLIC_DATA_READ: u32 = PUBLIC_DATA_TREE_HEIGHT * L2_GAS_PER_READ_MERKLE_HASH;
pub global L2_GAS_PER_NOTE_HASH_READ_REQUEST: u32 =
    NOTE_HASH_TREE_HEIGHT * L2_GAS_PER_READ_MERKLE_HASH;
// 2x because non-membership checks are really 2 membership checks
pub global L2_GAS_PER_NULLIFIER_READ_REQUEST: u32 =
    2 * NULLIFIER_TREE_HEIGHT * L2_GAS_PER_READ_MERKLE_HASH;
pub global L2_GAS_PER_L1_TO_L2_MSG_READ_REQUEST: u32 =
    L1_TO_L2_MSG_TREE_HEIGHT * L2_GAS_PER_READ_MERKLE_HASH;

// Gas for hashing and validating logs
pub global L2_GAS_PER_LOG_BYTE: u32 = 4;

// Gas for writing message to L1 portal
pub global L2_GAS_PER_L2_TO_L1_MSG: u32 = 200;

// CANONICAL CONTRACT ADDRESSES
pub global MAX_PROTOCOL_CONTRACTS: u32 = (1 << PROTOCOL_CONTRACT_TREE_HEIGHT as u8) - 1; // Index 0 can't be used.
pub global CANONICAL_AUTH_REGISTRY_ADDRESS = AztecAddress::from_field(1);
pub global DEPLOYER_CONTRACT_ADDRESS = AztecAddress::from_field(2);
pub global REGISTERER_CONTRACT_ADDRESS = AztecAddress::from_field(3);
pub global MULTI_CALL_ENTRYPOINT_ADDRESS = AztecAddress::from_field(4);
pub global FEE_JUICE_ADDRESS = AztecAddress::from_field(5);
pub global ROUTER_ADDRESS = AztecAddress::from_field(6);

// CANONICAL DEFAULT KEYS
// This below are:
// "az_null_npk"
// "az_null_ivpk"
// "az_null_ovpk"
// "az_null_tpk"
// as bytes, hashed to curve using grumpkin::g1::affine_element::hash_to_curve(<X>, 0);
pub global DEFAULT_NPK_M_X = 0x01498945581e0eb9f8427ad6021184c700ef091d570892c437d12c7d90364bbd;
pub global DEFAULT_NPK_M_Y = 0x170ae506787c5c43d6ca9255d571c10fa9ffa9d141666e290c347c5c9ab7e344;
pub global DEFAULT_IVPK_M_X = 0x00c044b05b6ca83b9c2dbae79cc1135155956a64e136819136e9947fe5e5866c;
pub global DEFAULT_IVPK_M_Y = 0x1c1f0ca244c7cd46b682552bff8ae77dea40b966a71de076ec3b7678f2bdb151;
pub global DEFAULT_OVPK_M_X = 0x1b00316144359e9a3ec8e49c1cdb7eeb0cedd190dfd9dc90eea5115aa779e287;
pub global DEFAULT_OVPK_M_Y = 0x080ffc74d7a8b0bccb88ac11f45874172f3847eb8b92654aaa58a3d2b8dc7833;
pub global DEFAULT_TPK_M_X = 0x019c111f36ad3fc1d9b7a7a14344314d2864b94f030594cd67f753ef774a1efb;
pub global DEFAULT_TPK_M_Y = 0x2039907fe37f08d10739255141bb066c506a12f7d1e8dfec21abc58494705b6f;

// LENGTH OF STRUCTS SERIALIZED TO FIELDS
pub global AZTEC_ADDRESS_LENGTH: u32 = 1;
pub global GAS_FEES_LENGTH: u32 = 2;
pub global GAS_LENGTH: u32 = 2;
pub global GAS_SETTINGS_LENGTH: u32 = GAS_LENGTH * 2 + GAS_FEES_LENGTH;
pub global CALL_CONTEXT_LENGTH: u32 = 4;
pub global CONTENT_COMMITMENT_LENGTH: u32 = 4;
pub global CONTRACT_INSTANCE_LENGTH: u32 = 16;
pub global CONTRACT_STORAGE_READ_LENGTH: u32 = 3;
pub global CONTRACT_STORAGE_UPDATE_REQUEST_LENGTH: u32 = 3;
pub global ETH_ADDRESS_LENGTH: u32 = 1;
pub global FUNCTION_DATA_LENGTH: u32 = 2;
pub global FUNCTION_LEAF_PREIMAGE_LENGTH: u32 = 5;
pub global GLOBAL_VARIABLES_LENGTH: u32 = 7 + GAS_FEES_LENGTH;
pub global APPEND_ONLY_TREE_SNAPSHOT_LENGTH: u32 = 2;
pub global L1_TO_L2_MESSAGE_LENGTH: u32 = 6;
pub global L2_TO_L1_MESSAGE_LENGTH: u32 = 3;
pub global SCOPED_L2_TO_L1_MESSAGE_LENGTH: u32 = L2_TO_L1_MESSAGE_LENGTH + 1;
pub global MAX_BLOCK_NUMBER_LENGTH: u32 = 2; // 1 for the option flag, 1 for the value
pub global KEY_VALIDATION_REQUEST_LENGTH: u32 = 4;
pub global KEY_VALIDATION_REQUEST_AND_GENERATOR_LENGTH: u32 = KEY_VALIDATION_REQUEST_LENGTH + 1;
pub global SCOPED_KEY_VALIDATION_REQUEST_AND_GENERATOR_LENGTH: u32 =
    KEY_VALIDATION_REQUEST_AND_GENERATOR_LENGTH + 1;
pub global PARTIAL_STATE_REFERENCE_LENGTH: u32 = 6;
pub global READ_REQUEST_LENGTH: u32 = 2;
pub global TREE_LEAF_READ_REQUEST_LENGTH: u32 = 2;
pub global LOG_HASH_LENGTH: u32 = 3;
pub global SCOPED_LOG_HASH_LENGTH: u32 = LOG_HASH_LENGTH + 1;
pub global ENCRYPTED_LOG_HASH_LENGTH: u32 = 4;
pub global SCOPED_ENCRYPTED_LOG_HASH_LENGTH: u32 = ENCRYPTED_LOG_HASH_LENGTH + 1;
pub global NOTE_LOG_HASH_LENGTH: u32 = 4;
pub global NOTE_HASH_LENGTH: u32 = 2;
pub global SCOPED_NOTE_HASH_LENGTH: u32 = NOTE_HASH_LENGTH + 1;
pub global NULLIFIER_LENGTH: u32 = 3;
pub global SCOPED_NULLIFIER_LENGTH: u32 = NULLIFIER_LENGTH + 1;
pub global PUBLIC_DATA_WRITE_LENGTH: u32 = 2;
pub global PUBLIC_CALL_STACK_ITEM_COMPRESSED_LENGTH: u32 =
    AZTEC_ADDRESS_LENGTH + CALL_CONTEXT_LENGTH + 3 + 2 * GAS_LENGTH;
pub global PRIVATE_CALL_REQUEST_LENGTH: u32 = CALL_CONTEXT_LENGTH + 4;
pub global PUBLIC_CALL_REQUEST_LENGTH: u32 = AZTEC_ADDRESS_LENGTH /* msg_sender */
    + AZTEC_ADDRESS_LENGTH /* contract_address */
    + 1 /* function_selector */
    + 1 /* is_static_call */
    + 1 /* args_hash */;
pub global COUNTED_PUBLIC_CALL_REQUEST_LENGTH = PUBLIC_CALL_REQUEST_LENGTH + 1;
pub global PUBLIC_INNER_CALL_REQUEST_LENGTH: u32 =
    PUBLIC_CALL_STACK_ITEM_COMPRESSED_LENGTH + 1 /* counter */;
pub global ROLLUP_VALIDATION_REQUESTS_LENGTH: u32 = MAX_BLOCK_NUMBER_LENGTH;
pub global STATE_REFERENCE_LENGTH: u32 =
    APPEND_ONLY_TREE_SNAPSHOT_LENGTH + PARTIAL_STATE_REFERENCE_LENGTH;
pub global TREE_SNAPSHOTS_LENGTH: u32 = APPEND_ONLY_TREE_SNAPSHOT_LENGTH * 4;
pub global TX_CONTEXT_LENGTH: u32 = 2 + GAS_SETTINGS_LENGTH;
pub global TX_REQUEST_LENGTH: u32 = 2 + TX_CONTEXT_LENGTH + FUNCTION_DATA_LENGTH;
pub global TOTAL_FEES_LENGTH: u32 = 1;
pub global HEADER_LENGTH: u32 = APPEND_ONLY_TREE_SNAPSHOT_LENGTH
    + CONTENT_COMMITMENT_LENGTH
    + STATE_REFERENCE_LENGTH
    + GLOBAL_VARIABLES_LENGTH
    + TOTAL_FEES_LENGTH;
pub global PRIVATE_CIRCUIT_PUBLIC_INPUTS_LENGTH: u32 = CALL_CONTEXT_LENGTH
    + 4
    + MAX_BLOCK_NUMBER_LENGTH
    + (READ_REQUEST_LENGTH * MAX_NOTE_HASH_READ_REQUESTS_PER_CALL)
    + (READ_REQUEST_LENGTH * MAX_NULLIFIER_READ_REQUESTS_PER_CALL)
    + (KEY_VALIDATION_REQUEST_AND_GENERATOR_LENGTH * MAX_KEY_VALIDATION_REQUESTS_PER_CALL)
    + (NOTE_HASH_LENGTH * MAX_NOTE_HASHES_PER_CALL)
    + (NULLIFIER_LENGTH * MAX_NULLIFIERS_PER_CALL)
    + (PRIVATE_CALL_REQUEST_LENGTH * MAX_PRIVATE_CALL_STACK_LENGTH_PER_CALL)
    + (COUNTED_PUBLIC_CALL_REQUEST_LENGTH * MAX_ENQUEUED_CALLS_PER_CALL)
    + PUBLIC_CALL_REQUEST_LENGTH
    + (L2_TO_L1_MESSAGE_LENGTH * MAX_L2_TO_L1_MSGS_PER_CALL)
    + 2
    + (NOTE_LOG_HASH_LENGTH * MAX_NOTE_ENCRYPTED_LOGS_PER_CALL)
    + (ENCRYPTED_LOG_HASH_LENGTH * MAX_ENCRYPTED_LOGS_PER_CALL)
    + (LOG_HASH_LENGTH * MAX_CONTRACT_CLASS_LOGS_PER_CALL)
    + HEADER_LENGTH
    + TX_CONTEXT_LENGTH;
pub global PUBLIC_CIRCUIT_PUBLIC_INPUTS_LENGTH: u32 = CALL_CONTEXT_LENGTH
    + /*argsHash + returnsHash*/ 2
    + (TREE_LEAF_READ_REQUEST_LENGTH * MAX_NOTE_HASH_READ_REQUESTS_PER_CALL)
    + (READ_REQUEST_LENGTH * MAX_NULLIFIER_READ_REQUESTS_PER_CALL)
    + (READ_REQUEST_LENGTH * MAX_NULLIFIER_NON_EXISTENT_READ_REQUESTS_PER_CALL)
    + (TREE_LEAF_READ_REQUEST_LENGTH * MAX_L1_TO_L2_MSG_READ_REQUESTS_PER_CALL)
    + (CONTRACT_STORAGE_UPDATE_REQUEST_LENGTH * MAX_PUBLIC_DATA_UPDATE_REQUESTS_PER_CALL)
    + (CONTRACT_STORAGE_READ_LENGTH * MAX_PUBLIC_DATA_READS_PER_CALL)
    + (PUBLIC_INNER_CALL_REQUEST_LENGTH * MAX_ENQUEUED_CALLS_PER_CALL)
    + (NOTE_HASH_LENGTH * MAX_NOTE_HASHES_PER_CALL)
    + (NULLIFIER_LENGTH * MAX_NULLIFIERS_PER_CALL)
    + (L2_TO_L1_MESSAGE_LENGTH * MAX_L2_TO_L1_MSGS_PER_CALL)
    + 2
    + (LOG_HASH_LENGTH * MAX_UNENCRYPTED_LOGS_PER_CALL)
    + HEADER_LENGTH
    + GLOBAL_VARIABLES_LENGTH
    + AZTEC_ADDRESS_LENGTH
    + /* revert_code */ 1
    + 2 * GAS_LENGTH
    + /* transaction_fee */ 1;
pub global PRIVATE_CONTEXT_INPUTS_LENGTH: u32 =
    CALL_CONTEXT_LENGTH + HEADER_LENGTH + TX_CONTEXT_LENGTH + 1;
pub global PUBLIC_CONTEXT_INPUTS_LENGTH: u32 =
    CALL_CONTEXT_LENGTH + HEADER_LENGTH + GLOBAL_VARIABLES_LENGTH + GAS_LENGTH + 2;
pub global FEE_RECIPIENT_LENGTH: u32 = 2;

pub global AGGREGATION_OBJECT_LENGTH: u32 = 16;

pub global SCOPED_READ_REQUEST_LEN: u32 = READ_REQUEST_LENGTH + 1;
pub global PUBLIC_DATA_READ_LENGTH: u32 = 3;
pub global PRIVATE_VALIDATION_REQUESTS_LENGTH: u32 = ROLLUP_VALIDATION_REQUESTS_LENGTH
    + (SCOPED_READ_REQUEST_LEN * MAX_NOTE_HASH_READ_REQUESTS_PER_TX)
    + (SCOPED_READ_REQUEST_LEN * MAX_NULLIFIER_READ_REQUESTS_PER_TX)
    + (SCOPED_KEY_VALIDATION_REQUEST_AND_GENERATOR_LENGTH * MAX_KEY_VALIDATION_REQUESTS_PER_TX)
    + 2;
pub global NUM_PUBLIC_VALIDATION_REQUEST_ARRAYS: u32 = 5;
pub global PUBLIC_VALIDATION_REQUESTS_LENGTH: u32 = ROLLUP_VALIDATION_REQUESTS_LENGTH
    + (TREE_LEAF_READ_REQUEST_LENGTH * MAX_NOTE_HASH_READ_REQUESTS_PER_TX)
    + (SCOPED_READ_REQUEST_LEN * MAX_NULLIFIER_READ_REQUESTS_PER_TX)
    + (SCOPED_READ_REQUEST_LEN * MAX_NULLIFIER_NON_EXISTENT_READ_REQUESTS_PER_TX)
    + (PUBLIC_DATA_READ_LENGTH * MAX_PUBLIC_DATA_READS_PER_TX)
    + (TREE_LEAF_READ_REQUEST_LENGTH * MAX_L1_TO_L2_MSG_READ_REQUESTS_PER_TX);

pub global PUBLIC_DATA_UPDATE_REQUEST_LENGTH: u32 = 3; // To be deprecated.
pub global COMBINED_ACCUMULATED_DATA_LENGTH: u32 = MAX_NOTE_HASHES_PER_TX
    + MAX_NULLIFIERS_PER_TX
    + (MAX_L2_TO_L1_MSGS_PER_TX * SCOPED_L2_TO_L1_MESSAGE_LENGTH)
    + (LOG_HASH_LENGTH * MAX_NOTE_ENCRYPTED_LOGS_PER_TX)
    + (SCOPED_LOG_HASH_LENGTH * MAX_ENCRYPTED_LOGS_PER_TX)
<<<<<<< HEAD
    + 4
    + (SCOPED_LOG_HASH_LENGTH * MAX_UNENCRYPTED_LOGS_PER_TX)
    + (SCOPED_LOG_HASH_LENGTH * MAX_CONTRACT_CLASS_LOGS_PER_TX)
    + (MAX_PUBLIC_DATA_UPDATE_REQUESTS_PER_TX * PUBLIC_DATA_WRITE_LENGTH)
    + GAS_LENGTH;
=======
    + 3
    + (MAX_UNENCRYPTED_LOGS_PER_TX * SCOPED_LOG_HASH_LENGTH)
    + (MAX_PUBLIC_DATA_UPDATE_REQUESTS_PER_TX * PUBLIC_DATA_WRITE_LENGTH);
>>>>>>> f4626571
pub global TX_CONSTANT_DATA_LENGTH: u32 = HEADER_LENGTH
    + TX_CONTEXT_LENGTH
    + 1 /* vk_tree_root */
    + 1 /* protocol_contract_tree_root */;
pub global COMBINED_CONSTANT_DATA_LENGTH: u32 = TX_CONSTANT_DATA_LENGTH + GLOBAL_VARIABLES_LENGTH;

pub global PRIVATE_ACCUMULATED_DATA_LENGTH: u32 = (SCOPED_NOTE_HASH_LENGTH * MAX_NOTE_HASHES_PER_TX)
    + (SCOPED_NULLIFIER_LENGTH * MAX_NULLIFIERS_PER_TX)
    + (MAX_L2_TO_L1_MSGS_PER_TX * SCOPED_L2_TO_L1_MESSAGE_LENGTH)
    + (NOTE_LOG_HASH_LENGTH * MAX_NOTE_ENCRYPTED_LOGS_PER_TX)
    + (SCOPED_ENCRYPTED_LOG_HASH_LENGTH * MAX_ENCRYPTED_LOGS_PER_TX)
    + (SCOPED_LOG_HASH_LENGTH * MAX_CONTRACT_CLASS_LOGS_PER_TX)
    + (PRIVATE_CALL_REQUEST_LENGTH * MAX_PRIVATE_CALL_STACK_LENGTH_PER_TX)
    + (COUNTED_PUBLIC_CALL_REQUEST_LENGTH * MAX_ENQUEUED_CALLS_PER_TX);
pub global PRIVATE_KERNEL_CIRCUIT_PUBLIC_INPUTS_LENGTH: u32 = TX_CONSTANT_DATA_LENGTH
    + 1 /* min_revertible_side_effect_counter */
    + PRIVATE_VALIDATION_REQUESTS_LENGTH
    + PRIVATE_ACCUMULATED_DATA_LENGTH
    + PUBLIC_CALL_REQUEST_LENGTH
    + AZTEC_ADDRESS_LENGTH;

pub global PUBLIC_ACCUMULATED_DATA_LENGTH: u32 = (MAX_NOTE_HASHES_PER_TX * SCOPED_NOTE_HASH_LENGTH)
    + (MAX_NULLIFIERS_PER_TX * NULLIFIER_LENGTH)
    + (MAX_L2_TO_L1_MSGS_PER_TX * SCOPED_L2_TO_L1_MESSAGE_LENGTH)
    + (MAX_NOTE_ENCRYPTED_LOGS_PER_TX * LOG_HASH_LENGTH)
    + (MAX_ENCRYPTED_LOGS_PER_TX * SCOPED_LOG_HASH_LENGTH)
    + (MAX_UNENCRYPTED_LOGS_PER_TX * SCOPED_LOG_HASH_LENGTH)
    + (MAX_PUBLIC_DATA_UPDATE_REQUESTS_PER_TX * PUBLIC_DATA_UPDATE_REQUEST_LENGTH)
    + (MAX_ENQUEUED_CALLS_PER_TX * PUBLIC_CALL_REQUEST_LENGTH)
    + GAS_LENGTH;
pub global NUM_PUBLIC_ACCUMULATED_DATA_ARRAYS: u32 = 8;

pub global PRIVATE_TO_PUBLIC_ACCUMULATED_DATA_LENGTH: u32 = MAX_NOTE_HASHES_PER_TX
    + MAX_NULLIFIERS_PER_TX
    + (MAX_L2_TO_L1_MSGS_PER_TX * SCOPED_L2_TO_L1_MESSAGE_LENGTH)
    + (MAX_NOTE_ENCRYPTED_LOGS_PER_TX * LOG_HASH_LENGTH)
    + (MAX_ENCRYPTED_LOGS_PER_TX * SCOPED_LOG_HASH_LENGTH)
<<<<<<< HEAD
    + (MAX_CONTRACT_CLASS_LOGS_PER_TX * SCOPED_LOG_HASH_LENGTH)
    + (MAX_ENQUEUED_CALLS_PER_TX * PUBLIC_CALL_REQUEST_LENGTH)
    + GAS_LENGTH;
=======
    + (MAX_UNENCRYPTED_LOGS_PER_TX * SCOPED_LOG_HASH_LENGTH)
    + (MAX_ENQUEUED_CALLS_PER_TX * PUBLIC_CALL_REQUEST_LENGTH);
>>>>>>> f4626571

pub global PRIVATE_TO_AVM_ACCUMULATED_DATA_LENGTH: u32 = MAX_NOTE_HASHES_PER_TX
    + MAX_NULLIFIERS_PER_TX
    + (MAX_L2_TO_L1_MSGS_PER_TX * SCOPED_L2_TO_L1_MESSAGE_LENGTH);
pub global NUM_PRIVATE_TO_AVM_ACCUMULATED_DATA_ARRAYS: u32 = 3;

pub global AVM_ACCUMULATED_DATA_LENGTH: u32 = MAX_NOTE_HASHES_PER_TX
    + MAX_NULLIFIERS_PER_TX
    + (MAX_L2_TO_L1_MSGS_PER_TX * SCOPED_L2_TO_L1_MESSAGE_LENGTH)
    + (MAX_UNENCRYPTED_LOGS_PER_TX * SCOPED_LOG_HASH_LENGTH)
    + (MAX_PUBLIC_DATA_UPDATE_REQUESTS_PER_TX * PUBLIC_DATA_WRITE_LENGTH);

pub global PRIVATE_TO_PUBLIC_KERNEL_CIRCUIT_PUBLIC_INPUTS_LENGTH: u32 = TX_CONSTANT_DATA_LENGTH
    + ROLLUP_VALIDATION_REQUESTS_LENGTH
    + PRIVATE_TO_PUBLIC_ACCUMULATED_DATA_LENGTH /* non_revertible_accumulated_data */
    + PRIVATE_TO_PUBLIC_ACCUMULATED_DATA_LENGTH /* revertible_accumulated_data */
    + PUBLIC_CALL_REQUEST_LENGTH /* public_teardown_call_request */
    + GAS_LENGTH /* gas_used */
    + AZTEC_ADDRESS_LENGTH /* fee_payer */;
pub global PUBLIC_KERNEL_CIRCUIT_PUBLIC_INPUTS_LENGTH: u32 = COMBINED_CONSTANT_DATA_LENGTH
    + PUBLIC_VALIDATION_REQUESTS_LENGTH
    + PUBLIC_ACCUMULATED_DATA_LENGTH
    + PUBLIC_ACCUMULATED_DATA_LENGTH
    + 1 /* end_side_effect_counter */
    + PUBLIC_CALL_REQUEST_LENGTH
    + AZTEC_ADDRESS_LENGTH
    + 1 /* revert_code */;
pub global VM_CIRCUIT_PUBLIC_INPUTS_LENGTH: u32 = COMBINED_CONSTANT_DATA_LENGTH
    + PUBLIC_CALL_REQUEST_LENGTH
    + PUBLIC_VALIDATION_REQUESTS_LENGTH
    + NUM_PUBLIC_VALIDATION_REQUEST_ARRAYS
    + PUBLIC_ACCUMULATED_DATA_LENGTH
    + NUM_PUBLIC_ACCUMULATED_DATA_ARRAYS
    + 1 /* start_side_effect_counter */
    + 1 /* end_side_effect_counter */
    + GAS_LENGTH
    + 1
    + 1
    + (PUBLIC_INNER_CALL_REQUEST_LENGTH * MAX_ENQUEUED_CALLS_PER_TX);

pub global KERNEL_CIRCUIT_PUBLIC_INPUTS_LENGTH: u32 = ROLLUP_VALIDATION_REQUESTS_LENGTH
    + COMBINED_ACCUMULATED_DATA_LENGTH
    + COMBINED_CONSTANT_DATA_LENGTH
    + PARTIAL_STATE_REFERENCE_LENGTH
    + 1 /* revert_code */
    + GAS_LENGTH /* gas_used */
    + AZTEC_ADDRESS_LENGTH;

pub global AVM_CIRCUIT_PUBLIC_INPUTS_LENGTH: u32 = GLOBAL_VARIABLES_LENGTH
    + TREE_SNAPSHOTS_LENGTH /* start_tree_snapshots */
    + GAS_LENGTH /* start_gas_used */
    + GAS_SETTINGS_LENGTH
    + (MAX_ENQUEUED_CALLS_PER_TX * PUBLIC_CALL_REQUEST_LENGTH) /* public_setup_call_requests */
    + (MAX_ENQUEUED_CALLS_PER_TX * PUBLIC_CALL_REQUEST_LENGTH) /* public_app_logic_call_requests */
    + PUBLIC_CALL_REQUEST_LENGTH /* public_teardown_call_request */
    + NUM_PRIVATE_TO_AVM_ACCUMULATED_DATA_ARRAYS /* previous_non_revertible_accumulated_data_array_lengths */
    + NUM_PRIVATE_TO_AVM_ACCUMULATED_DATA_ARRAYS /* previous_revertible_accumulated_data_array_lengths */
    + PRIVATE_TO_AVM_ACCUMULATED_DATA_LENGTH /* previous_non_revertible_accumulated_data */
    + PRIVATE_TO_AVM_ACCUMULATED_DATA_LENGTH /* previous_revertible_accumulated_data */
    + TREE_SNAPSHOTS_LENGTH /* end_tree_snapshots */
    + AVM_ACCUMULATED_DATA_LENGTH
    + 1 /* transaction_fee */
    + 1 /* reverted */
;

pub global CONSTANT_ROLLUP_DATA_LENGTH: u32 = APPEND_ONLY_TREE_SNAPSHOT_LENGTH
    + 1 /* vk_tree_root */
    + 1 /* protocol_contract_tree_root */
    + GLOBAL_VARIABLES_LENGTH;

// + 5 for rollup_type, height_in_block_tree, txs_effects_hash, out_hash, accumulated_fees
pub global BASE_OR_MERGE_PUBLIC_INPUTS_LENGTH: u32 = CONSTANT_ROLLUP_DATA_LENGTH
    + PARTIAL_STATE_REFERENCE_LENGTH
    + PARTIAL_STATE_REFERENCE_LENGTH
    + 5;
pub global BLOCK_ROOT_OR_BLOCK_MERGE_PUBLIC_INPUTS_LENGTH: u32 = 2
    * APPEND_ONLY_TREE_SNAPSHOT_LENGTH
    + 1 /* previous_block_hash */
    + 1 /* end_block_hash */
    + 2 * GLOBAL_VARIABLES_LENGTH
    + 1 /* out_hash */
    + AZTEC_MAX_EPOCH_DURATION * FEE_RECIPIENT_LENGTH
    + 1 /* vk_tree_root */
    + 1 /* protocol_contract_tree_root */
    + 1 /* prover_id */;
pub global ROOT_ROLLUP_PUBLIC_INPUTS_LENGTH: u32 =
    2 * APPEND_ONLY_TREE_SNAPSHOT_LENGTH + 8 + AZTEC_MAX_EPOCH_DURATION * FEE_RECIPIENT_LENGTH;

pub global GET_NOTES_ORACLE_RETURN_LENGTH: u32 = 674;
pub global NOTE_HASHES_NUM_BYTES_PER_BASE_ROLLUP: u32 = 32 * MAX_NOTE_HASHES_PER_TX;
pub global NULLIFIERS_NUM_BYTES_PER_BASE_ROLLUP: u32 = 32 * MAX_NULLIFIERS_PER_TX;
pub global PUBLIC_DATA_WRITES_NUM_BYTES_PER_BASE_ROLLUP: u32 =
    64 * MAX_TOTAL_PUBLIC_DATA_UPDATE_REQUESTS_PER_TX; // 1 write is 64 bytes
pub global CONTRACTS_NUM_BYTES_PER_BASE_ROLLUP: Field = 32;
pub global CONTRACT_DATA_NUM_BYTES_PER_BASE_ROLLUP: Field = 64;
pub global CONTRACT_DATA_NUM_BYTES_PER_BASE_ROLLUP_UNPADDED: Field = 52;
pub global L2_TO_L1_MSGS_NUM_BYTES_PER_BASE_ROLLUP: Field = 256;
pub global LOGS_HASHES_NUM_BYTES_PER_BASE_ROLLUP: Field = 64;
pub global NUM_MSGS_PER_BASE_PARITY: u32 = 4;
// pub global NUM_BASE_PARITY_PER_ROOT_PARITY: u32 = NUMBER_OF_L1_L2_MESSAGES_PER_ROLLUP / NUM_MSGS_PER_BASE_PARITY;
// FIX: Sadly, writing this as above causes a type error in type_conversion.ts.
pub global NUM_BASE_PARITY_PER_ROOT_PARITY: u32 = 4;

// Lengths of the different types of proofs in fields
pub global RECURSIVE_PROOF_LENGTH: u32 = 463;
pub global NESTED_RECURSIVE_PROOF_LENGTH: u32 = 463;
pub global TUBE_PROOF_LENGTH: u32 = RECURSIVE_PROOF_LENGTH; // in the future these can differ

pub global HONK_VERIFICATION_KEY_LENGTH_IN_FIELDS: u32 = 128; // size of an Ultra verification key

pub global CLIENT_IVC_VERIFICATION_KEY_LENGTH_IN_FIELDS: u32 = 143; // size of a Mega verification key
// VK is composed of
// - circuit size encoded as a fr field element (32 bytes)
// - num of inputs encoded as a fr field element (32 bytes)
// - 21 affine elements (curve base field fq) encoded as fr elements takes (21 * 4 * 32 bytes)
// 21 above refers to the constant AvmFlavor::NUM_PRECOMPUTED_ENTITIES
pub global AVM_VERIFICATION_KEY_LENGTH_IN_FIELDS: u32 = 2 + 21 * 4;

// `AVM_PROOF_LENGTH_IN_FIELDS` must be updated when AVM circuit changes.
// To determine latest value, hover `COMPUTED_AVM_PROOF_LENGTH_IN_FIELDS`
// in barretenberg/cpp/src/barretenberg/vm/avm/generated/flavor.hpp
pub global AVM_PROOF_LENGTH_IN_FIELDS: u32 = 4291;
pub global AVM_PUBLIC_COLUMN_MAX_SIZE: u32 = 1024;
pub global AVM_PUBLIC_INPUTS_FLATTENED_SIZE: u32 =
    2 * AVM_PUBLIC_COLUMN_MAX_SIZE + PUBLIC_CIRCUIT_PUBLIC_INPUTS_LENGTH;
/**
 * Enumerate the hash_indices which are used for pedersen hashing.
 * We start from 1 to avoid the default generators. The generator indices are listed
 * based on the number of elements each index hashes. The following conditions must be met:
 *
 * +-----------+-------------------------------+----------------------+
 * | Hash size | Number of elements hashed (n) | Condition to use     |
 * |-----------+-------------------------------+----------------------|
 * | LOW       | n <= 8                         | 0 < hash_index <= 32  |
 * | MID       | 8 < n <= 16                    | 32 < hash_index <= 40 |
 * | HIGH      | 16 < n <= 48                   | 40 < hash_index <= 48 |
 * +-----------+-------------------------------+----------------------+
 */
// Indices with size <= 8
pub global GENERATOR_INDEX__NOTE_HASH: u32 = 1;
pub global GENERATOR_INDEX__NOTE_HASH_NONCE: u32 = 2;
pub global GENERATOR_INDEX__UNIQUE_NOTE_HASH: u32 = 3;
pub global GENERATOR_INDEX__SILOED_NOTE_HASH: u32 = 4;
pub global GENERATOR_INDEX__MESSAGE_NULLIFIER: u32 = 5;
pub global GENERATOR_INDEX__INITIALIZATION_NULLIFIER: u32 = 6;
pub global GENERATOR_INDEX__OUTER_NULLIFIER: u32 = 7;
pub global GENERATOR_INDEX__PUBLIC_DATA_READ: u32 = 8;
pub global GENERATOR_INDEX__PUBLIC_DATA_UPDATE_REQUEST: u32 = 9;
pub global GENERATOR_INDEX__FUNCTION_DATA: u32 = 10;
pub global GENERATOR_INDEX__FUNCTION_LEAF: u32 = 11;
pub global GENERATOR_INDEX__CONTRACT_DEPLOYMENT_DATA: u32 = 12;
pub global GENERATOR_INDEX__CONSTRUCTOR: u32 = 13;
pub global GENERATOR_INDEX__CONSTRUCTOR_ARGS: u32 = 14;
pub global GENERATOR_INDEX__CONTRACT_ADDRESS_V1: u32 = 15;
pub global GENERATOR_INDEX__CONTRACT_LEAF: u32 = 16;
pub global GENERATOR_INDEX__CALL_CONTEXT: u32 = 17;
pub global GENERATOR_INDEX__CALL_STACK_ITEM: u32 = 18;
pub global GENERATOR_INDEX__CALL_STACK_ITEM_2: u32 = 19;
pub global GENERATOR_INDEX__SECRET_HASH: u32 = 20;
pub global GENERATOR_INDEX__L2_TO_L1_MSG: u32 = 21;
pub global GENERATOR_INDEX__TX_CONTEXT: u32 = 22;
pub global GENERATOR_INDEX__PUBLIC_LEAF_INDEX: u32 = 23;
pub global GENERATOR_INDEX__PUBLIC_DATA_LEAF: u32 = 24;
pub global GENERATOR_INDEX__SIGNED_TX_REQUEST: u32 = 25;
pub global GENERATOR_INDEX__GLOBAL_VARIABLES: u32 = 26;
pub global GENERATOR_INDEX__PARTIAL_ADDRESS: u32 = 27;
pub global GENERATOR_INDEX__BLOCK_HASH: u32 = 28;
pub global GENERATOR_INDEX__SIDE_EFFECT: u32 = 29;
pub global GENERATOR_INDEX__FEE_PAYLOAD: u32 = 30;
pub global GENERATOR_INDEX__COMBINED_PAYLOAD: u32 = 31;
pub global GENERATOR_INDEX__TX_NULLIFIER: u32 = 32;
// Indices with size <= 16
pub global GENERATOR_INDEX__TX_REQUEST: u32 = 33;
pub global GENERATOR_INDEX__SIGNATURE_PAYLOAD: u32 = 34;
// Indices with size <= 44
pub global GENERATOR_INDEX__VK: u32 = 41;
pub global GENERATOR_INDEX__PRIVATE_CIRCUIT_PUBLIC_INPUTS: u32 = 42;
pub global GENERATOR_INDEX__PUBLIC_CIRCUIT_PUBLIC_INPUTS: u32 = 43;
// TODO: Function args generator index is being used to hash 64 items
pub global GENERATOR_INDEX__FUNCTION_ARGS: u32 = 44;
pub global GENERATOR_INDEX__AUTHWIT_INNER: u32 = 45;
pub global GENERATOR_INDEX__AUTHWIT_OUTER: u32 = 46;
pub global GENERATOR_INDEX__AUTHWIT_NULLIFIER: u32 = 47;
// Key related generators follow
pub global GENERATOR_INDEX__NSK_M: u32 = 48;
pub global GENERATOR_INDEX__IVSK_M: u32 = 49;
pub global GENERATOR_INDEX__OVSK_M: u32 = 50;
pub global GENERATOR_INDEX__TSK_M: u32 = 51;
pub global GENERATOR_INDEX__PUBLIC_KEYS_HASH: u32 = 52;
pub global GENERATOR_INDEX__NOTE_NULLIFIER: u32 = 53;
pub global GENERATOR_INDEX__NOTE_HIDING_POINT: u32 = 54;
pub global GENERATOR_INDEX__SYMMETRIC_KEY: u8 = 55;

// AVM memory tags
pub global MEM_TAG_FF = 0;
pub global MEM_TAG_U1 = 1;
pub global MEM_TAG_U8 = 2;
pub global MEM_TAG_U16 = 3;
pub global MEM_TAG_U32 = 4;
pub global MEM_TAG_U64 = 5;
pub global MEM_TAG_U128 = 6;

// AVM CIRCUIT - PUBLIC KERNEL INPUTS COLUMN OFFSETS
// Keep the number of offsets aligned with KERNEL_INPUTS_LENGTH defined in constants.hpp
pub global SENDER_KERNEL_INPUTS_COL_OFFSET: u32 = 0;
pub global ADDRESS_KERNEL_INPUTS_COL_OFFSET: u32 = 1;
pub global FUNCTION_SELECTOR_KERNEL_INPUTS_COL_OFFSET: u32 = 2;
pub global IS_STATIC_CALL_KERNEL_INPUTS_COL_OFFSET: u32 = 3;
// pub global Variables
pub global CHAIN_ID_KERNEL_INPUTS_COL_OFFSET: u32 = 4;
pub global VERSION_KERNEL_INPUTS_COL_OFFSET: u32 = 5;
pub global BLOCK_NUMBER_KERNEL_INPUTS_COL_OFFSET: u32 = 6;
pub global TIMESTAMP_KERNEL_INPUTS_COL_OFFSET: u32 = 7;
// pub global Variables - fees
pub global FEE_PER_DA_GAS_KERNEL_INPUTS_COL_OFFSET: u32 = 8;
pub global FEE_PER_L2_GAS_KERNEL_INPUTS_COL_OFFSET: u32 = 9;
// Gas - start and end values
pub global DA_START_GAS_KERNEL_INPUTS_COL_OFFSET = 10;
pub global L2_START_GAS_KERNEL_INPUTS_COL_OFFSET = 11;
pub global DA_END_GAS_KERNEL_INPUTS_COL_OFFSET = 12;
pub global L2_END_GAS_KERNEL_INPUTS_COL_OFFSET = 13;
// Top-level members
pub global TRANSACTION_FEE_KERNEL_INPUTS_COL_OFFSET: u32 = 14;

// AVM CIRCUIT - PUBLIC KERNEL OUTPUTS COLUMN OFFSETS
// Side effects
pub global START_NOTE_HASH_EXISTS_WRITE_OFFSET: u32 = 0;
pub global START_NULLIFIER_EXISTS_OFFSET: u32 =
    START_NOTE_HASH_EXISTS_WRITE_OFFSET + MAX_NOTE_HASH_READ_REQUESTS_PER_CALL;
pub global START_NULLIFIER_NON_EXISTS_OFFSET: u32 =
    START_NULLIFIER_EXISTS_OFFSET + MAX_NULLIFIER_READ_REQUESTS_PER_CALL;
pub global START_L1_TO_L2_MSG_EXISTS_WRITE_OFFSET: u32 =
    START_NULLIFIER_NON_EXISTS_OFFSET + MAX_NULLIFIER_NON_EXISTENT_READ_REQUESTS_PER_CALL;
pub global START_SSTORE_WRITE_OFFSET: u32 =
    START_L1_TO_L2_MSG_EXISTS_WRITE_OFFSET + MAX_L1_TO_L2_MSG_READ_REQUESTS_PER_CALL;
pub global START_SLOAD_WRITE_OFFSET: u32 =
    START_SSTORE_WRITE_OFFSET + MAX_PUBLIC_DATA_UPDATE_REQUESTS_PER_CALL;
pub global START_EMIT_NOTE_HASH_WRITE_OFFSET: u32 =
    START_SLOAD_WRITE_OFFSET + MAX_PUBLIC_DATA_READS_PER_CALL;
pub global START_EMIT_NULLIFIER_WRITE_OFFSET: u32 =
    START_EMIT_NOTE_HASH_WRITE_OFFSET + MAX_NOTE_HASHES_PER_CALL;
pub global START_EMIT_L2_TO_L1_MSG_WRITE_OFFSET: u32 =
    START_EMIT_NULLIFIER_WRITE_OFFSET + MAX_NULLIFIERS_PER_CALL;
pub global START_EMIT_UNENCRYPTED_LOG_WRITE_OFFSET: u32 =
    START_EMIT_L2_TO_L1_MSG_WRITE_OFFSET + MAX_L2_TO_L1_MSGS_PER_CALL;

/**
 * GAS COSTS FOR AVM OPCODES
 * They are used in TS and C++
 */
// Base L2 GAS
// Note: magic numbers here are derived from each op's AVM circuit trace area
pub global AVM_ADD_BASE_L2_GAS: u32 = 32;
pub global AVM_SUB_BASE_L2_GAS: u32 = 32;
pub global AVM_MUL_BASE_L2_GAS: u32 = 33;
pub global AVM_DIV_BASE_L2_GAS: u32 = 43;
pub global AVM_FDIV_BASE_L2_GAS: u32 = 32;
pub global AVM_EQ_BASE_L2_GAS: u32 = 32;
pub global AVM_LT_BASE_L2_GAS: u32 = 64;
pub global AVM_LTE_BASE_L2_GAS: u32 = 64;
pub global AVM_AND_BASE_L2_GAS: u32 = 33;
pub global AVM_OR_BASE_L2_GAS: u32 = 33;
pub global AVM_XOR_BASE_L2_GAS: u32 = 33;
pub global AVM_NOT_BASE_L2_GAS: u32 = 27;
pub global AVM_SHL_BASE_L2_GAS: u32 = 32;
pub global AVM_SHR_BASE_L2_GAS: u32 = 32;
pub global AVM_CAST_BASE_L2_GAS: u32 = 30;
pub global AVM_GETENVVAR_BASE_L2_GAS: u16 = 20;
pub global AVM_CALLDATACOPY_BASE_L2_GAS: u32 = 29;
pub global AVM_RETURNDATASIZE_BASE_L2_GAS: u32 = 20;
pub global AVM_RETURNDATACOPY_BASE_L2_GAS: u32 = 29;
pub global AVM_JUMP_BASE_L2_GAS: u32 = 12;
pub global AVM_JUMPI_BASE_L2_GAS: u32 = 18;
pub global AVM_INTERNALCALL_BASE_L2_GAS: u32 = 18;
pub global AVM_INTERNALRETURN_BASE_L2_GAS: u32 = 18;
pub global AVM_SET_BASE_L2_GAS: u32 = 18;
pub global AVM_MOV_BASE_L2_GAS: u32 = 23;
pub global AVM_SLOAD_BASE_L2_GAS: u32 = 18 + L2_GAS_PER_PUBLIC_DATA_READ;
pub global AVM_SSTORE_BASE_L2_GAS: u32 = 18 + L2_GAS_PER_PUBLIC_DATA_UPDATE;
pub global AVM_NOTEHASHEXISTS_BASE_L2_GAS: u32 = 26 + L2_GAS_PER_NOTE_HASH_READ_REQUEST;
pub global AVM_EMITNOTEHASH_BASE_L2_GAS: u32 = 26 + L2_GAS_PER_NOTE_HASH;
pub global AVM_NULLIFIEREXISTS_BASE_L2_GAS: u32 = 26 + L2_GAS_PER_NULLIFIER_READ_REQUEST;
pub global AVM_EMITNULLIFIER_BASE_L2_GAS: u32 = 26 + L2_GAS_PER_NULLIFIER;
pub global AVM_L1TOL2MSGEXISTS_BASE_L2_GAS: u32 = 26 + L2_GAS_PER_L1_TO_L2_MSG_READ_REQUEST;
pub global AVM_GETCONTRACTINSTANCE_BASE_L2_GAS: u32 = 48 + L2_GAS_PER_NULLIFIER_READ_REQUEST; // does a nullifier check
pub global AVM_EMITUNENCRYPTEDLOG_BASE_L2_GAS: u32 = 18;
pub global AVM_SENDL2TOL1MSG_BASE_L2_GAS: u32 = 26 + L2_GAS_PER_L2_TO_L1_MSG;
// On CALL, AVM performs nullifier checks for contract address & contract class ID
pub global AVM_CALL_BASE_L2_GAS: u32 = 45 + (2 * L2_GAS_PER_NULLIFIER_READ_REQUEST);
pub global AVM_STATICCALL_BASE_L2_GAS: u32 = 45 + (2 * L2_GAS_PER_NULLIFIER_READ_REQUEST);
pub global AVM_RETURN_BASE_L2_GAS: u32 = 28;
pub global AVM_REVERT_BASE_L2_GAS: u32 = 28;
pub global AVM_DEBUGLOG_BASE_L2_GAS: u32 = 12;
pub global AVM_DEBUGLOG_DYN_L2_GAS: u32 = 3;
pub global AVM_POSEIDON2_BASE_L2_GAS: u32 = 78;
pub global AVM_SHA256COMPRESSION_BASE_L2_GAS: u32 = 261;
pub global AVM_KECCAKF1600_BASE_L2_GAS: u32 = 300;
pub global AVM_ECADD_BASE_L2_GAS: u32 = 62;
pub global AVM_MSM_BASE_L2_GAS: u32 = 1000;
pub global AVM_TORADIXBE_BASE_L2_GAS: u32 = 46;

// Dynamic L2 GAS
pub global AVM_CALLDATACOPY_DYN_L2_GAS: u32 = 6;
pub global AVM_RETURNDATACOPY_DYN_L2_GAS: u32 = 6;
// a single increment here corresponds to an entire additional field (hence x32 bytes per field)
pub global AVM_EMITUNENCRYPTEDLOG_DYN_L2_GAS: u32 = 18 + (DA_BYTES_PER_FIELD * L2_GAS_PER_LOG_BYTE);
pub global AVM_CALL_DYN_L2_GAS: u32 = 4;
pub global AVM_STATICCALL_DYN_L2_GAS: u32 = 4;
pub global AVM_RETURN_DYN_L2_GAS: u32 = 6;
pub global AVM_REVERT_DYN_L2_GAS: u32 = 6;
pub global AVM_MSM_DYN_L2_GAS: u32 = 100;
pub global AVM_TORADIXBE_DYN_L2_GAS: u32 = 20;

// Base DA Gas
pub global AVM_SSTORE_BASE_DA_GAS: u32 = DA_BYTES_PER_FIELD * DA_GAS_PER_BYTE;
pub global AVM_EMITNOTEHASH_BASE_DA_GAS: u32 = DA_BYTES_PER_FIELD * DA_GAS_PER_BYTE;
pub global AVM_EMITNULLIFIER_BASE_DA_GAS: u32 = DA_BYTES_PER_FIELD * DA_GAS_PER_BYTE;
pub global AVM_SENDL2TOL1MSG_BASE_DA_GAS: u32 = DA_BYTES_PER_FIELD * DA_GAS_PER_BYTE;

// Dynamic DA Gas
// a single increment here corresponds to an entire additional field (hence x32 bytes per field)
pub global AVM_EMITUNENCRYPTEDLOG_DYN_DA_GAS: u32 = DA_BYTES_PER_FIELD * DA_GAS_PER_BYTE;

// Constants related to proof type of a recursive proof verification.
// Keep following constants in sync with the enum acir_format::PROOF_TYPE in recursion_constraint.hpp
pub global PROOF_TYPE_PLONK: u32 = 0;
pub global PROOF_TYPE_HONK: u32 = 1;
pub global PROOF_TYPE_OINK: u32 = 2;
pub global PROOF_TYPE_PG: u32 = 3;
pub global PROOF_TYPE_AVM: u32 = 4;<|MERGE_RESOLUTION|>--- conflicted
+++ resolved
@@ -378,17 +378,10 @@
     + (MAX_L2_TO_L1_MSGS_PER_TX * SCOPED_L2_TO_L1_MESSAGE_LENGTH)
     + (LOG_HASH_LENGTH * MAX_NOTE_ENCRYPTED_LOGS_PER_TX)
     + (SCOPED_LOG_HASH_LENGTH * MAX_ENCRYPTED_LOGS_PER_TX)
-<<<<<<< HEAD
     + 4
     + (SCOPED_LOG_HASH_LENGTH * MAX_UNENCRYPTED_LOGS_PER_TX)
     + (SCOPED_LOG_HASH_LENGTH * MAX_CONTRACT_CLASS_LOGS_PER_TX)
-    + (MAX_PUBLIC_DATA_UPDATE_REQUESTS_PER_TX * PUBLIC_DATA_WRITE_LENGTH)
-    + GAS_LENGTH;
-=======
-    + 3
-    + (MAX_UNENCRYPTED_LOGS_PER_TX * SCOPED_LOG_HASH_LENGTH)
     + (MAX_PUBLIC_DATA_UPDATE_REQUESTS_PER_TX * PUBLIC_DATA_WRITE_LENGTH);
->>>>>>> f4626571
 pub global TX_CONSTANT_DATA_LENGTH: u32 = HEADER_LENGTH
     + TX_CONTEXT_LENGTH
     + 1 /* vk_tree_root */
@@ -426,14 +419,8 @@
     + (MAX_L2_TO_L1_MSGS_PER_TX * SCOPED_L2_TO_L1_MESSAGE_LENGTH)
     + (MAX_NOTE_ENCRYPTED_LOGS_PER_TX * LOG_HASH_LENGTH)
     + (MAX_ENCRYPTED_LOGS_PER_TX * SCOPED_LOG_HASH_LENGTH)
-<<<<<<< HEAD
     + (MAX_CONTRACT_CLASS_LOGS_PER_TX * SCOPED_LOG_HASH_LENGTH)
-    + (MAX_ENQUEUED_CALLS_PER_TX * PUBLIC_CALL_REQUEST_LENGTH)
-    + GAS_LENGTH;
-=======
-    + (MAX_UNENCRYPTED_LOGS_PER_TX * SCOPED_LOG_HASH_LENGTH)
     + (MAX_ENQUEUED_CALLS_PER_TX * PUBLIC_CALL_REQUEST_LENGTH);
->>>>>>> f4626571
 
 pub global PRIVATE_TO_AVM_ACCUMULATED_DATA_LENGTH: u32 = MAX_NOTE_HASHES_PER_TX
     + MAX_NULLIFIERS_PER_TX
