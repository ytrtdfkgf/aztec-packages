--- conflicted
+++ resolved
@@ -2003,9 +2003,9 @@
 fn numeric_generic_field_larger_than_u32() {
     let src = r#"
         global A: Field = 4294967297;
-        
+
         fn foo<let A: Field>() { }
-        
+
         fn main() {
             let _ = foo::<A>();
         }
@@ -2035,14 +2035,14 @@
                 F
             }
         }
-        
+
         // 2^32 - 1
         global A: Field = 4294967295;
-        
+
         fn foo<let A: Field>() -> Foo<A + A> {
             Foo {}
         }
-        
+
         fn main() {
             let _ = foo::<A>().size();
         }
@@ -3470,7 +3470,7 @@
         fn main() -> pub u64 {
             foo(1, main())
         }
-        fn foo(a: u64, b: u64) -> u64 { 
+        fn foo(a: u64, b: u64) -> u64 {
             a + b
         }
         "#,
@@ -3588,7 +3588,6 @@
         }
         &[1]
     }
-<<<<<<< HEAD
 
     fn case2() -> [u8] {
         let mut var: u8 = 1;
@@ -3620,39 +3619,6 @@
 
         type Bar = Foo;
 
-=======
-
-    fn case2() -> [u8] {
-        let mut var: u8 = 1;
-        {
-            var += 1;
-        }
-        &[var]
-    }
-
-    fn main() {
-        let _ = case1();
-        let _ = case2();
-    }
-    "#;
-    assert_no_errors(src);
-}
-
-#[test]
-fn use_type_alias_in_method_call() {
-    let src = r#"
-        pub struct Foo {
-        }
-
-        impl Foo {
-            fn new() -> Self {
-                Foo {}
-            }
-        }
-
-        type Bar = Foo;
-
->>>>>>> ada3e3ab
         fn foo() -> Foo {
             Bar::new()
         }
