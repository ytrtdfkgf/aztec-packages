set(CMAKE_RUNTIME_OUTPUT_DIRECTORY ${CMAKE_BINARY_DIR}/bin)
set(CMAKE_ARCHIVE_OUTPUT_DIRECTORY ${CMAKE_BINARY_DIR}/lib)

# Enable the following warnings project wide.
# If any compilation issues arise in the future, they should not be silenced here but rather in the
# module's own CMakeLists.txt by adding conditional compilation flags like the following
# ```
# if(CMAKE_CXX_COMPILER_ID MATCHES "Clang")
# target_compile_options(crypto_blake3s_full_objects PRIVATE -Wno-error=shorten-64-to-32)
# endif()
# ```
# Specifying `-Wno-${ERROR_NAME}` will silence the error completely.
# To preserve the warning, but prevent them from causing the build to fail,
# use the flag `-Wno-error=${ERROR_NAME}`
add_compile_options(-Werror -Wall -Wextra -Wconversion -Wsign-conversion -Wfatal-errors)

if(CMAKE_CXX_COMPILER_ID MATCHES "Clang")
    add_compile_options(-fcolor-diagnostics -fconstexpr-steps=100000000)

    if(MEMORY_CHECKS)
        message(STATUS "Compiling with memory checks.")
        set(CMAKE_CXX_FLAGS "${CMAKE_CXX_FLAGS} -fsanitize=address")
    endif()
    if(CMAKE_CXX_COMPILER_VERSION VERSION_GREATER_EQUAL 18)
        # We target clang18 and need this, eventually warning should be fixed or this will be unconditional.
        add_compile_options(-Wno-vla-cxx-extension)
    endif()
endif()

if(CMAKE_CXX_COMPILER_ID MATCHES "GNU")
    add_compile_options(-fconstexpr-ops-limit=100000000 -Wno-psabi)
endif()

# We enable -O1 level optimsations, even when compiling debug wasm, otherwise we get "local count too large" at runtime.
# We prioritize reducing size of final artifacts in release with -Oz.
if(WASM)
    set(CMAKE_CXX_FLAGS_DEBUG "-O1 -g")
    set(CMAKE_C_FLAGS_DEBUG "-O1 -g")
    set(CMAKE_CXX_FLAGS_RELEASE "-Oz -DNDEBUG")
    set(CMAKE_C_FLAGS_RELEASE "-Oz -DNDEBUG")
    add_link_options(-Wl,--export-memory,--import-memory,--stack-first,-z,stack-size=1048576,--max-memory=4294967296)
endif()

include_directories(${CMAKE_CURRENT_SOURCE_DIR} ${MSGPACK_INCLUDE})

# I feel this should be limited to ecc, however it's currently used in headers that go across libraries,
# and there currently isn't an easy way to inherit the DDISABLE_ASM parameter.
if(DISABLE_ASM)
    message("Using fallback non-assembly methods for field multiplications.")
    add_definitions(-DDISABLE_ASM=1)
else()
    message(STATUS "Using optimized assembly for field arithmetic.")
endif()

add_subdirectory(barretenberg/bb)
add_subdirectory(barretenberg/circuit_checker)
add_subdirectory(barretenberg/client_ivc)
add_subdirectory(barretenberg/commitment_schemes)
add_subdirectory(barretenberg/common)
add_subdirectory(barretenberg/crypto)
add_subdirectory(barretenberg/dsl)
add_subdirectory(barretenberg/ecc)
add_subdirectory(barretenberg/eccvm)
add_subdirectory(barretenberg/eccvm_recursion)
add_subdirectory(barretenberg/env)
add_subdirectory(barretenberg/execution_trace)
add_subdirectory(barretenberg/examples)
add_subdirectory(barretenberg/flavor)
add_subdirectory(barretenberg/goblin)
add_subdirectory(barretenberg/grumpkin_srs_gen)
add_subdirectory(barretenberg/honk)
add_subdirectory(barretenberg/numeric)
add_subdirectory(barretenberg/plonk)
add_subdirectory(barretenberg/plonk_honk_shared)
add_subdirectory(barretenberg/polynomials)
add_subdirectory(barretenberg/protogalaxy)
add_subdirectory(barretenberg/relations)
add_subdirectory(barretenberg/serialize)
add_subdirectory(barretenberg/solidity_helpers)
add_subdirectory(barretenberg/srs)
add_subdirectory(barretenberg/stdlib)
add_subdirectory(barretenberg/stdlib_circuit_builders)
add_subdirectory(barretenberg/sumcheck)
add_subdirectory(barretenberg/transcript)
add_subdirectory(barretenberg/translator_vm)
add_subdirectory(barretenberg/translator_vm_recursion)
add_subdirectory(barretenberg/ultra_honk)
add_subdirectory(barretenberg/vm)
add_subdirectory(barretenberg/wasi)


if(SMT)
    add_subdirectory(barretenberg/smt_verification)
endif()

add_subdirectory(barretenberg/benchmark)

include(GNUInstallDirs)

# For this library we include everything but the env and wasi modules, as it is the responsibility of the
# consumer of this library to define how and in what environment its artifact will run.
# libbarretenberg + libwasi = a wasi "reactor" that implements it's own env (e.g. logstr), e.g. barretenberg.wasm.
# libbarretenberg + env = a wasi "command" that expects a full wasi runtime (e.g. wasmtime), e.g. test binaries.
message(STATUS "Compiling all-in-one barretenberg archive")

set(BARRETENBERG_TARGET_OBJECTS
    $<TARGET_OBJECTS:commitment_schemes_objects>
    $<TARGET_OBJECTS:common_objects>
    $<TARGET_OBJECTS:crypto_aes128_objects>
    $<TARGET_OBJECTS:crypto_blake2s_objects>
    $<TARGET_OBJECTS:crypto_blake3s_objects>
    $<TARGET_OBJECTS:crypto_ecdsa_objects>
    $<TARGET_OBJECTS:crypto_keccak_objects>
    $<TARGET_OBJECTS:crypto_pedersen_commitment_objects>
    $<TARGET_OBJECTS:crypto_pedersen_hash_objects>
    $<TARGET_OBJECTS:crypto_poseidon2_objects>
    $<TARGET_OBJECTS:crypto_schnorr_objects>
    $<TARGET_OBJECTS:crypto_sha256_objects>
    $<TARGET_OBJECTS:dsl_objects>
    $<TARGET_OBJECTS:ecc_objects>
    $<TARGET_OBJECTS:eccvm_objects>
<<<<<<< HEAD
    $<TARGET_OBJECTS:eccvm_recursion_objects>
=======
     $<TARGET_OBJECTS:eccvm_recursion_objects>
>>>>>>> 75cd6a3a
    $<TARGET_OBJECTS:execution_trace_objects>
    $<TARGET_OBJECTS:simple_example_objects>
    $<TARGET_OBJECTS:flavor_objects>
    $<TARGET_OBJECTS:goblin_objects>
    $<TARGET_OBJECTS:honk_objects>
    $<TARGET_OBJECTS:numeric_objects>
    $<TARGET_OBJECTS:plonk_objects>
    $<TARGET_OBJECTS:plonk_honk_shared_objects>
    $<TARGET_OBJECTS:polynomials_objects>
    $<TARGET_OBJECTS:protogalaxy_objects>
    $<TARGET_OBJECTS:relations_objects>
    $<TARGET_OBJECTS:srs_objects>
    $<TARGET_OBJECTS:stdlib_aes128_objects>
    $<TARGET_OBJECTS:stdlib_blake2s_objects>
    $<TARGET_OBJECTS:stdlib_blake3s_objects>
    $<TARGET_OBJECTS:stdlib_circuit_builders_objects>
    $<TARGET_OBJECTS:stdlib_keccak_objects>
    $<TARGET_OBJECTS:crypto_merkle_tree_objects>
    $<TARGET_OBJECTS:stdlib_pedersen_commitment_objects>
    $<TARGET_OBJECTS:stdlib_pedersen_hash_objects>
    $<TARGET_OBJECTS:stdlib_poseidon2_objects>
    $<TARGET_OBJECTS:stdlib_primitives_objects>
    $<TARGET_OBJECTS:stdlib_honk_recursion_objects>
    $<TARGET_OBJECTS:stdlib_plonk_recursion_objects>
    $<TARGET_OBJECTS:stdlib_schnorr_objects>
    $<TARGET_OBJECTS:stdlib_sha256_objects>
    $<TARGET_OBJECTS:sumcheck_objects>
    $<TARGET_OBJECTS:transcript_objects>
    $<TARGET_OBJECTS:translator_vm_objects>
    $<TARGET_OBJECTS:translator_vm_recursion_objects>
    $<TARGET_OBJECTS:ultra_honk_objects>
    $<TARGET_OBJECTS:vm_objects>)

add_library(
    barretenberg
    STATIC
    ${BARRETENBERG_TARGET_OBJECTS}
)

if(WASM)
    # With binaryen installed, it seems its wasm backend optimizer gets invoked automatically.
    # Due to either a bug in the optimizer, or non-standards compliant c++ in crypto/aes, tests start failing with
    # -O3 level optimizations. We force down to -O2 for current workaround.
    # TODO: Time has passed, check if this is still needed.
    # UPDATE: Uninstall binaryen and any need downstream.
    set(CMAKE_CXX_FLAGS_RELEASE "-O2")

    # When building this wasm "executable", we include the wasi module but exclude the env module.
    # That's because we expect this wasm to be run as a wasi "reactor" and for the host environment
    # to implement the functions in env.
    add_executable(
        barretenberg.wasm
        ${BARRETENBERG_TARGET_OBJECTS}
        $<TARGET_OBJECTS:wasi_objects>
    )

    add_executable(
        acvm_backend.wasm
        $<TARGET_OBJECTS:wasi_objects>
        $<TARGET_OBJECTS:env_objects>
        $<TARGET_OBJECTS:common_objects>
        $<TARGET_OBJECTS:numeric_objects>
        $<TARGET_OBJECTS:ecc_objects>
        $<TARGET_OBJECTS:crypto_aes128_objects>
        $<TARGET_OBJECTS:crypto_blake2s_objects>
        $<TARGET_OBJECTS:crypto_keccak_objects>
        $<TARGET_OBJECTS:crypto_schnorr_objects>
        $<TARGET_OBJECTS:crypto_pedersen_hash_objects>
        $<TARGET_OBJECTS:crypto_pedersen_commitment_objects>
    )

    target_link_options(
        barretenberg.wasm
        PRIVATE
        -nostartfiles -Wl,--no-entry,--export-dynamic
    )

    target_link_options(
        acvm_backend.wasm
        PRIVATE
        -nostartfiles -Wl,--no-entry,--export-dynamic
    )
endif()<|MERGE_RESOLUTION|>--- conflicted
+++ resolved
@@ -119,11 +119,7 @@
     $<TARGET_OBJECTS:dsl_objects>
     $<TARGET_OBJECTS:ecc_objects>
     $<TARGET_OBJECTS:eccvm_objects>
-<<<<<<< HEAD
-    $<TARGET_OBJECTS:eccvm_recursion_objects>
-=======
      $<TARGET_OBJECTS:eccvm_recursion_objects>
->>>>>>> 75cd6a3a
     $<TARGET_OBJECTS:execution_trace_objects>
     $<TARGET_OBJECTS:simple_example_objects>
     $<TARGET_OBJECTS:flavor_objects>
