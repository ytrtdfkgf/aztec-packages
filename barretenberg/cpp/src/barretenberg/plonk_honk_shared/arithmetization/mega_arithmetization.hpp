#pragma once

#include "barretenberg/plonk_honk_shared/arithmetization/arithmetization.hpp"

namespace bb {

/**
 * @brief Mega arithmetization
 *
 * @tparam FF_
 */
template <typename FF_> class MegaArith {

  public:
    /**
     * @brief Defines the circuit block types for the Mega arithmetization
     * @note Its useful to define this as a template since it is used to actually store gate data (T = MegaTraceBlock)
     * but also to store corresponding block sizes (T = uint32_t) for the structured trace or dynamic block size
     * tracking in ClientIvc.
     *
     * @tparam T
     */
    template <typename T> struct MegaTraceBlocks {
        T ecc_op;
        T pub_inputs;
        T busread;
        T lookup;
        T arithmetic;
        T delta_range;
        T elliptic;
        T aux;
        T poseidon2_external;
        T poseidon2_internal;

        auto get()
        {
            return RefArray{ ecc_op, pub_inputs,         busread,           lookup, arithmetic, delta_range, elliptic,
                             aux,    poseidon2_external, poseidon2_internal };
        }

        auto get_gate_blocks()
        {
            return RefArray{ busread,  lookup, arithmetic,         delta_range,
                             elliptic, aux,    poseidon2_external, poseidon2_internal };
        }

        bool operator==(const MegaTraceBlocks& other) const = default;
    };

  private:
    // An arbitrary but small-ish structuring that can be used for generic unit testing with non-trivial circuits
    struct SmallTestStructuredBlockSizes : public MegaTraceBlocks<uint32_t> {
        SmallTestStructuredBlockSizes()
        {
            const uint32_t FIXED_SIZE = 1 << 14;
            this->ecc_op = FIXED_SIZE;
            this->pub_inputs = FIXED_SIZE;
            this->busread = FIXED_SIZE;
            this->lookup = FIXED_SIZE;
            this->arithmetic = 1 << 15;
            this->delta_range = FIXED_SIZE;
            this->elliptic = FIXED_SIZE;
            this->aux = FIXED_SIZE;
            this->poseidon2_external = FIXED_SIZE;
            this->poseidon2_internal = 1 << 15;
        }
    };

    // A minimal structuring specifically tailored to the medium complexity transaction for the ClientIVC benchmark
    struct ClientIvcBenchStructuredBlockSizes : public MegaTraceBlocks<uint32_t> {
        ClientIvcBenchStructuredBlockSizes()
        {
            this->ecc_op = 1 << 10;
            this->pub_inputs = 1 << 7;
<<<<<<< HEAD
            this->busread = 1 << 7;
            this->lookup = 72000;
            this->arithmetic = 201000;
            this->delta_range = 90000;
            this->elliptic = 9000;
            this->aux = 137000;
            this->poseidon2_external = 2500;
            this->poseidon2_internal = 11500;
=======
            this->arithmetic = 198000;
            this->delta_range = 90000;
            this->elliptic = 9000;
            this->aux = 136000;
            this->lookup = 72000;
            this->busread = 1 << 7;
            this->poseidon2_external = 2500;
            this->poseidon2_internal = 14000;
>>>>>>> 9211d8af
        }
    };

    // Structuring tailored to the full e2e TS test (TO BE UPDATED ACCORDINGLY)
    struct E2eStructuredBlockSizes : public MegaTraceBlocks<uint32_t> {
        E2eStructuredBlockSizes()
        {
            this->ecc_op = 1 << 10;
            this->pub_inputs = 4000;
            this->busread = 6000;
            this->lookup = 200000;
            this->arithmetic = 200000;
            this->delta_range = 25000;
            this->elliptic = 80000;
            this->aux = 100000;
            this->poseidon2_external = 30000;
            this->poseidon2_internal = 150000;
        }
    };

  public:
    static constexpr size_t NUM_WIRES = 4;
    static constexpr size_t NUM_SELECTORS = 14;

    using FF = FF_;

    class MegaTraceBlock : public ExecutionTraceBlock<FF, NUM_WIRES, NUM_SELECTORS> {
      public:
        void populate_wires(const uint32_t& idx_1, const uint32_t& idx_2, const uint32_t& idx_3, const uint32_t& idx_4)
        {
#ifdef CHECK_CIRCUIT_STACKTRACES
            this->stack_traces.populate();
#endif
            this->tracy_gate();
            this->wires[0].emplace_back(idx_1);
            this->wires[1].emplace_back(idx_2);
            this->wires[2].emplace_back(idx_3);
            this->wires[3].emplace_back(idx_4);
        }

        auto& w_l() { return std::get<0>(this->wires); };
        auto& w_r() { return std::get<1>(this->wires); };
        auto& w_o() { return std::get<2>(this->wires); };
        auto& w_4() { return std::get<3>(this->wires); };

        auto& q_m() { return this->selectors[0]; };
        auto& q_c() { return this->selectors[1]; };
        auto& q_1() { return this->selectors[2]; };
        auto& q_2() { return this->selectors[3]; };
        auto& q_3() { return this->selectors[4]; };
        auto& q_4() { return this->selectors[5]; };
        auto& q_busread() { return this->selectors[6]; };
        auto& q_lookup_type() { return this->selectors[7]; };
        auto& q_arith() { return this->selectors[8]; };
        auto& q_delta_range() { return this->selectors[9]; };
        auto& q_elliptic() { return this->selectors[10]; };
        auto& q_aux() { return this->selectors[11]; };
        auto& q_poseidon2_external() { return this->selectors[12]; };
        auto& q_poseidon2_internal() { return this->selectors[13]; };

        /**
         * @brief Add zeros to all selectors which are not part of the conventional Ultra arithmetization
         * @details Facilitates reuse of Ultra gate construction functions in arithmetizations which extend the
         * conventional Ultra arithmetization
         *
         */
        void pad_additional() { q_busread().emplace_back(0); };

        /**
         * @brief Resizes all selectors which are not part of the conventional Ultra arithmetization
         * @details Facilitates reuse of Ultra gate construction functions in arithmetizations which extend the
         * conventional Ultra arithmetization
         * @param new_size
         */
        void resize_additional(size_t new_size) { q_busread().resize(new_size); };
    };

    struct TraceBlocks : public MegaTraceBlocks<MegaTraceBlock> {

        TraceBlocks()
        {
            this->aux.has_ram_rom = true;
            this->pub_inputs.is_pub_inputs = true;
        }

        // Set fixed block sizes for use in structured trace
        void set_fixed_block_sizes(TraceStructure setting)
        {
            MegaTraceBlocks<uint32_t> fixed_block_sizes{}; // zero initialized

            switch (setting) {
            case TraceStructure::NONE:
                break;
            case TraceStructure::SMALL_TEST:
                fixed_block_sizes = SmallTestStructuredBlockSizes();
                break;
            case TraceStructure::CLIENT_IVC_BENCH:
                fixed_block_sizes = ClientIvcBenchStructuredBlockSizes();
                break;
            case TraceStructure::E2E_FULL_TEST:
                fixed_block_sizes = E2eStructuredBlockSizes();
                break;
            }
            for (auto [block, size] : zip_view(this->get(), fixed_block_sizes.get())) {
                block.set_fixed_size(size);
            }
        }

        void compute_offsets(bool is_structured)
        {
            uint32_t offset = 1; // start at 1 because the 0th row is unused for selectors for Honk
            for (auto& block : this->get()) {
                block.trace_offset = offset;
                offset += block.get_fixed_size(is_structured);
            }
        }

        void summarize() const
        {
            info("Gate blocks summary: (actual gates / fixed capacity)");
            info("goblin ecc op :\t", this->ecc_op.size(), "/", this->ecc_op.get_fixed_size());
            info("pub inputs    :\t", this->pub_inputs.size(), "/", this->pub_inputs.get_fixed_size());
            info("busread       :\t", this->busread.size(), "/", this->busread.get_fixed_size());
            info("lookups       :\t", this->lookup.size(), "/", this->lookup.get_fixed_size());
            info("arithmetic    :\t", this->arithmetic.size(), "/", this->arithmetic.get_fixed_size());
            info("delta range   :\t", this->delta_range.size(), "/", this->delta_range.get_fixed_size());
            info("elliptic      :\t", this->elliptic.size(), "/", this->elliptic.get_fixed_size());
            info("auxiliary     :\t", this->aux.size(), "/", this->aux.get_fixed_size());
            info("poseidon ext  :\t", this->poseidon2_external.size(), "/", this->poseidon2_external.get_fixed_size());
            info("poseidon int  :\t", this->poseidon2_internal.size(), "/", this->poseidon2_internal.get_fixed_size());
            info("");
        }

        size_t get_total_structured_size()
        {
            size_t total_size = 0;
            for (auto block : this->get()) {
                total_size += block.get_fixed_size();
            }
            return total_size;
        }

        void check_within_fixed_sizes()
        {
            for (auto block : this->get()) {
                if (block.size() > block.get_fixed_size()) {

                    info("WARNING: Num gates in circuit block exceeds the specified fixed size - execution trace will "
                         "not be constructed correctly!");
                    summarize();
                    ASSERT(false);
                }
            }
        }

        bool operator==(const TraceBlocks& other) const = default;
    };

    // Note: Unused. Needed only for consistency with Ultra arith (which is used by Plonk)
    inline static const std::vector<std::string> selector_names = {};
};

using MegaArithmetization = MegaArith<bb::fr>;

template <typename T>
concept HasAdditionalSelectors = IsAnyOf<T, MegaArith<bb::fr>>;
} // namespace bb<|MERGE_RESOLUTION|>--- conflicted
+++ resolved
@@ -72,25 +72,14 @@
         {
             this->ecc_op = 1 << 10;
             this->pub_inputs = 1 << 7;
-<<<<<<< HEAD
             this->busread = 1 << 7;
             this->lookup = 72000;
-            this->arithmetic = 201000;
-            this->delta_range = 90000;
-            this->elliptic = 9000;
-            this->aux = 137000;
-            this->poseidon2_external = 2500;
-            this->poseidon2_internal = 11500;
-=======
             this->arithmetic = 198000;
             this->delta_range = 90000;
             this->elliptic = 9000;
             this->aux = 136000;
-            this->lookup = 72000;
-            this->busread = 1 << 7;
             this->poseidon2_external = 2500;
             this->poseidon2_internal = 14000;
->>>>>>> 9211d8af
         }
     };
 
