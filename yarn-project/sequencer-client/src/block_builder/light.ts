import { createDebugLogger } from '@aztec/aztec.js';
import {
  type BlockBuilder,
  Body,
  L2Block,
  MerkleTreeId,
  type MerkleTreeWriteOperations,
  type ProcessedTx,
  type TxEffect,
  makeEmptyProcessedTx,
  toTxEffect,
} from '@aztec/circuit-types';
import {
  Fr,
  type GlobalVariables,
  NESTED_RECURSIVE_PROOF_LENGTH,
  NUMBER_OF_L1_L2_MESSAGES_PER_ROLLUP,
<<<<<<< HEAD
  SpongeBlob,
  TX_EFFECTS_BLOB_HASH_INPUT_FIELDS,
  VerificationKeyData,
=======
>>>>>>> 1d860a82
  makeEmptyRecursiveProof,
} from '@aztec/circuits.js';
import { padArrayEnd } from '@aztec/foundation/collection';
import { TubeVk, getVKTreeRoot } from '@aztec/noir-protocol-circuits-types';
import { protocolContractTreeRoot } from '@aztec/protocol-contracts';
import { buildBaseRollupInput, buildHeaderFromTxEffects, getTreeSnapshot } from '@aztec/prover-client/helpers';
import { type TelemetryClient } from '@aztec/telemetry-client';
import { NoopTelemetryClient } from '@aztec/telemetry-client/noop';

/**
 * Builds a block and its header from a set of processed tx without running any circuits.
 */
export class LightweightBlockBuilder implements BlockBuilder {
  private numTxs?: number;
  private spongeBlobState?: SpongeBlob;
  private globalVariables?: GlobalVariables;
  private l1ToL2Messages?: Fr[];

  private readonly txs: ProcessedTx[] = [];

  private readonly logger = createDebugLogger('aztec:sequencer-client:block_builder_light');

  constructor(private db: MerkleTreeWriteOperations, private telemetry: TelemetryClient) {}

  async startNewBlock(
    numTxs: number,
    numTxsEffects: number,
    globalVariables: GlobalVariables,
    l1ToL2Messages: Fr[],
  ): Promise<void> {
    this.logger.verbose('Starting new block', { numTxs, globalVariables, l1ToL2Messages });
    this.numTxs = numTxs;
    // TODO(Miranda): REMOVE once not adding 0 value tx effects (below is to ensure padding txs work)
    numTxsEffects = numTxs == 2 ? 2 * TX_EFFECTS_BLOB_HASH_INPUT_FIELDS : numTxsEffects;
    this.spongeBlobState = SpongeBlob.init(numTxsEffects);
    this.globalVariables = globalVariables;
    this.l1ToL2Messages = padArrayEnd(l1ToL2Messages, Fr.ZERO, NUMBER_OF_L1_L2_MESSAGES_PER_ROLLUP);

    // Update L1 to L2 tree
    await this.db.appendLeaves(MerkleTreeId.L1_TO_L2_MESSAGE_TREE, this.l1ToL2Messages!);
  }

  async addNewTx(tx: ProcessedTx): Promise<void> {
    this.logger.verbose('Adding new tx to block', { txHash: tx.hash.toString() });
    this.txs.push(tx);
    await buildBaseRollupInput(
      tx,
      makeEmptyRecursiveProof(NESTED_RECURSIVE_PROOF_LENGTH),
      this.globalVariables!,
      this.db,
<<<<<<< HEAD
      this.spongeBlobState!,
      VerificationKeyData.makeFake(),
=======
      TubeVk,
>>>>>>> 1d860a82
    );
  }

  async setBlockCompleted(): Promise<L2Block> {
    const paddingTxCount = this.numTxs! - this.txs.length;
    this.logger.verbose(`Setting block as completed and adding ${paddingTxCount} padding txs`);
    for (let i = 0; i < paddingTxCount; i++) {
      await this.addNewTx(
        makeEmptyProcessedTx(
          this.db.getInitialHeader(),
          this.globalVariables!.chainId,
          this.globalVariables!.version,
          getVKTreeRoot(),
          protocolContractTreeRoot,
        ),
      );
    }

    return this.buildBlock();
  }

  private async buildBlock(): Promise<L2Block> {
    this.logger.verbose(`Finalising block`);
    const nonEmptyTxEffects: TxEffect[] = this.txs
      .map(tx => toTxEffect(tx, this.globalVariables!.gasFees))
      .filter(txEffect => !txEffect.isEmpty());
    const body = new Body(nonEmptyTxEffects);
    const header = await buildHeaderFromTxEffects(body, this.globalVariables!, this.l1ToL2Messages!, this.db);

    await this.db.updateArchive(header);
    const newArchive = await getTreeSnapshot(MerkleTreeId.ARCHIVE, this.db);

    const block = new L2Block(newArchive, header, body);
    return block;
  }
}

export class LightweightBlockBuilderFactory {
  constructor(private telemetry?: TelemetryClient) {}

  create(db: MerkleTreeWriteOperations): BlockBuilder {
    return new LightweightBlockBuilder(db, this.telemetry ?? new NoopTelemetryClient());
  }
}<|MERGE_RESOLUTION|>--- conflicted
+++ resolved
@@ -15,12 +15,9 @@
   type GlobalVariables,
   NESTED_RECURSIVE_PROOF_LENGTH,
   NUMBER_OF_L1_L2_MESSAGES_PER_ROLLUP,
-<<<<<<< HEAD
   SpongeBlob,
   TX_EFFECTS_BLOB_HASH_INPUT_FIELDS,
   VerificationKeyData,
-=======
->>>>>>> 1d860a82
   makeEmptyRecursiveProof,
 } from '@aztec/circuits.js';
 import { padArrayEnd } from '@aztec/foundation/collection';
@@ -71,12 +68,8 @@
       makeEmptyRecursiveProof(NESTED_RECURSIVE_PROOF_LENGTH),
       this.globalVariables!,
       this.db,
-<<<<<<< HEAD
       this.spongeBlobState!,
-      VerificationKeyData.makeFake(),
-=======
       TubeVk,
->>>>>>> 1d860a82
     );
   }
 
