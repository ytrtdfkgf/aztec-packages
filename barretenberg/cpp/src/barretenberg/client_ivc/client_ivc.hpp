--- conflicted
+++ resolved
@@ -46,30 +46,6 @@
         HonkProof decider_proof;
         GoblinProof goblin_proof;
 
-<<<<<<< HEAD
-        /**
-         * @brief Converts a proof to an array of scalars which is necessary for serialisation and writing the proof to
-         * a file.
-         *
-         * @return std::vector<FF>
-         */
-        // std::vector<FF> to_buffer() const
-        // {
-        //     size_t proof_size = folding_proof.size() + decider_proof.size() + goblin_proof.size();
-
-        //     std::vector<FF> result;
-        //     result.reserve(proof_size);
-        //     const auto insert = [&result](const std::vector<FF>& buf) {
-        //         result.insert(result.end(), buf.begin(), buf.end());
-        //     };
-        //     insert(folding_proof);
-        //     insert(decider_proof);
-        //     insert(goblin_proof.to_buffer());
-        //     return result;
-        // }
-
-=======
->>>>>>> 86a33140
         MSGPACK_FIELDS(folding_proof, decider_proof, goblin_proof);
     };
 
