--- conflicted
+++ resolved
@@ -25,13 +25,6 @@
     RANGE {
         input: FunctionInput,
     },
-<<<<<<< HEAD
-=======
-    SHA256 {
-        inputs: Vec<FunctionInput>,
-        outputs: Box<[Witness; 32]>,
-    },
->>>>>>> edeea3df
     Blake2s {
         inputs: Vec<FunctionInput>,
         outputs: Box<[Witness; 32]>,
