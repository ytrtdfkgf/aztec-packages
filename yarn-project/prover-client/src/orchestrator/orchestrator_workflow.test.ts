import { type ServerCircuitProver } from '@aztec/circuit-types';
import {
  Fr,
  NESTED_RECURSIVE_PROOF_LENGTH,
  NUM_BASE_PARITY_PER_ROOT_PARITY,
  RECURSIVE_PROOF_LENGTH,
  type RootParityInput,
} from '@aztec/circuits.js';
import { makeGlobalVariables, makeRootParityInput } from '@aztec/circuits.js/testing';
import { promiseWithResolvers } from '@aztec/foundation/promise';
import { sleep } from '@aztec/foundation/sleep';
import { openTmpStore } from '@aztec/kv-store/utils';
<<<<<<< HEAD
import { JSTreeFactory } from '@aztec/merkle-tree';
=======
import { NoopTelemetryClient } from '@aztec/telemetry-client/noop';
>>>>>>> 7870a581
import { type MerkleTreeOperations, MerkleTrees } from '@aztec/world-state';

import { type MockProxy, mock } from 'jest-mock-extended';

import { ProvingOrchestrator } from './orchestrator.js';

describe('prover/orchestrator', () => {
  describe('workflow', () => {
    let orchestrator: ProvingOrchestrator;
    let mockProver: MockProxy<ServerCircuitProver>;
    let actualDb: MerkleTreeOperations;
    beforeEach(async () => {
      const kvStore = openTmpStore();
      actualDb = await MerkleTrees.new(kvStore, await JSTreeFactory.init(kvStore)).then(t => t.asLatest());
      mockProver = mock<ServerCircuitProver>();
      orchestrator = new ProvingOrchestrator(actualDb, mockProver, new NoopTelemetryClient());
    });

    it('calls root parity circuit only when ready', async () => {
      // create a custom L2 to L1 message
      const message = Fr.random();

      // and delay its proof
      const pendingBaseParityResult = promiseWithResolvers<RootParityInput<typeof RECURSIVE_PROOF_LENGTH>>();
      const expectedBaseParityResult = makeRootParityInput(RECURSIVE_PROOF_LENGTH, 0xff);

      mockProver.getRootParityProof.mockResolvedValue(makeRootParityInput(NESTED_RECURSIVE_PROOF_LENGTH));

      mockProver.getBaseParityProof.mockImplementation(inputs => {
        if (inputs.msgs[0].equals(message)) {
          return pendingBaseParityResult.promise;
        } else {
          return Promise.resolve(makeRootParityInput(RECURSIVE_PROOF_LENGTH));
        }
      });

      await orchestrator.startNewBlock(2, makeGlobalVariables(1), [message]);

      await sleep(10);
      expect(mockProver.getBaseParityProof).toHaveBeenCalledTimes(NUM_BASE_PARITY_PER_ROOT_PARITY);
      expect(mockProver.getRootParityProof).not.toHaveBeenCalled();

      await sleep(10);
      // even now the root parity should not have been called
      expect(mockProver.getRootParityProof).not.toHaveBeenCalled();

      // only after the base parity proof is resolved, the root parity should be called
      pendingBaseParityResult.resolve(expectedBaseParityResult);

      // give the orchestrator a chance to calls its callbacks
      await sleep(10);
      expect(mockProver.getRootParityProof).toHaveBeenCalledTimes(1);

      orchestrator.cancelBlock();
    });
  });
});<|MERGE_RESOLUTION|>--- conflicted
+++ resolved
@@ -10,11 +10,7 @@
 import { promiseWithResolvers } from '@aztec/foundation/promise';
 import { sleep } from '@aztec/foundation/sleep';
 import { openTmpStore } from '@aztec/kv-store/utils';
-<<<<<<< HEAD
-import { JSTreeFactory } from '@aztec/merkle-tree';
-=======
 import { NoopTelemetryClient } from '@aztec/telemetry-client/noop';
->>>>>>> 7870a581
 import { type MerkleTreeOperations, MerkleTrees } from '@aztec/world-state';
 
 import { type MockProxy, mock } from 'jest-mock-extended';
@@ -27,8 +23,7 @@
     let mockProver: MockProxy<ServerCircuitProver>;
     let actualDb: MerkleTreeOperations;
     beforeEach(async () => {
-      const kvStore = openTmpStore();
-      actualDb = await MerkleTrees.new(kvStore, await JSTreeFactory.init(kvStore)).then(t => t.asLatest());
+      actualDb = await MerkleTrees.new(openTmpStore()).then(t => t.asLatest());
       mockProver = mock<ServerCircuitProver>();
       orchestrator = new ProvingOrchestrator(actualDb, mockProver, new NoopTelemetryClient());
     });
