import {
  type AuthWitness,
  type AztecNode,
  EncryptedNoteTxL2Logs,
  EncryptedTxL2Logs,
  ExtendedNote,
  type FunctionCall,
  type GetUnencryptedLogsResponse,
  type L2Block,
  type LogFilter,
  MerkleTreeId,
  type NoteFilter,
  type PXE,
  type PXEInfo,
  type ProofCreator,
  SimulatedTx,
  SimulationError,
  Tx,
  type TxEffect,
  type TxExecutionRequest,
  type TxHash,
  type TxReceipt,
  UnencryptedTxL2Logs,
  isNoirCallStackUnresolved,
} from '@aztec/circuit-types';
import {
  AztecAddress,
  type CompleteAddress,
  type PartialAddress,
  computeContractClassId,
  getContractClassFromArtifact,
} from '@aztec/circuits.js';
import { computeNoteHashNonce, siloNullifier } from '@aztec/circuits.js/hash';
import { type ContractArtifact, type DecodedReturn, FunctionSelector, encodeArguments } from '@aztec/foundation/abi';
import { type Fq, Fr } from '@aztec/foundation/fields';
import { SerialQueue } from '@aztec/foundation/fifo';
import { type DebugLogger, createDebugLogger } from '@aztec/foundation/log';
import { type KeyStore } from '@aztec/key-store';
import { getCanonicalClassRegistererAddress } from '@aztec/protocol-contracts/class-registerer';
import { getCanonicalGasToken } from '@aztec/protocol-contracts/gas-token';
import { getCanonicalInstanceDeployer } from '@aztec/protocol-contracts/instance-deployer';
import { getCanonicalKeyRegistryAddress } from '@aztec/protocol-contracts/key-registry';
import { getCanonicalMultiCallEntrypointAddress } from '@aztec/protocol-contracts/multi-call-entrypoint';
import {
  type AcirSimulator,
  type ExecutionResult,
  accumulateReturnValues,
  collectEnqueuedPublicFunctionCalls,
  collectPublicTeardownFunctionCall,
  collectSortedEncryptedLogs,
  collectSortedNoteEncryptedLogs,
  collectSortedUnencryptedLogs,
  resolveOpcodeLocations,
} from '@aztec/simulator';
import { type ContractClassWithId, type ContractInstanceWithAddress } from '@aztec/types/contracts';
import { type NodeInfo } from '@aztec/types/interfaces';

import { type PXEServiceConfig, getPackageInfo } from '../config/index.js';
import { ContractDataOracle } from '../contract_data_oracle/index.js';
import { IncomingNoteDao } from '../database/incoming_note_dao.js';
import { type PxeDatabase } from '../database/index.js';
import { KernelOracle } from '../kernel_oracle/index.js';
import { KernelProver } from '../kernel_prover/kernel_prover.js';
import { TestProofCreator } from '../kernel_prover/test/test_circuit_prover.js';
import { getAcirSimulator } from '../simulator/index.js';
import { Synchronizer } from '../synchronizer/index.js';

/**
 * A Private eXecution Environment (PXE) implementation.
 */
// LONDONTODO(Client): the only class that implements the PXE interface
export class PXEService implements PXE {
  private synchronizer: Synchronizer;
  private contractDataOracle: ContractDataOracle;
  private simulator: AcirSimulator;
  private log: DebugLogger;
  private packageVersion: string;
  // serialize synchronizer and calls to proveTx.
  // ensures that state is not changed while simulating
  private jobQueue = new SerialQueue();

  private fakeProofCreator = new TestProofCreator();

  constructor(
    private keyStore: KeyStore,
    private node: AztecNode,
    private db: PxeDatabase,
    private proofCreator: ProofCreator,
    private config: PXEServiceConfig,
    logSuffix?: string,
  ) {
    this.log = createDebugLogger(logSuffix ? `aztec:pxe_service_${logSuffix}` : `aztec:pxe_service`);
    this.synchronizer = new Synchronizer(node, db, this.jobQueue, logSuffix);
    this.contractDataOracle = new ContractDataOracle(db);
    this.simulator = getAcirSimulator(db, node, keyStore, this.contractDataOracle);
    this.packageVersion = getPackageInfo().version;

    this.jobQueue.start();
  }

  /**
   * Starts the PXE Service by beginning the synchronization process between the Aztec node and the database.
   *
   * @returns A promise that resolves when the server has started successfully.
   */
  public async start() {
    const { l2BlockPollingIntervalMS } = this.config;
    await this.synchronizer.start(1, l2BlockPollingIntervalMS);
    await this.restoreNoteProcessors();
    const info = await this.getNodeInfo();
    this.log.info(`Started PXE connected to chain ${info.chainId} version ${info.protocolVersion}`);
  }

  private async restoreNoteProcessors() {
    const accounts = await this.keyStore.getAccounts();
    const publicKeys = accounts.map(async account => await this.keyStore.getMasterIncomingViewingPublicKey(account));
    const publicKeysSet = new Set(publicKeys.map(k => k.toString()));

    const registeredAddresses = await this.db.getCompleteAddresses();

    let count = 0;
    for (const address of registeredAddresses) {
      if (!publicKeysSet.has(address.publicKeys.masterIncomingViewingPublicKey.toString())) {
        continue;
      }

      count++;
      await this.synchronizer.addAccount(address.address, this.keyStore, this.config.l2StartingBlock);
    }

    if (count > 0) {
      this.log.info(`Restored ${count} accounts`);
    }
  }

  /**
   * Stops the PXE Service, halting processing of new transactions and shutting down the synchronizer.
   * This function ensures that all ongoing tasks are completed before stopping the server.
   * It is useful for gracefully shutting down the server during maintenance or restarts.
   *
   * @returns A Promise resolving once the server has been stopped successfully.
   */
  public async stop() {
    await this.jobQueue.cancel();
    this.log.info('Cancelled Job Queue');
    await this.synchronizer.stop();
    this.log.info('Stopped Synchronizer');
  }

  /** Returns an estimate of the db size in bytes. */
  public estimateDbSize() {
    return this.db.estimateSize();
  }

  public addAuthWitness(witness: AuthWitness) {
    return this.db.addAuthWitness(witness.requestHash, witness.witness);
  }

  public getAuthWitness(messageHash: Fr): Promise<Fr[] | undefined> {
    return this.db.getAuthWitness(messageHash);
  }

  async rotateNskM(account: AztecAddress, secretKey: Fq): Promise<void> {
    await this.keyStore.rotateMasterNullifierKey(account, secretKey);
  }

  public addCapsule(capsule: Fr[]) {
    return this.db.addCapsule(capsule);
  }

  public getContractInstance(address: AztecAddress): Promise<ContractInstanceWithAddress | undefined> {
    return this.db.getContractInstance(address);
  }

  public async getContractClass(id: Fr): Promise<ContractClassWithId | undefined> {
    const artifact = await this.db.getContractArtifact(id);
    return artifact && getContractClassFromArtifact(artifact);
  }

  public getContractArtifact(id: Fr): Promise<ContractArtifact | undefined> {
    return this.db.getContractArtifact(id);
  }

  public async registerAccount(secretKey: Fr, partialAddress: PartialAddress): Promise<CompleteAddress> {
    const accounts = await this.keyStore.getAccounts();
    const accountCompleteAddress = await this.keyStore.addAccount(secretKey, partialAddress);
    if (accounts.includes(accountCompleteAddress.address)) {
      this.log.info(`Account:\n "${accountCompleteAddress.address.toString()}"\n already registered.`);
      return accountCompleteAddress;
    } else {
      await this.synchronizer.addAccount(accountCompleteAddress.address, this.keyStore, this.config.l2StartingBlock);
      this.log.info(`Registered account ${accountCompleteAddress.address.toString()}`);
      this.log.debug(`Registered account\n ${accountCompleteAddress.toReadableString()}`);
    }

    await this.db.addCompleteAddress(accountCompleteAddress);
    return accountCompleteAddress;
  }

  public async getRegisteredAccounts(): Promise<CompleteAddress[]> {
    // Get complete addresses of both the recipients and the accounts
    const completeAddresses = await this.db.getCompleteAddresses();
    // Filter out the addresses not corresponding to accounts
    const accounts = await this.keyStore.getAccounts();
    return completeAddresses.filter(completeAddress =>
      accounts.find(address => address.equals(completeAddress.address)),
    );
  }

  public async getRegisteredAccount(address: AztecAddress): Promise<CompleteAddress | undefined> {
    const result = await this.getRegisteredAccounts();
    const account = result.find(r => r.address.equals(address));
    return Promise.resolve(account);
  }

  public async registerRecipient(recipient: CompleteAddress): Promise<void> {
    const wasAdded = await this.db.addCompleteAddress(recipient);

    if (wasAdded) {
      this.log.info(`Added recipient:\n ${recipient.toReadableString()}`);
    } else {
      this.log.info(`Recipient:\n "${recipient.toReadableString()}"\n already registered.`);
    }
  }

  public async getRecipients(): Promise<CompleteAddress[]> {
    // Get complete addresses of both the recipients and the accounts
    const completeAddresses = await this.db.getCompleteAddresses();
    // Filter out the addresses corresponding to accounts
    const accounts = await this.keyStore.getAccounts();
    const recipients = completeAddresses.filter(
      completeAddress => !accounts.find(account => account.equals(completeAddress.address)),
    );
    return recipients;
  }

  public async getRecipient(address: AztecAddress): Promise<CompleteAddress | undefined> {
    const result = await this.getRecipients();
    const recipient = result.find(r => r.address.equals(address));
    return Promise.resolve(recipient);
  }

  public async registerContractClass(artifact: ContractArtifact): Promise<void> {
    const contractClassId = computeContractClassId(getContractClassFromArtifact(artifact));
    await this.db.addContractArtifact(contractClassId, artifact);
    this.log.info(`Added contract class ${artifact.name} with id ${contractClassId}`);
  }

  public async registerContract(contract: { instance: ContractInstanceWithAddress; artifact?: ContractArtifact }) {
    const { instance } = contract;
    let { artifact } = contract;

    if (artifact) {
      // If the user provides an artifact, validate it against the expected class id and register it
      const contractClassId = computeContractClassId(getContractClassFromArtifact(artifact));
      if (!contractClassId.equals(instance.contractClassId)) {
        throw new Error(
          `Artifact does not match expected class id (computed ${contractClassId} but instance refers to ${instance.contractClassId})`,
        );
      }
      await this.db.addContractArtifact(contractClassId, artifact);
    } else {
      // Otherwise, make sure there is an artifact already registered for that class id
      artifact = await this.db.getContractArtifact(instance.contractClassId);
      if (!artifact) {
        throw new Error(
          `Missing contract artifact for class id ${instance.contractClassId} for contract ${instance.address}`,
        );
      }
    }

    this.log.info(`Added contract ${artifact.name} at ${instance.address.toString()}`);
    await this.db.addContractInstance(instance);
    await this.synchronizer.reprocessDeferredNotesForContract(instance.address);
  }

  public getContracts(): Promise<AztecAddress[]> {
    return this.db.getContractsAddresses();
  }

  public async getPublicStorageAt(contract: AztecAddress, slot: Fr) {
    if (!(await this.getContractInstance(contract))) {
      throw new Error(`Contract ${contract.toString()} is not deployed`);
    }
    return await this.node.getPublicStorageAt(contract, slot);
  }

  public async getNotes(filter: NoteFilter): Promise<ExtendedNote[]> {
    const noteDaos = await this.db.getNotes(filter);

    // TODO(benesjan): Refactor --> This type conversion is ugly but I decided to keep it this way for now because
    // key derivation will affect all this
    const extendedNotes = noteDaos.map(async dao => {
      let owner = filter.owner;
      if (owner === undefined) {
        const completeAddresses = (await this.db.getCompleteAddresses()).find(address =>
          address.publicKeys.masterIncomingViewingPublicKey.equals(dao.ivpkM),
        );
        if (completeAddresses === undefined) {
          throw new Error(`Cannot find complete address for IvpkM ${dao.ivpkM.toString()}`);
        }
        owner = completeAddresses.address;
      }
      return new ExtendedNote(dao.note, owner, dao.contractAddress, dao.storageSlot, dao.noteTypeId, dao.txHash);
    });
    return Promise.all(extendedNotes);
  }

  public async addNote(note: ExtendedNote) {
    const owner = await this.db.getCompleteAddress(note.owner);
    if (!owner) {
      throw new Error(`Unknown account: ${note.owner.toString()}`);
    }

    const nonces = await this.getNoteNonces(note);
    if (nonces.length === 0) {
      throw new Error(`Cannot find the note in tx: ${note.txHash}.`);
    }

    for (const nonce of nonces) {
      const { innerNoteHash, siloedNoteHash, innerNullifier } = await this.simulator.computeNoteHashAndNullifier(
        note.contractAddress,
        nonce,
        note.storageSlot,
        note.noteTypeId,
        note.note,
      );

      const index = await this.node.findLeafIndex('latest', MerkleTreeId.NOTE_HASH_TREE, siloedNoteHash);
      if (index === undefined) {
        throw new Error('Note does not exist.');
      }

      const siloedNullifier = siloNullifier(note.contractAddress, innerNullifier!);
      const nullifierIndex = await this.node.findLeafIndex('latest', MerkleTreeId.NULLIFIER_TREE, siloedNullifier);
      if (nullifierIndex !== undefined) {
        throw new Error('The note has been destroyed.');
      }

      await this.db.addNote(
        new IncomingNoteDao(
          note.note,
          note.contractAddress,
          note.storageSlot,
          note.noteTypeId,
          note.txHash,
          nonce,
          innerNoteHash,
          siloedNullifier,
          index,
          owner.publicKeys.masterIncomingViewingPublicKey,
        ),
      );
    }
  }

  /**
   * Finds the nonce(s) for a given note.
   * @param note - The note to find the nonces for.
   * @returns The nonces of the note.
   * @remarks More than a single nonce may be returned since there might be more than one nonce for a given note.
   * TODO(#4956): Un-expose this
   */
  public async getNoteNonces(note: ExtendedNote): Promise<Fr[]> {
    const tx = await this.node.getTxEffect(note.txHash);
    if (!tx) {
      throw new Error(`Unknown tx: ${note.txHash}`);
    }

    const nonces: Fr[] = [];

    // TODO(https://github.com/AztecProtocol/aztec-packages/issues/1386)
    // Remove this once notes added from public also include nonces.
    {
      const publicNoteNonce = Fr.ZERO;
      const { siloedNoteHash } = await this.simulator.computeNoteHashAndNullifier(
        note.contractAddress,
        publicNoteNonce,
        note.storageSlot,
        note.noteTypeId,
        note.note,
      );
      if (tx.noteHashes.some(hash => hash.equals(siloedNoteHash))) {
        nonces.push(publicNoteNonce);
      }
    }

    const firstNullifier = tx.nullifiers[0];
    const hashes = tx.noteHashes;
    for (let i = 0; i < hashes.length; ++i) {
      const hash = hashes[i];
      if (hash.equals(Fr.ZERO)) {
        break;
      }

      const nonce = computeNoteHashNonce(firstNullifier, i);
      const { siloedNoteHash } = await this.simulator.computeNoteHashAndNullifier(
        note.contractAddress,
        nonce,
        note.storageSlot,
        note.noteTypeId,
        note.note,
      );
      if (hash.equals(siloedNoteHash)) {
        nonces.push(nonce);
      }
    }

    return nonces;
  }

  public async getBlock(blockNumber: number): Promise<L2Block | undefined> {
    // If a negative block number is provided the current block number is fetched.
    if (blockNumber < 0) {
      blockNumber = await this.node.getBlockNumber();
    }
    return await this.node.getBlock(blockNumber);
  }

<<<<<<< HEAD
  // LONDONTODO(Client): The simulate call actually does proving.
  public async proveTx(txRequest: TxExecutionRequest, simulatePublic: boolean) {
    return (await this.simulateTx(txRequest, simulatePublic)).tx;
=======
  public proveTx(txRequest: TxExecutionRequest, simulatePublic: boolean): Promise<Tx> {
    return this.jobQueue.put(async () => {
      const simulatedTx = await this.#simulateAndProve(txRequest, this.proofCreator, undefined);
      if (simulatePublic) {
        simulatedTx.publicOutput = await this.#simulatePublicCalls(simulatedTx.tx);
      }
      return simulatedTx.tx;
    });
>>>>>>> 46dcb985
  }

  public async simulateTx(
    txRequest: TxExecutionRequest,
    simulatePublic: boolean,
    msgSender: AztecAddress | undefined = undefined,
  ): Promise<SimulatedTx> {
    return await this.jobQueue.put(async () => {
      const simulatedTx = await this.#simulateAndProve(txRequest, this.fakeProofCreator, msgSender);
      if (simulatePublic) {
        simulatedTx.publicOutput = await this.#simulatePublicCalls(simulatedTx.tx);
      }

      // We log only if the msgSender is undefined, as simulating with a different msgSender
      // is unlikely to be a real transaction, and likely to be only used to read data.
      // Meaning that it will not necessarily have produced a nullifier (and thus have no TxHash)
      // If we log, the `getTxHash` function will throw.
      if (!msgSender) {
        this.log.info(`Executed local simulation for ${simulatedTx.tx.getTxHash()}`);
      }
      return simulatedTx;
    });
  }

  public async sendTx(tx: Tx): Promise<TxHash> {
    const txHash = tx.getTxHash();
    if (await this.node.getTxEffect(txHash)) {
      throw new Error(`A settled tx with equal hash ${txHash.toString()} exists.`);
    }
    this.log.info(`Sending transaction ${txHash}`);
    await this.node.sendTx(tx);
    return txHash;
  }

  public async simulateUnconstrained(
    functionName: string,
    args: any[],
    to: AztecAddress,
    _from?: AztecAddress,
  ): Promise<DecodedReturn> {
    // all simulations must be serialized w.r.t. the synchronizer
    return await this.jobQueue.put(async () => {
      // TODO - Should check if `from` has the permission to call the view function.
      const functionCall = await this.#getFunctionCall(functionName, args, to);
      const executionResult = await this.#simulateUnconstrained(functionCall);

      // TODO - Return typed result based on the function artifact.
      return executionResult;
    });
  }

  public getTxReceipt(txHash: TxHash): Promise<TxReceipt> {
    return this.node.getTxReceipt(txHash);
  }

  public getTxEffect(txHash: TxHash): Promise<TxEffect | undefined> {
    return this.node.getTxEffect(txHash);
  }

  async getBlockNumber(): Promise<number> {
    return await this.node.getBlockNumber();
  }

  /**
   * Gets unencrypted logs based on the provided filter.
   * @param filter - The filter to apply to the logs.
   * @returns The requested logs.
   */
  public getUnencryptedLogs(filter: LogFilter): Promise<GetUnencryptedLogsResponse> {
    return this.node.getUnencryptedLogs(filter);
  }

  async #getFunctionCall(functionName: string, args: any[], to: AztecAddress): Promise<FunctionCall> {
    const contract = await this.db.getContract(to);
    if (!contract) {
      throw new Error(
        `Unknown contract ${to}: add it to PXE Service by calling server.addContracts(...).\nSee docs for context: https://docs.aztec.network/developers/debugging/aztecnr-errors#unknown-contract-0x0-add-it-to-pxe-by-calling-serveraddcontracts`,
      );
    }

    const functionDao = contract.functions.find(f => f.name === functionName);
    if (!functionDao) {
      throw new Error(`Unknown function ${functionName} in contract ${contract.name}.`);
    }

    return {
      name: functionDao.name,
      args: encodeArguments(functionDao, args),
      selector: FunctionSelector.fromNameAndParameters(functionDao.name, functionDao.parameters),
      type: functionDao.functionType,
      to,
      isStatic: functionDao.isStatic,
      returnTypes: functionDao.returnTypes,
    };
  }

  public async getNodeInfo(): Promise<NodeInfo> {
    const [nodeVersion, protocolVersion, chainId, contractAddresses, protocolContractAddresses] = await Promise.all([
      this.node.getNodeVersion(),
      this.node.getVersion(),
      this.node.getChainId(),
      this.node.getL1ContractAddresses(),
      this.node.getProtocolContractAddresses(),
    ]);

    const nodeInfo: NodeInfo = {
      nodeVersion,
      chainId,
      protocolVersion,
      l1ContractAddresses: contractAddresses,
      protocolContractAddresses: protocolContractAddresses,
    };

    return nodeInfo;
  }

  public getPXEInfo(): Promise<PXEInfo> {
    return Promise.resolve({
      pxeVersion: this.packageVersion,
      protocolContractAddresses: {
        classRegisterer: getCanonicalClassRegistererAddress(),
        gasToken: getCanonicalGasToken().address,
        instanceDeployer: getCanonicalInstanceDeployer().address,
        keyRegistry: getCanonicalKeyRegistryAddress(),
        multiCallEntrypoint: getCanonicalMultiCallEntrypointAddress(),
      },
    });
  }

  /**
   * Retrieves the simulation parameters required to run an ACIR simulation.
   * This includes the contract address, function artifact, and historical tree roots.
   *
   * @param execRequest - The transaction request object containing details of the contract call.
   * @returns An object containing the contract address, function artifact, and historical tree roots.
   */
  async #getSimulationParameters(execRequest: FunctionCall | TxExecutionRequest) {
    const contractAddress = (execRequest as FunctionCall).to ?? (execRequest as TxExecutionRequest).origin;
    const functionSelector =
      (execRequest as FunctionCall).selector ?? (execRequest as TxExecutionRequest).functionSelector;
    const functionArtifact = await this.contractDataOracle.getFunctionArtifact(contractAddress, functionSelector);
    const debug = await this.contractDataOracle.getFunctionDebugMetadata(contractAddress, functionSelector);

    return {
      contractAddress,
      functionArtifact: {
        ...functionArtifact,
        debug,
      },
    };
  }

  async #simulate(txRequest: TxExecutionRequest, msgSender?: AztecAddress): Promise<ExecutionResult> {
    // TODO - Pause syncing while simulating.

    const { contractAddress, functionArtifact } = await this.#getSimulationParameters(txRequest);

    this.log.debug('Executing simulator...');
    try {
      const result = await this.simulator.run(txRequest, functionArtifact, contractAddress, msgSender);
      this.log.verbose(`Simulation completed for ${contractAddress.toString()}:${functionArtifact.name}`);
      return result;
    } catch (err) {
      if (err instanceof SimulationError) {
        await this.#enrichSimulationError(err);
      }
      throw err;
    }
  }

  /**
   * Simulate an unconstrained transaction on the given contract, without considering constraints set by ACIR.
   * The simulation parameters are fetched using ContractDataOracle and executed using AcirSimulator.
   * Returns the simulation result containing the outputs of the unconstrained function.
   *
   * @param execRequest - The transaction request object containing the target contract and function data.
   * @returns The simulation result containing the outputs of the unconstrained function.
   */
  async #simulateUnconstrained(execRequest: FunctionCall) {
    const { contractAddress, functionArtifact } = await this.#getSimulationParameters(execRequest);

    this.log.debug('Executing unconstrained simulator...');
    try {
      const result = await this.simulator.runUnconstrained(execRequest, functionArtifact, contractAddress);
      this.log.verbose(`Unconstrained simulation for ${contractAddress}.${functionArtifact.name} completed`);

      return result;
    } catch (err) {
      if (err instanceof SimulationError) {
        await this.#enrichSimulationError(err);
      }
      throw err;
    }
  }

  /**
   * Simulate the public part of a transaction.
   * This allows to catch public execution errors before submitting the transaction.
   * It can also be used for estimating gas in the future.
   * @param tx - The transaction to be simulated.
   */
  async #simulatePublicCalls(tx: Tx) {
    try {
      return await this.node.simulatePublicCalls(tx);
    } catch (err) {
      // Try to fill in the noir call stack since the PXE may have access to the debug metadata
      if (err instanceof SimulationError) {
        const callStack = err.getCallStack();
        const originalFailingFunction = callStack[callStack.length - 1];
        const debugInfo = await this.contractDataOracle.getFunctionDebugMetadata(
          originalFailingFunction.contractAddress,
          originalFailingFunction.functionSelector,
        );
        const noirCallStack = err.getNoirCallStack();
        if (debugInfo && isNoirCallStackUnresolved(noirCallStack)) {
          const parsedCallStack = resolveOpcodeLocations(noirCallStack, debugInfo);
          err.setNoirCallStack(parsedCallStack);
        }
        await this.#enrichSimulationError(err);
      }

      throw err;
    }
  }

  /**
   * Simulate a transaction, generate a kernel proof, and create a private transaction object.
   * The function takes in a transaction request, simulates it, and then generates a kernel proof
   * using the simulation result. Finally, it creates a private
   * transaction object with the generated proof and public inputs. If a new contract address is provided,
   * the function will also include the new contract's public functions in the transaction object.
   *
   * @param txExecutionRequest - The transaction request to be simulated and proved.
   * @param proofCreator - The proof creator to use for proving the execution.
   * @param msgSender - (Optional) The message sender to use for the simulation.
   * @returns An object that contains:
   * A private transaction object containing the proof, public inputs, and encrypted logs.
   * The return values of the private execution
   */
  async #simulateAndProve(
    txExecutionRequest: TxExecutionRequest,
    proofCreator: ProofCreator,
    msgSender?: AztecAddress,
  ): Promise<SimulatedTx> {
    // Get values that allow us to reconstruct the block hash
    const executionResult = await this.#simulate(txExecutionRequest, msgSender);

    const kernelOracle = new KernelOracle(this.contractDataOracle, this.keyStore, this.node);
<<<<<<< HEAD
    // LONDONTODO(Client): the mocked-ness of call to prove below depends on the proofCreator in this constructor
    const kernelProver = new KernelProver(kernelOracle, this.proofCreator);
=======
    const kernelProver = new KernelProver(kernelOracle, proofCreator);
>>>>>>> 46dcb985
    this.log.debug(`Executing kernel prover...`);
    const { proof, publicInputs } = await kernelProver.prove(txExecutionRequest.toTxRequest(), executionResult);

    const noteEncryptedLogs = new EncryptedNoteTxL2Logs([collectSortedNoteEncryptedLogs(executionResult)]);
    const unencryptedLogs = new UnencryptedTxL2Logs([collectSortedUnencryptedLogs(executionResult)]);
    const encryptedLogs = new EncryptedTxL2Logs([collectSortedEncryptedLogs(executionResult)]);
    const enqueuedPublicFunctions = collectEnqueuedPublicFunctionCalls(executionResult);
    const teardownPublicFunction = collectPublicTeardownFunctionCall(executionResult);

    const tx = new Tx(
      publicInputs,
      proof.binaryProof,
      noteEncryptedLogs,
      encryptedLogs,
      unencryptedLogs,
      enqueuedPublicFunctions,
      teardownPublicFunction,
    );

    return new SimulatedTx(tx, accumulateReturnValues(executionResult));
  }

  /**
   * Adds contract and function names to a simulation error.
   * @param err - The error to enrich.
   */
  async #enrichSimulationError(err: SimulationError) {
    // Maps contract addresses to the set of functions selectors that were in error.
    // Using strings because map and set don't use .equals()
    const mentionedFunctions: Map<string, Set<string>> = new Map();

    err.getCallStack().forEach(({ contractAddress, functionSelector }) => {
      if (!mentionedFunctions.has(contractAddress.toString())) {
        mentionedFunctions.set(contractAddress.toString(), new Set());
      }
      mentionedFunctions.get(contractAddress.toString())!.add(functionSelector.toString());
    });

    await Promise.all(
      [...mentionedFunctions.entries()].map(async ([contractAddress, selectors]) => {
        const parsedContractAddress = AztecAddress.fromString(contractAddress);
        const contract = await this.db.getContract(parsedContractAddress);
        if (contract) {
          err.enrichWithContractName(parsedContractAddress, contract.name);
          selectors.forEach(selector => {
            const functionArtifact = contract.functions.find(f => FunctionSelector.fromString(selector).equals(f));
            if (functionArtifact) {
              err.enrichWithFunctionName(
                parsedContractAddress,
                FunctionSelector.fromNameAndParameters(functionArtifact),
                functionArtifact.name,
              );
            }
          });
        }
      }),
    );
  }

  public async isGlobalStateSynchronized() {
    return await this.synchronizer.isGlobalStateSynchronized();
  }

  public async isAccountStateSynchronized(account: AztecAddress) {
    return await this.synchronizer.isAccountStateSynchronized(account);
  }

  public getSyncStatus() {
    return Promise.resolve(this.synchronizer.getSyncStatus());
  }

  public getSyncStats() {
    return Promise.resolve(this.synchronizer.getSyncStats());
  }

  public async isContractClassPubliclyRegistered(id: Fr): Promise<boolean> {
    return !!(await this.node.getContractClass(id));
  }

  public async isContractPubliclyDeployed(address: AztecAddress): Promise<boolean> {
    return !!(await this.node.getContract(address));
  }
}<|MERGE_RESOLUTION|>--- conflicted
+++ resolved
@@ -417,11 +417,7 @@
     return await this.node.getBlock(blockNumber);
   }
 
-<<<<<<< HEAD
   // LONDONTODO(Client): The simulate call actually does proving.
-  public async proveTx(txRequest: TxExecutionRequest, simulatePublic: boolean) {
-    return (await this.simulateTx(txRequest, simulatePublic)).tx;
-=======
   public proveTx(txRequest: TxExecutionRequest, simulatePublic: boolean): Promise<Tx> {
     return this.jobQueue.put(async () => {
       const simulatedTx = await this.#simulateAndProve(txRequest, this.proofCreator, undefined);
@@ -430,7 +426,6 @@
       }
       return simulatedTx.tx;
     });
->>>>>>> 46dcb985
   }
 
   public async simulateTx(
@@ -679,12 +674,8 @@
     const executionResult = await this.#simulate(txExecutionRequest, msgSender);
 
     const kernelOracle = new KernelOracle(this.contractDataOracle, this.keyStore, this.node);
-<<<<<<< HEAD
     // LONDONTODO(Client): the mocked-ness of call to prove below depends on the proofCreator in this constructor
-    const kernelProver = new KernelProver(kernelOracle, this.proofCreator);
-=======
     const kernelProver = new KernelProver(kernelOracle, proofCreator);
->>>>>>> 46dcb985
     this.log.debug(`Executing kernel prover...`);
     const { proof, publicInputs } = await kernelProver.prove(txExecutionRequest.toTxRequest(), executionResult);
 
