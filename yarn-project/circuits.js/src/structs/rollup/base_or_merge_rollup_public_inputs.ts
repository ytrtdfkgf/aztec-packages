import { Fr } from '@aztec/foundation/fields';
import { BufferReader, serializeToBuffer } from '@aztec/foundation/serialize';

import { PartialStateReference } from '../partial_state_reference.js';
<<<<<<< HEAD
import { RollupTypes } from '../shared.js';
import { SpongeBlob } from '../sponge_blob.js';
=======
import { type RollupTypes } from '../shared.js';
>>>>>>> dd83d520
import { ConstantRollupData } from './constant_rollup_data.js';

/**
 * Output of the base and merge rollup circuits.
 */
export class BaseOrMergeRollupPublicInputs {
  constructor(
    /**
     * Specifies from which type of rollup circuit these inputs are from.
     */
    public rollupType: RollupTypes,
    /**
     * Number of txs in this rollup.
     */
    public numTxs: number,
    /**
     * Data which is forwarded through the rollup circuits unchanged.
     */
    public constants: ConstantRollupData,
    /**
     * Partial state reference at the start of the rollup circuit.
     */
    public start: PartialStateReference,
    /**
     * Partial state reference at the end of the rollup circuit.
     */
    public end: PartialStateReference,
    /**
     * Sponge state to absorb blob inputs at the start of the rollup circuit.
     */
    public startSpongeBlob: SpongeBlob,
    /**
     * Sponge state to absorb blob inputs at the end of the rollup circuit.
     */
    public endSpongeBlob: SpongeBlob,
    /**
     * SHA256 hash of outhash. Used to make public inputs constant-sized (to then be unpacked on-chain).
     * Note: Truncated to 31 bytes to fit in Fr.
     */
    public outHash: Fr,
    /**
     * The summed `transaction_fee` of the constituent transactions.
     */
    public accumulatedFees: Fr,
  ) {}

<<<<<<< HEAD
  /** Returns an empty instance. */
  static empty() {
    return new BaseOrMergeRollupPublicInputs(
      RollupTypes.Base,
      0,
      ConstantRollupData.empty(),
      PartialStateReference.empty(),
      PartialStateReference.empty(),
      SpongeBlob.empty(),
      SpongeBlob.empty(),
      Fr.zero(),
      Fr.zero(),
    );
  }

=======
>>>>>>> dd83d520
  /**
   * Deserializes from a buffer or reader.
   * Note: Corresponds to a write in cpp.
   * @param buffer - Buffer or reader to read from.
   * @returns The deserialized public inputs.
   */
  static fromBuffer(buffer: Buffer | BufferReader): BaseOrMergeRollupPublicInputs {
    const reader = BufferReader.asReader(buffer);
    return new BaseOrMergeRollupPublicInputs(
      reader.readNumber(),
      reader.readNumber(),
      reader.readObject(ConstantRollupData),
      reader.readObject(PartialStateReference),
      reader.readObject(PartialStateReference),
      reader.readObject(SpongeBlob),
      reader.readObject(SpongeBlob),
      Fr.fromBuffer(reader),
      Fr.fromBuffer(reader),
    );
  }

  /**
   * Serialize this as a buffer.
   * @returns The buffer.
   */
  toBuffer() {
    return serializeToBuffer(
      this.rollupType,
      this.numTxs,
      this.constants,

      this.start,
      this.end,

      this.startSpongeBlob,
      this.endSpongeBlob,

      this.outHash,

      this.accumulatedFees,
    );
  }

  /**
   * Serialize this as a hex string.
   * @returns - The hex string.
   */
  toString() {
    return this.toBuffer().toString('hex');
  }

  /**
   * Deserializes from a hex string.
   * @param str - A hex string to deserialize from.
   * @returns A new BaseOrMergeRollupPublicInputs instance.
   */
  static fromString(str: string) {
    return BaseOrMergeRollupPublicInputs.fromBuffer(Buffer.from(str, 'hex'));
  }
}<|MERGE_RESOLUTION|>--- conflicted
+++ resolved
@@ -2,12 +2,8 @@
 import { BufferReader, serializeToBuffer } from '@aztec/foundation/serialize';
 
 import { PartialStateReference } from '../partial_state_reference.js';
-<<<<<<< HEAD
-import { RollupTypes } from '../shared.js';
+import { type RollupTypes } from '../shared.js';
 import { SpongeBlob } from '../sponge_blob.js';
-=======
-import { type RollupTypes } from '../shared.js';
->>>>>>> dd83d520
 import { ConstantRollupData } from './constant_rollup_data.js';
 
 /**
@@ -54,24 +50,6 @@
     public accumulatedFees: Fr,
   ) {}
 
-<<<<<<< HEAD
-  /** Returns an empty instance. */
-  static empty() {
-    return new BaseOrMergeRollupPublicInputs(
-      RollupTypes.Base,
-      0,
-      ConstantRollupData.empty(),
-      PartialStateReference.empty(),
-      PartialStateReference.empty(),
-      SpongeBlob.empty(),
-      SpongeBlob.empty(),
-      Fr.zero(),
-      Fr.zero(),
-    );
-  }
-
-=======
->>>>>>> dd83d520
   /**
    * Deserializes from a buffer or reader.
    * Note: Corresponds to a write in cpp.
