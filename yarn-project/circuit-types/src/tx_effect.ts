--- conflicted
+++ resolved
@@ -1,13 +1,3 @@
-import {
-  type EncryptedL2Log,
-  EncryptedL2NoteLog,
-  EncryptedNoteTxL2Logs,
-  EncryptedTxL2Logs,
-  TxHash,
-  type TxL2Logs,
-  type UnencryptedL2Log,
-  UnencryptedTxL2Logs,
-} from '@aztec/circuit-types';
 import {
   ENCRYPTED_LOGS_PREFIX,
   Fr,
@@ -31,29 +21,20 @@
 import { toBufferBE } from '@aztec/foundation/bigint-buffer';
 import { padArrayEnd } from '@aztec/foundation/collection';
 import { sha256Trunc } from '@aztec/foundation/crypto';
-<<<<<<< HEAD
-import {
-  BufferReader,
-  FieldReader,
-  serializeArrayOfBufferableToVector,
-  serializeToBuffer,
-} from '@aztec/foundation/serialize';
-
-import { inspect } from 'util';
 
 // These are helper constants to decode tx effects from blob encoded fields
 const TX_START_PREFIX_BYTES_LENGTH = TX_START_PREFIX.toString(16).length / 2;
 // 7 bytes for: | 0 | txlen[0] | txlen[1] | 0 | REVERT_CODE_PREFIX | 0 | revertCode |
 const TX_EFFECT_PREFIX_BYTE_LENGTH = TX_START_PREFIX_BYTES_LENGTH + 7;
-=======
 import { hexSchemaFor } from '@aztec/foundation/schemas';
-import { BufferReader, serializeArrayOfBufferableToVector, serializeToBuffer } from '@aztec/foundation/serialize';
+import { BufferReader, FieldReader, serializeArrayOfBufferableToVector, serializeToBuffer } from '@aztec/foundation/serialize';
 
 import { inspect } from 'util';
 
-import { EncryptedNoteTxL2Logs, EncryptedTxL2Logs, UnencryptedTxL2Logs } from './logs/index.js';
+import {   type EncryptedL2Log,
+  EncryptedL2NoteLog, EncryptedNoteTxL2Logs,   type TxL2Logs,
+  type UnencryptedL2Log, EncryptedTxL2Logs, UnencryptedTxL2Logs } from './logs/index.js';
 import { TxHash } from './tx/tx_hash.js';
->>>>>>> 1a9c5ce3
 
 export class TxEffect {
   constructor(
@@ -253,7 +234,6 @@
     return this.toBuffer().toString('hex');
   }
 
-<<<<<<< HEAD
   /**
    * Returns the prefix as used in a blob.
    * Used to prefix a 'block' of tx effects with its type and length.
@@ -502,14 +482,14 @@
         );
       }
     });
-=======
+  }
+
   toJSON() {
     return this.toString();
   }
 
   static get schema() {
     return hexSchemaFor(TxEffect);
->>>>>>> 1a9c5ce3
   }
 
   [inspect.custom]() {
