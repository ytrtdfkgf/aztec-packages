// SPDX-License-Identifier: Apache-2.0
// Copyright 2024 Aztec Labs
pragma solidity >=0.8.21;

import {IVerifier} from "../../interfaces/IVerifier.sol";
import {EcdsaHonkVerificationKey as VK, N, LOG_N, NUMBER_OF_PUBLIC_INPUTS} from "../keys/EcdsaHonkVerificationKey.sol";

import {
    Honk,
    WIRE,
    NUMBER_OF_ENTITIES,
    NUMBER_OF_SUBRELATIONS,
    NUMBER_OF_ALPHAS,
    NUMBER_UNSHIFTED,
    BATCHED_RELATION_PARTIAL_LENGTH,
    CONST_PROOF_SIZE_LOG_N
} from "../HonkTypes.sol";

import {ecMul, ecAdd, ecSub, negateInplace, convertProofPoint} from "../utils.sol";

// Field arithmetic libraries - prevent littering the code with modmul / addmul
import {MODULUS as P, MINUS_ONE, Fr, FrLib} from "../Fr.sol";

import {Transcript, TranscriptLib} from "../Transcript.sol";

import {RelationsLib} from "../Relations.sol";

// Errors
error PublicInputsLengthWrong();
error SumcheckFailed();
error ShpleminiFailed();

/// Smart contract verifier of honk proofs
contract EcdsaHonkVerifier is IVerifier {
    using FrLib for Fr;

    function verify(bytes calldata proof, bytes32[] calldata publicInputs) public view override returns (bool) {
        Honk.VerificationKey memory vk = loadVerificationKey();
        Honk.Proof memory p = TranscriptLib.loadProof(proof);

        if (publicInputs.length != vk.publicInputsSize) {
            revert PublicInputsLengthWrong();
        }

        // Generate the fiat shamir challenges for the whole protocol
        Transcript memory t = TranscriptLib.generateTranscript(p, publicInputs, vk.publicInputsSize);

        // Compute the public input delta
        t.publicInputsDelta =
            computePublicInputDelta(publicInputs, t.beta, t.gamma, vk.circuitSize, p.publicInputsOffset);

        // Sumcheck
        bool sumcheckVerified = verifySumcheck(p, t);
        if (!sumcheckVerified) revert SumcheckFailed();

        bool shpleminiVerified = verifyShplemini(p, vk, t);
        if (!shpleminiVerified) revert ShpleminiFailed();

        return sumcheckVerified && shpleminiVerified; // Boolean condition not required - nice for vanity :)
    }

    function loadVerificationKey() internal pure returns (Honk.VerificationKey memory) {
        return VK.loadVerificationKey();
    }

    function computePublicInputDelta(
        bytes32[] memory publicInputs,
        Fr beta,
        Fr gamma,
        uint256 domainSize,
        uint256 offset
    ) internal view returns (Fr publicInputDelta) {
        Fr numerator = Fr.wrap(1);
        Fr denominator = Fr.wrap(1);

        Fr numeratorAcc = gamma + (beta * FrLib.from(domainSize + offset));
        Fr denominatorAcc = gamma - (beta * FrLib.from(offset + 1));

        {
            for (uint256 i = 0; i < NUMBER_OF_PUBLIC_INPUTS; i++) {
                Fr pubInput = FrLib.fromBytes32(publicInputs[i]);

                numerator = numerator * (numeratorAcc + pubInput);
                denominator = denominator * (denominatorAcc + pubInput);

                numeratorAcc = numeratorAcc + beta;
                denominatorAcc = denominatorAcc - beta;
            }
        }

        // Fr delta = numerator / denominator; // TOOO: batch invert later?
        publicInputDelta = FrLib.div(numerator, denominator);
    }

    uint256 constant ROUND_TARGET = 0;

    function verifySumcheck(Honk.Proof memory proof, Transcript memory tp) internal view returns (bool verified) {
        Fr roundTarget;
        Fr powPartialEvaluation = Fr.wrap(1);

        // We perform sumcheck reductions over log n rounds ( the multivariate degree )
        for (uint256 round; round < LOG_N; ++round) {
            Fr[BATCHED_RELATION_PARTIAL_LENGTH] memory roundUnivariate = proof.sumcheckUnivariates[round];
            bool valid = checkSum(roundUnivariate, roundTarget);
            if (!valid) revert SumcheckFailed();

            Fr roundChallenge = tp.sumCheckUChallenges[round];

            // Update the round target for the next rounf
            roundTarget = computeNextTargetSum(roundUnivariate, roundChallenge);
            powPartialEvaluation = partiallyEvaluatePOW(tp, powPartialEvaluation, roundChallenge, round);
        }

        // Last round
        Fr grandHonkRelationSum = RelationsLib.accumulateRelationEvaluations(proof, tp, powPartialEvaluation);
        verified = (grandHonkRelationSum == roundTarget);
    }

    function checkSum(Fr[BATCHED_RELATION_PARTIAL_LENGTH] memory roundUnivariate, Fr roundTarget)
        internal
        pure
        returns (bool checked)
    {
        Fr totalSum = roundUnivariate[0] + roundUnivariate[1];
        checked = totalSum == roundTarget;
    }

    // Return the new target sum for the next sumcheck round
    function computeNextTargetSum(Fr[BATCHED_RELATION_PARTIAL_LENGTH] memory roundUnivariates, Fr roundChallenge)
        internal
        view
        returns (Fr targetSum)
    {
        // TODO: inline
        Fr[BATCHED_RELATION_PARTIAL_LENGTH] memory BARYCENTRIC_LAGRANGE_DENOMINATORS = [
            Fr.wrap(0x30644e72e131a029b85045b68181585d2833e84879b9709143e1f593efffec51),
            Fr.wrap(0x00000000000000000000000000000000000000000000000000000000000002d0),
            Fr.wrap(0x30644e72e131a029b85045b68181585d2833e84879b9709143e1f593efffff11),
            Fr.wrap(0x0000000000000000000000000000000000000000000000000000000000000090),
            Fr.wrap(0x30644e72e131a029b85045b68181585d2833e84879b9709143e1f593efffff71),
            Fr.wrap(0x00000000000000000000000000000000000000000000000000000000000000f0),
            Fr.wrap(0x30644e72e131a029b85045b68181585d2833e84879b9709143e1f593effffd31),
            Fr.wrap(0x00000000000000000000000000000000000000000000000000000000000013b0)
        ];

        Fr[BATCHED_RELATION_PARTIAL_LENGTH] memory BARYCENTRIC_DOMAIN = [
            Fr.wrap(0x00),
            Fr.wrap(0x01),
            Fr.wrap(0x02),
            Fr.wrap(0x03),
            Fr.wrap(0x04),
            Fr.wrap(0x05),
            Fr.wrap(0x06),
            Fr.wrap(0x07)
        ];
        // To compute the next target sum, we evaluate the given univariate at a point u (challenge).

        // TODO: opt: use same array mem for each iteratioon
        // Performing Barycentric evaluations
        // Compute B(x)
        Fr numeratorValue = Fr.wrap(1);
        for (uint256 i; i < BATCHED_RELATION_PARTIAL_LENGTH; ++i) {
            numeratorValue = numeratorValue * (roundChallenge - Fr.wrap(i));
        }

        // Calculate domain size N of inverses -- TODO: montgomery's trick
        Fr[BATCHED_RELATION_PARTIAL_LENGTH] memory denominatorInverses;
        for (uint256 i; i < BATCHED_RELATION_PARTIAL_LENGTH; ++i) {
            Fr inv = BARYCENTRIC_LAGRANGE_DENOMINATORS[i];
            inv = inv * (roundChallenge - BARYCENTRIC_DOMAIN[i]);
            inv = FrLib.invert(inv);
            denominatorInverses[i] = inv;
        }

        for (uint256 i; i < BATCHED_RELATION_PARTIAL_LENGTH; ++i) {
            Fr term = roundUnivariates[i];
            term = term * denominatorInverses[i];
            targetSum = targetSum + term;
        }

        // Scale the sum by the value of B(x)
        targetSum = targetSum * numeratorValue;
    }

    // Univariate evaluation of the monomial ((1-X_l) + X_l.B_l) at the challenge point X_l=u_l
    function partiallyEvaluatePOW(Transcript memory tp, Fr currentEvaluation, Fr roundChallenge, uint256 round)
        internal
        pure
        returns (Fr newEvaluation)
    {
        Fr univariateEval = Fr.wrap(1) + (roundChallenge * (tp.gateChallenges[round] - Fr.wrap(1)));
        newEvaluation = currentEvaluation * univariateEval;
    }

    // Avoid stack too deep
    struct ShpleminiIntermediates {
<<<<<<< HEAD
        // i-th unshifted commitment is multiplied by −ρⁱ and the unshifted_scalar ( 1/(z−r) + ν/(z+r) )
        Fr unshiftedScalar;
        // i-th shifted commitment is multiplied by −ρⁱ⁺ᵏ and the shifted_scalar r⁻¹ ⋅ (1/(z−r) − ν/(z+r))
=======
        Fr unshiftedScalar;
>>>>>>> 14e73e29
        Fr shiftedScalar;
        // Scalar to be multiplied by [1]₁
        Fr constantTermAccumulator;
        // Linear combination of multilinear (sumcheck) evaluations and powers of rho
        Fr batchingChallenge;
        // Accumulator for powers of rho
        Fr batchedEvaluation;
    }

    /**
     * Shplemini is a combination of the gemini commitment scheme, that uses shplonk's batch opening claim.
     */
    function verifyShplemini(Honk.Proof memory proof, Honk.VerificationKey memory vk, Transcript memory tp)
        internal
        view
        returns (bool verified)
    {
        ShpleminiIntermediates memory mem; // stack

<<<<<<< HEAD
        // - Compute vector (r, r², ... , r²⁽ⁿ⁻¹⁾), where n = log_circuit_size, I think this should be CONST_PROOF_SIZE
=======
        // - Compute vector (r, r², ... , r²⁽ⁿ⁻¹⁾), where n = log_circuit_size
>>>>>>> 14e73e29
        Fr[CONST_PROOF_SIZE_LOG_N] memory powers_of_evaluation_challenge = computeSquares(tp.geminiR);

        // Arrays hold values that will be linearly combined for the gemini and shplonk batch openings
        Fr[NUMBER_OF_ENTITIES + CONST_PROOF_SIZE_LOG_N + 2] memory scalars;
        Honk.G1Point[NUMBER_OF_ENTITIES + CONST_PROOF_SIZE_LOG_N + 2] memory commitments;

        Fr[CONST_PROOF_SIZE_LOG_N + 1] memory inverse_vanishing_evals =
            computeInvertedGeminiDenominators(tp, powers_of_evaluation_challenge);

        mem.unshiftedScalar = inverse_vanishing_evals[0] + (tp.shplonkNu * inverse_vanishing_evals[1]);
        mem.shiftedScalar =
            tp.geminiR.invert() * (inverse_vanishing_evals[0] - (tp.shplonkNu * inverse_vanishing_evals[1]));

        scalars[0] = Fr.wrap(1);
        commitments[0] = convertProofPoint(proof.shplonkQ);

        /* Batch multivariate opening claims, shifted and unshifted
        * The vector of scalars is populated as follows:
        * \f[
        * \left(
        * - \left(\frac{1}{z-r} + \nu \times \frac{1}{z+r}\right),
        * \ldots,
        * - \rho^{i+k-1} \times \left(\frac{1}{z-r} + \nu \times \frac{1}{z+r}\right),
        * - \rho^{i+k} \times \frac{1}{r} \times \left(\frac{1}{z-r} - \nu \times \frac{1}{z+r}\right),
        * \ldots,
        * - \rho^{k+m-1} \times \frac{1}{r} \times \left(\frac{1}{z-r} - \nu \times \frac{1}{z+r}\right)
        * \right)
        * \f]
        *
        * The following vector is concatenated to the vector of commitments:
        * \f[
        * f_0, \ldots, f_{m-1}, f_{\text{shift}, 0}, \ldots, f_{\text{shift}, k-1}
        * \f]
        *
        * Simultaneously, the evaluation of the multilinear polynomial
        * \f[
        * \sum \rho^i \cdot f_i + \sum \rho^{i+k} \cdot f_{\text{shift}, i}
        * \f]
        * at the challenge point \f$ (u_0,\ldots, u_{n-1}) \f$ is computed.
        *
        * This approach minimizes the number of iterations over the commitments to multilinear polynomials
        * and eliminates the need to store the powers of \f$ \rho \f$.
        */
        mem.batchingChallenge = Fr.wrap(1);
        mem.batchedEvaluation = Fr.wrap(0);

        for (uint256 i = 1; i <= NUMBER_UNSHIFTED; ++i) {
            scalars[i] = mem.unshiftedScalar.neg() * mem.batchingChallenge;
            mem.batchedEvaluation = mem.batchedEvaluation + (proof.sumcheckEvaluations[i - 1] * mem.batchingChallenge);
            mem.batchingChallenge = mem.batchingChallenge * tp.rho;
        }
        // g commitments are accumulated at r
        for (uint256 i = NUMBER_UNSHIFTED + 1; i <= NUMBER_OF_ENTITIES; ++i) {
            scalars[i] = mem.shiftedScalar.neg() * mem.batchingChallenge;
            mem.batchedEvaluation = mem.batchedEvaluation + (proof.sumcheckEvaluations[i - 1] * mem.batchingChallenge);
            mem.batchingChallenge = mem.batchingChallenge * tp.rho;
        }

        commitments[1] = vk.qm;
        commitments[2] = vk.qc;
        commitments[3] = vk.ql;
        commitments[4] = vk.qr;
        commitments[5] = vk.qo;
        commitments[6] = vk.q4;
        commitments[7] = vk.qArith;
        commitments[8] = vk.qDeltaRange;
        commitments[9] = vk.qElliptic;
        commitments[10] = vk.qAux;
        commitments[11] = vk.qLookup;
        commitments[12] = vk.qPoseidon2External;
        commitments[13] = vk.qPoseidon2Internal;
        commitments[14] = vk.s1;
        commitments[15] = vk.s2;
        commitments[16] = vk.s3;
        commitments[17] = vk.s4;
        commitments[18] = vk.id1;
        commitments[19] = vk.id2;
        commitments[20] = vk.id3;
        commitments[21] = vk.id4;
        commitments[22] = vk.t1;
        commitments[23] = vk.t2;
        commitments[24] = vk.t3;
        commitments[25] = vk.t4;
        commitments[26] = vk.lagrangeFirst;
        commitments[27] = vk.lagrangeLast;

        // Accumulate proof points
        commitments[28] = convertProofPoint(proof.w1);
        commitments[29] = convertProofPoint(proof.w2);
        commitments[30] = convertProofPoint(proof.w3);
        commitments[31] = convertProofPoint(proof.w4);
        commitments[32] = convertProofPoint(proof.zPerm);
        commitments[33] = convertProofPoint(proof.lookupInverses);
        commitments[34] = convertProofPoint(proof.lookupReadCounts);
        commitments[35] = convertProofPoint(proof.lookupReadTags);

        // to be Shifted
        commitments[36] = vk.t1;
        commitments[37] = vk.t2;
        commitments[38] = vk.t3;
        commitments[39] = vk.t4;
        commitments[40] = convertProofPoint(proof.w1);
        commitments[41] = convertProofPoint(proof.w2);
        commitments[42] = convertProofPoint(proof.w3);
        commitments[43] = convertProofPoint(proof.w4);
        commitments[44] = convertProofPoint(proof.zPerm);

        /* Batch gemini claims from the prover
         * place the commitments to gemini aᵢ to the vector of commitments, compute the contributions from
         * aᵢ(−r²ⁱ) for i=1, … , n−1 to the constant term accumulator, add corresponding scalars
         *
         * 1. Moves the vector
         * \f[
         * \left( \text{com}(A_1), \text{com}(A_2), \ldots, \text{com}(A_{n-1}) \right)
         * \f]
        * to the 'commitments' vector.
        *
        * 2. Computes the scalars:
        * \f[
        * \frac{\nu^{2}}{z + r^2}, \frac{\nu^3}{z + r^4}, \ldots, \frac{\nu^{n-1}}{z + r^{2^{n-1}}}
        * \f]
        * and places them into the 'scalars' vector.
        *
        * 3. Accumulates the summands of the constant term:
         * \f[
         * \sum_{i=2}^{n-1} \frac{\nu^{i} \cdot A_i(-r^{2^i})}{z + r^{2^i}}
         * \f]
         * and adds them to the 'constant_term_accumulator'.
         */
        mem.constantTermAccumulator = Fr.wrap(0);
        mem.batchingChallenge = tp.shplonkNu.sqr();

        for (uint256 i; i < CONST_PROOF_SIZE_LOG_N - 1; ++i) {
            bool dummy_round = i >= (LOG_N - 1);

            Fr scalingFactor = Fr.wrap(0);
            if (!dummy_round) {
                scalingFactor = mem.batchingChallenge * inverse_vanishing_evals[i + 2];
                scalars[NUMBER_OF_ENTITIES + 1 + i] = scalingFactor.neg();
            }

            mem.constantTermAccumulator =
                mem.constantTermAccumulator + (scalingFactor * proof.geminiAEvaluations[i + 1]);
            mem.batchingChallenge = mem.batchingChallenge * tp.shplonkNu;

<<<<<<< HEAD
            commitments[NUMBER_OF_ENTITIES + 1 + i] = convertProofPoint(proof.geminiFoldUnivariates[i]);
=======
            commitments[NUMBER_OF_ENTITIES + 1 + i] = convertProofPoint(proof.geminiFoldComms[i]);
>>>>>>> 14e73e29
        }

        // Add contributions from A₀(r) and A₀(-r) to constant_term_accumulator:
        // Compute evaluation A₀(r)
        Fr a_0_pos = computeGeminiBatchedUnivariateEvaluation(
            tp, mem.batchedEvaluation, proof.geminiAEvaluations, powers_of_evaluation_challenge
        );

        mem.constantTermAccumulator = mem.constantTermAccumulator + (a_0_pos * inverse_vanishing_evals[0]);
        mem.constantTermAccumulator =
            mem.constantTermAccumulator + (proof.geminiAEvaluations[0] * tp.shplonkNu * inverse_vanishing_evals[1]);

        // Finalise the batch opening claim
        commitments[NUMBER_OF_ENTITIES + CONST_PROOF_SIZE_LOG_N] = Honk.G1Point({x: 1, y: 2});
        scalars[NUMBER_OF_ENTITIES + CONST_PROOF_SIZE_LOG_N] = mem.constantTermAccumulator;

        Honk.G1Point memory quotient_commitment = convertProofPoint(proof.kzgQuotient);

        commitments[NUMBER_OF_ENTITIES + CONST_PROOF_SIZE_LOG_N + 1] = quotient_commitment;
        scalars[NUMBER_OF_ENTITIES + CONST_PROOF_SIZE_LOG_N + 1] = tp.shplonkZ; // evaluation challenge

        Honk.G1Point memory P_0 = batchMul(commitments, scalars);
        Honk.G1Point memory P_1 = negateInplace(quotient_commitment);

        return pairing(P_0, P_1);
    }

    function computeSquares(Fr r) internal pure returns (Fr[CONST_PROOF_SIZE_LOG_N] memory squares) {
        squares[0] = r;
        for (uint256 i = 1; i < CONST_PROOF_SIZE_LOG_N; ++i) {
            squares[i] = squares[i - 1].sqr();
        }
    }

    function computeInvertedGeminiDenominators(
        Transcript memory tp,
        Fr[CONST_PROOF_SIZE_LOG_N] memory eval_challenge_powers
    ) internal view returns (Fr[CONST_PROOF_SIZE_LOG_N + 1] memory inverse_vanishing_evals) {
        Fr eval_challenge = tp.shplonkZ;
        inverse_vanishing_evals[0] = (eval_challenge - eval_challenge_powers[0]).invert();

        for (uint256 i = 0; i < CONST_PROOF_SIZE_LOG_N; ++i) {
            Fr round_inverted_denominator = Fr.wrap(0);
            if (i <= LOG_N + 1) {
                round_inverted_denominator = (eval_challenge + eval_challenge_powers[i]).invert();
            }
            inverse_vanishing_evals[i + 1] = round_inverted_denominator;
        }
    }

    function computeGeminiBatchedUnivariateEvaluation(
        Transcript memory tp,
        Fr batchedEvalAccumulator,
        Fr[CONST_PROOF_SIZE_LOG_N] memory geminiEvaluations,
        Fr[CONST_PROOF_SIZE_LOG_N] memory geminiEvalChallengePowers
    ) internal view returns (Fr a_0_pos) {
        for (uint256 i = CONST_PROOF_SIZE_LOG_N; i > 0; --i) {
            Fr challengePower = geminiEvalChallengePowers[i - 1];
            Fr u = tp.sumCheckUChallenges[i - 1];
            Fr evalNeg = geminiEvaluations[i - 1];

            Fr batchedEvalRoundAcc = (
                (challengePower * batchedEvalAccumulator * Fr.wrap(2))
                    - evalNeg * (challengePower * (Fr.wrap(1) - u) - u)
            );
            // Divide by the denominator
            batchedEvalRoundAcc = batchedEvalRoundAcc * (challengePower * (Fr.wrap(1) - u) + u).invert();

            bool is_dummy_round = (i > LOG_N);
            if (!is_dummy_round) {
                batchedEvalAccumulator = batchedEvalRoundAcc;
            }
        }

        a_0_pos = batchedEvalAccumulator;
    }

    // This implementation is the same as above with different constants
    function batchMul(
        Honk.G1Point[NUMBER_OF_ENTITIES + CONST_PROOF_SIZE_LOG_N + 2] memory base,
        Fr[NUMBER_OF_ENTITIES + CONST_PROOF_SIZE_LOG_N + 2] memory scalars
    ) internal view returns (Honk.G1Point memory result) {
        uint256 limit = NUMBER_OF_ENTITIES + CONST_PROOF_SIZE_LOG_N + 2;
        assembly {
            let success := 0x01
            let free := mload(0x40)

            // Write the original into the accumulator
            // Load into memory for ecMUL, leave offset for eccAdd result
            // base is an array of pointers, so we have to dereference them
            mstore(add(free, 0x40), mload(mload(base)))
            mstore(add(free, 0x60), mload(add(0x20, mload(base))))
            // Add scalar
            mstore(add(free, 0x80), mload(scalars))
            success := and(success, staticcall(gas(), 7, add(free, 0x40), 0x60, free, 0x40))

            let count := 0x01
            for {} lt(count, limit) { count := add(count, 1) } {
                // Get loop offsets
                let base_base := add(base, mul(count, 0x20))
                let scalar_base := add(scalars, mul(count, 0x20))

                mstore(add(free, 0x40), mload(mload(base_base)))
                mstore(add(free, 0x60), mload(add(0x20, mload(base_base))))
                // Add scalar
                mstore(add(free, 0x80), mload(scalar_base))

                success := and(success, staticcall(gas(), 7, add(free, 0x40), 0x60, add(free, 0x40), 0x40))
                // accumulator = accumulator + accumulator_2
                success := and(success, staticcall(gas(), 6, free, 0x80, free, 0x40))
            }

            // Return the result - i hate this
            mstore(result, mload(free))
            mstore(add(result, 0x20), mload(add(free, 0x20)))
        }
    }

    function pairing(Honk.G1Point memory rhs, Honk.G1Point memory lhs) internal view returns (bool) {
        bytes memory input = abi.encodePacked(
            rhs.x,
            rhs.y,
            // Fixed G1 point
            uint256(0x198e9393920d483a7260bfb731fb5d25f1aa493335a9e71297e485b7aef312c2),
            uint256(0x1800deef121f1e76426a00665e5c4479674322d4f75edadd46debd5cd992f6ed),
            uint256(0x090689d0585ff075ec9e99ad690c3395bc4b313370b38ef355acdadcd122975b),
            uint256(0x12c85ea5db8c6deb4aab71808dcb408fe3d1e7690c43d37b4ce6cc0166fa7daa),
            lhs.x,
            lhs.y,
            // G1 point from VK
            uint256(0x260e01b251f6f1c7e7ff4e580791dee8ea51d87a358e038b4efe30fac09383c1),
            uint256(0x0118c4d5b837bcc2bc89b5b398b5974e9f5944073b32078b7e231fec938883b0),
            uint256(0x04fc6369f7110fe3d25156c1bb9a72859cf2a04641f99ba4ee413c80da6a5fe4),
            uint256(0x22febda3c0c0632a56475b4214e5615e11e6dd3f96e6cea2854a87d4dacc5e55)
        );

        (bool success, bytes memory result) = address(0x08).staticcall(input);
        bool decodedResult = abi.decode(result, (bool));
        return success && decodedResult;
    }
}

// Conversion util - Duplicated as we cannot template LOG_N
function convertPoints(Honk.G1ProofPoint[LOG_N + 1] memory commitments)
    pure
    returns (Honk.G1Point[LOG_N + 1] memory converted)
{
    for (uint256 i; i < LOG_N + 1; ++i) {
        converted[i] = convertProofPoint(commitments[i]);
    }
}<|MERGE_RESOLUTION|>--- conflicted
+++ resolved
@@ -194,13 +194,7 @@
 
     // Avoid stack too deep
     struct ShpleminiIntermediates {
-<<<<<<< HEAD
-        // i-th unshifted commitment is multiplied by −ρⁱ and the unshifted_scalar ( 1/(z−r) + ν/(z+r) )
         Fr unshiftedScalar;
-        // i-th shifted commitment is multiplied by −ρⁱ⁺ᵏ and the shifted_scalar r⁻¹ ⋅ (1/(z−r) − ν/(z+r))
-=======
-        Fr unshiftedScalar;
->>>>>>> 14e73e29
         Fr shiftedScalar;
         // Scalar to be multiplied by [1]₁
         Fr constantTermAccumulator;
@@ -220,11 +214,7 @@
     {
         ShpleminiIntermediates memory mem; // stack
 
-<<<<<<< HEAD
-        // - Compute vector (r, r², ... , r²⁽ⁿ⁻¹⁾), where n = log_circuit_size, I think this should be CONST_PROOF_SIZE
-=======
         // - Compute vector (r, r², ... , r²⁽ⁿ⁻¹⁾), where n = log_circuit_size
->>>>>>> 14e73e29
         Fr[CONST_PROOF_SIZE_LOG_N] memory powers_of_evaluation_challenge = computeSquares(tp.geminiR);
 
         // Arrays hold values that will be linearly combined for the gemini and shplonk batch openings
@@ -370,11 +360,7 @@
                 mem.constantTermAccumulator + (scalingFactor * proof.geminiAEvaluations[i + 1]);
             mem.batchingChallenge = mem.batchingChallenge * tp.shplonkNu;
 
-<<<<<<< HEAD
-            commitments[NUMBER_OF_ENTITIES + 1 + i] = convertProofPoint(proof.geminiFoldUnivariates[i]);
-=======
             commitments[NUMBER_OF_ENTITIES + 1 + i] = convertProofPoint(proof.geminiFoldComms[i]);
->>>>>>> 14e73e29
         }
 
         // Add contributions from A₀(r) and A₀(-r) to constant_term_accumulator:
