import { getSchnorrAccount } from '@aztec/accounts/schnorr';
import { type AztecNodeConfig, type AztecNodeService } from '@aztec/aztec-node';
<<<<<<< HEAD
import { type AccountWalletWithSecretKey, EthCheatCodes } from '@aztec/aztec.js';
import { AZTEC_SLOT_DURATION, ETHEREUM_SLOT_DURATION, EthAddress } from '@aztec/circuits.js';
=======
import { EthCheatCodes } from '@aztec/aztec.js';
import { EthAddress } from '@aztec/circuits.js';
import { getL1ContractsConfigEnvVars } from '@aztec/ethereum';
>>>>>>> f4626571
import { type DebugLogger, createDebugLogger } from '@aztec/foundation/log';
import { RollupAbi } from '@aztec/l1-artifacts';
import { SpamContract } from '@aztec/noir-contracts.js';
import { type BootstrapNode } from '@aztec/p2p';
import { createBootstrapNodeFromPrivateKey } from '@aztec/p2p/mocks';

import getPort from 'get-port';
import { getContract } from 'viem';
import { privateKeyToAccount } from 'viem/accounts';

import {
  createValidatorConfig,
  generateNodePrivateKeys,
  generatePeerIdPrivateKeys,
} from '../fixtures/setup_p2p_test.js';
import {
  type ISnapshotManager,
  type SubsystemsContext,
  addAccounts,
  createSnapshotManager,
} from '../fixtures/snapshot_manager.js';
import { getPrivateKeyFromIndex } from '../fixtures/utils.js';
import { getEndToEndTestTelemetryClient } from '../fixtures/with_telemetry_utils.js';

// Use a fixed bootstrap node private key so that we can re-use the same snapshot and the nodes can find each other
const BOOTSTRAP_NODE_PRIVATE_KEY = '080212208f988fc0899e4a73a5aee4d271a5f20670603a756ad8d84f2c94263a6427c591';
const l1ContractsConfig = getL1ContractsConfigEnvVars();
export const WAIT_FOR_TX_TIMEOUT = l1ContractsConfig.aztecSlotDuration * 3;

export class P2PNetworkTest {
  private snapshotManager: ISnapshotManager;
  private baseAccount;

  public logger: DebugLogger;

  public ctx!: SubsystemsContext;
  public nodePrivateKeys: `0x${string}`[] = [];
  public peerIdPrivateKeys: string[] = [];

  public bootstrapNodeEnr: string = '';

  // The re-execution test needs a wallet and a spam contract
  public wallet?: AccountWalletWithSecretKey;
  public spamContract?: SpamContract;

  constructor(
    testName: string,
    public bootstrapNode: BootstrapNode,
    public bootNodePort: number,
    private numberOfNodes: number,
    initialValidatorAddress: string,
    initialValidatorConfig: AztecNodeConfig,
    // If set enable metrics collection
    metricsPort?: number,
  ) {
    this.logger = createDebugLogger(`aztec:e2e_p2p:${testName}`);

    // Set up the base account and node private keys for the initial network deployment
    this.baseAccount = privateKeyToAccount(`0x${getPrivateKeyFromIndex(0)!.toString('hex')}`);
    this.nodePrivateKeys = generateNodePrivateKeys(1, numberOfNodes);
    this.peerIdPrivateKeys = generatePeerIdPrivateKeys(numberOfNodes);

    this.bootstrapNodeEnr = bootstrapNode.getENR().encodeTxt();

    const initialValidators = [EthAddress.fromString(initialValidatorAddress)];

    this.snapshotManager = createSnapshotManager(`e2e_p2p_network/${testName}`, process.env.E2E_DATA_PATH, {
      ...initialValidatorConfig,
      l1BlockTime: l1ContractsConfig.ethereumSlotDuration,
      salt: 420,
      initialValidators,
      metricsPort: metricsPort,
    });
  }

  static async create({
    testName,
    numberOfNodes,
    basePort,
    metricsPort,
  }: {
    testName: string;
    numberOfNodes: number;
    basePort?: number;
    metricsPort?: number;
  }) {
    const port = basePort || (await getPort());

    const telemetry = await getEndToEndTestTelemetryClient(metricsPort, /*service name*/ `bootstrapnode`);
    const bootstrapNode = await createBootstrapNodeFromPrivateKey(BOOTSTRAP_NODE_PRIVATE_KEY, port, telemetry);
    const bootstrapNodeEnr = bootstrapNode.getENR().encodeTxt();

    const initialValidatorConfig = await createValidatorConfig({} as AztecNodeConfig, bootstrapNodeEnr);
    const intiailValidatorAddress = privateKeyToAccount(initialValidatorConfig.publisherPrivateKey).address;

    return new P2PNetworkTest(
      testName,
      bootstrapNode,
      port,
      numberOfNodes,
      intiailValidatorAddress,
      initialValidatorConfig,
    );
  }

  async applyBaseSnapshots() {
    await this.snapshotManager.snapshot('add-validators', async ({ deployL1ContractsValues, aztecNodeConfig }) => {
      const rollup = getContract({
        address: deployL1ContractsValues.l1ContractAddresses.rollupAddress.toString(),
        abi: RollupAbi,
        client: deployL1ContractsValues.walletClient,
      });

      this.logger.verbose(`Adding ${this.numberOfNodes} validators`);

      const txHashes: `0x${string}`[] = [];
      for (let i = 0; i < this.numberOfNodes; i++) {
        const account = privateKeyToAccount(this.nodePrivateKeys[i]!);
        const txHash = await rollup.write.addValidator([account.address]);
        txHashes.push(txHash);

        this.logger.debug(`Adding ${account.address} as validator`);
      }

      // Wait for all the transactions adding validators to be mined
      await Promise.all(
        txHashes.map(txHash =>
          deployL1ContractsValues.publicClient.waitForTransactionReceipt({
            hash: txHash,
          }),
        ),
      );

      //@note   Now we jump ahead to the next epoch such that the validator committee is picked
      //        INTERVAL MINING: If we are using anvil interval mining this will NOT progress the time!
      //        Which means that the validator set will still be empty! So anyone can propose.
      const slotsInEpoch = await rollup.read.EPOCH_DURATION();
      const timestamp = await rollup.read.getTimestampForSlot([slotsInEpoch]);
      const cheatCodes = new EthCheatCodes(aztecNodeConfig.l1RpcUrl);
      try {
        await cheatCodes.warp(Number(timestamp));
      } catch (err) {
        this.logger.debug('Warp failed, time already satisfied');
      }

      // Send and await a tx to make sure we mine a block for the warp to correctly progress.
      await deployL1ContractsValues.publicClient.waitForTransactionReceipt({
        hash: await deployL1ContractsValues.walletClient.sendTransaction({
          to: this.baseAccount.address,
          value: 1n,
          account: this.baseAccount,
        }),
      });
    });
  }

  async setupAccount() {
    await this.snapshotManager.snapshot(
      'setup-account',
      addAccounts(1, this.logger, false),
      async ({ accountKeys }, ctx) => {
        const accountManagers = accountKeys.map(ak => getSchnorrAccount(ctx.pxe, ak[0], ak[1], 1));
        await Promise.all(accountManagers.map(a => a.register()));
        const wallets = await Promise.all(accountManagers.map(a => a.getWallet()));
        this.wallet = wallets[0];
      },
    );
  }

  async deploySpamContract() {
    await this.snapshotManager.snapshot(
      'add-spam-contract',
      async () => {
        if (!this.wallet) {
          throw new Error('Call snapshot t.setupAccount before deploying account contract');
        }

        const spamContract = await SpamContract.deploy(this.wallet).send().deployed();
        return { contractAddress: spamContract.address };
      },
      async ({ contractAddress }) => {
        if (!this.wallet) {
          throw new Error('Call snapshot t.setupAccount before deploying account contract');
        }
        this.spamContract = await SpamContract.at(contractAddress, this.wallet);
      },
    );
  }

  async setup() {
    this.ctx = await this.snapshotManager.setup();

    // TODO(md): make it such that the test can set these up
    this.ctx.aztecNodeConfig.minTxsPerBlock = 4;
    this.ctx.aztecNodeConfig.maxTxsPerBlock = 4;
  }

  async stopNodes(nodes: AztecNodeService[]) {
    this.logger.info('Stopping nodes');

    if (!nodes || !nodes.length) {
      this.logger.info('No nodes to stop');
      return;
    }

    for (const node of nodes) {
      await node.stop();
    }
    this.logger.info('Nodes stopped');
  }

  async teardown() {
    await this.bootstrapNode.stop();
    await this.snapshotManager.teardown();
  }
}<|MERGE_RESOLUTION|>--- conflicted
+++ resolved
@@ -1,13 +1,8 @@
 import { getSchnorrAccount } from '@aztec/accounts/schnorr';
 import { type AztecNodeConfig, type AztecNodeService } from '@aztec/aztec-node';
-<<<<<<< HEAD
-import { type AccountWalletWithSecretKey, EthCheatCodes } from '@aztec/aztec.js';
-import { AZTEC_SLOT_DURATION, ETHEREUM_SLOT_DURATION, EthAddress } from '@aztec/circuits.js';
-=======
-import { EthCheatCodes } from '@aztec/aztec.js';
+import { AccountWalletWithSecretKey, EthCheatCodes } from '@aztec/aztec.js';
 import { EthAddress } from '@aztec/circuits.js';
 import { getL1ContractsConfigEnvVars } from '@aztec/ethereum';
->>>>>>> f4626571
 import { type DebugLogger, createDebugLogger } from '@aztec/foundation/log';
 import { RollupAbi } from '@aztec/l1-artifacts';
 import { SpamContract } from '@aztec/noir-contracts.js';
