name: KIND network tests
on:
  workflow_dispatch:
  schedule:
    - cron: "00 08 * * 1-5"

concurrency:
  group: ${{ github.workflow }}-${{ github.ref }}
  cancel-in-progress: true

env:
  DOCKERHUB_PASSWORD: "${{ secrets.DOCKERHUB_PASSWORD }}"
  RUN_ID: ${{ github.run_id }}
  RUN_ATTEMPT: ${{ github.run_attempt }}
  USERNAME: ${{ github.event.pull_request.user.login || github.actor }}
  GITHUB_TOKEN: ${{ github.token }}
  GH_SELF_HOSTED_RUNNER_TOKEN: ${{ secrets.GH_SELF_HOSTED_RUNNER_TOKEN }}
  AWS_ACCESS_KEY_ID: ${{ secrets.AWS_ACCESS_KEY_ID }}
  AWS_SECRET_ACCESS_KEY: ${{ secrets.AWS_SECRET_ACCESS_KEY }}
  BUILD_INSTANCE_SSH_KEY: ${{ secrets.BUILD_INSTANCE_SSH_KEY }}
  GIT_COMMIT: ${{ github.event.pull_request.head.sha || github.sha }}
  # kludge until we move away from runners
  WAIT_FOR_RUNNERS: false

jobs:
  setup:
    uses: ./.github/workflows/setup-runner.yml
    with:
      username: ${{ github.event.pull_request.user.login || github.actor }}
      runner_type: builder-x86
    secrets: inherit

  build:
    needs: setup
    runs-on: ${{ github.event.pull_request.user.login || github.actor }}-x86
    outputs:
      e2e_list: ${{ steps.e2e_list.outputs.list }}
      bench_list: ${{ steps.bench_list.outputs.list }}
    steps:
      - uses: actions/checkout@v4
        with: { ref: "${{ env.GIT_COMMIT }}" }
      - uses: ./.github/ci-setup-action
        with:
          concurrency_key: build-x86
      # override slot time to use prod 36s standard
      - name: "Set 32s slot time"
        run: |
          sed -i 's/AZTEC_SLOT_DURATION: u32 = ETHEREUM_SLOT_DURATION \* [0-9]\+/AZTEC_SLOT_DURATION: u32 = ETHEREUM_SLOT_DURATION * 3/g' ./noir-projects/noir-protocol-circuits/crates/types/src/constants.nr
          echo "Updating AZTEC_SLOT_DURATION..."
          if grep -q "AZTEC_SLOT_DURATION: u32 = ETHEREUM_SLOT_DURATION \* 3" ./noir-projects/noir-protocol-circuits/crates/types/src/constants.nr; then
            echo "Successfully updated AZTEC_SLOT_DURATION:"
            grep "AZTEC_SLOT_DURATION: u32 = ETHEREUM_SLOT_DURATION" ./noir-projects/noir-protocol-circuits/crates/types/src/constants.nr
          else
            echo "Failed to update AZTEC_SLOT_DURATION:"
            grep "AZTEC_SLOT_DURATION: u32 = ETHEREUM_SLOT_DURATION" ./noir-projects/noir-protocol-circuits/crates/types/src/constants.nr
            exit 1
          fi
      # prepare images locally, tagged by commit hash
      - name: "Build E2E Image"
        timeout-minutes: 40
        run: |
          earthly-ci ./yarn-project+export-e2e-test-images

  test:
    needs: build
    runs-on: ubuntu-20.04
    strategy:
      matrix:
        values_file:
          ["3-validators.yaml"]
    steps:
      - uses: actions/checkout@v4
        with: { ref: "${{ env.GIT_COMMIT }}" }
      - uses: ./.github/ci-setup-action
      - name: Setup and Test
        uses: ./.github/ensure-tester-with-images
        timeout-minutes: 45
        with:
          runner_type: ${{ contains(matrix.test, 'prover') && '64core-tester-x86' || '16core-tester-x86' }}
          builder_type: builder-x86
          # these are copied to the tester and expected by the earthly command below
          # if they fail to copy, it will try to build them on the tester and fail
          builder_images_to_copy: aztecprotocol/aztec:${{ env.GIT_COMMIT }} aztecprotocol/end-to-end:${{ env.GIT_COMMIT }}
          # command to produce the images in case they don't exist
          builder_command: scripts/earthly-ci ./yarn-project+export-e2e-test-images
          tester_ttl: 40
          run: |
            set -eux
            ./spartan/scripts/setup_local_k8s.sh
            export FORCE_COLOR=1
<<<<<<< HEAD
            export EARTHLY_BUILD_ARGS="${{ env.EARTHLY_BUILD_ARGS }}"
            ./scripts/earthly-ci --exec-stats -P --no-output ./yarn-project/end-to-end/+kind-network-transfer --values_file=${{ matrix.values_file }}
=======
            NAMESPACE=transfer FRESH_INSTALL=true VALUES_FILE=${{ matrix.values_file }} ./scripts/network_test.sh ./src/spartan/transfer.test.ts || true
>>>>>>> f3866129

  success-check:
    runs-on: ubuntu-20.04
    needs:
      - test
    if: always()
    steps:
      - name: Report overall success
        env:
          # We treat any skipped or failing jobs as a failure for the workflow as a whole.
          FAIL: ${{ contains(needs.*.result, 'failure') || contains(needs.*.result, 'cancelled') }}
        run: |
          if [[ $FAIL == true ]]; then
              echo "Test failed."
              exit 1
          fi

  notify:
    needs:
      - success-check
    runs-on: ubuntu-20.04
    if: ${{ github.ref == 'refs/heads/master' && failure() }}
    steps:
      - name: Send notification to aztec3-ci channel if workflow failed on master
        uses: slackapi/slack-github-action@v1.25.0
        with:
          payload: |
            {
              "url": "https://github.com/${{ github.repository }}/actions/runs/${{ github.run_id }}"
            }
        env:
          SLACK_WEBHOOK_URL: ${{ secrets.SLACK_NOTIFY_WORKFLOW_TRIGGER_URL }}<|MERGE_RESOLUTION|>--- conflicted
+++ resolved
@@ -88,12 +88,7 @@
             set -eux
             ./spartan/scripts/setup_local_k8s.sh
             export FORCE_COLOR=1
-<<<<<<< HEAD
-            export EARTHLY_BUILD_ARGS="${{ env.EARTHLY_BUILD_ARGS }}"
-            ./scripts/earthly-ci --exec-stats -P --no-output ./yarn-project/end-to-end/+kind-network-transfer --values_file=${{ matrix.values_file }}
-=======
             NAMESPACE=transfer FRESH_INSTALL=true VALUES_FILE=${{ matrix.values_file }} ./scripts/network_test.sh ./src/spartan/transfer.test.ts || true
->>>>>>> f3866129
 
   success-check:
     runs-on: ubuntu-20.04
