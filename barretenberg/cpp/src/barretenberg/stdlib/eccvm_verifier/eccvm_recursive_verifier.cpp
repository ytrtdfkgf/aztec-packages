--- conflicted
+++ resolved
@@ -142,17 +142,11 @@
     const OpeningClaim batch_opening_claim =
         Shplonk::reduce_verification(key->pcs_verification_key->get_g1_identity(), opening_claims, transcript);
 
-<<<<<<< HEAD
-    static_cast<void>(batch_opening_claim);
+    builder->add_ipa_claim(batch_opening_claim.get_witness_indices());
     // // TODO(https://github.com/AztecProtocol/barretenberg/issues/1142): Handle this return value correctly.
     // const typename PCS::VerifierAccumulator batched_opening_accumulator =
-    //     PCS::reduce_verify(key->pcs_verification_key, batch_opening_claim, transcript);
+    //     PCS::reduce_verify(batch_opening_claim, transcript);
 
-=======
-    // TODO(https://github.com/AztecProtocol/barretenberg/issues/1142): Handle this return value correctly.
-    const typename PCS::VerifierAccumulator batched_opening_accumulator =
-        PCS::reduce_verify(batch_opening_claim, transcript);
->>>>>>> 9325f6ff
     ASSERT(sumcheck_verified);
     return transcript;
 }
