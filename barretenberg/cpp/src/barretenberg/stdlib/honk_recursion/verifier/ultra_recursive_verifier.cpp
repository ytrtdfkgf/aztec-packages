#include "barretenberg/stdlib/honk_recursion/verifier/ultra_recursive_verifier.hpp"
#include "barretenberg/commitment_schemes/zeromorph/zeromorph.hpp"
#include "barretenberg/numeric/bitop/get_msb.hpp"
#include "barretenberg/plonk_honk_shared/library/grand_product_delta.hpp"
#include "barretenberg/transcript/transcript.hpp"

namespace bb::stdlib::recursion::honk {

template <typename Flavor>
UltraRecursiveVerifier_<Flavor>::UltraRecursiveVerifier_(
    Builder* builder, const std::shared_ptr<NativeVerificationKey>& native_verifier_key)
    : key(std::make_shared<VerificationKey>(builder, native_verifier_key))
    , builder(builder)
{}

template <typename Flavor>
UltraRecursiveVerifier_<Flavor>::UltraRecursiveVerifier_(Builder* builder, const std::shared_ptr<VerificationKey>& vkey)
    : key(vkey)
    , builder(builder)
{}

/**
 * @brief This function constructs a recursive verifier circuit for a native Ultra Honk proof of a given flavor.
 *
 */
template <typename Flavor>
std::array<typename Flavor::GroupElement, 2> UltraRecursiveVerifier_<Flavor>::verify_proof(const HonkProof& proof)
{
    StdlibProof<Builder> stdlib_proof = bb::convert_proof_to_witness(builder, proof);
    return verify_proof(stdlib_proof);
}

/**
 * @brief This function constructs a recursive verifier circuit for a native Ultra Honk proof of a given flavor.
 *
 */
template <typename Flavor>
std::array<typename Flavor::GroupElement, 2> UltraRecursiveVerifier_<Flavor>::verify_proof(
    const StdlibProof<Builder>& proof)
{
    // info("in Ultra Recursive Verifier");
    using Sumcheck = ::bb::SumcheckVerifier<Flavor>;
    using PCS = typename Flavor::PCS;
    using Curve = typename Flavor::Curve;
    using ZeroMorph = ::bb::ZeroMorphVerifier_<Curve>;
    using VerifierCommitments = typename Flavor::VerifierCommitments;
    using CommitmentLabels = typename Flavor::CommitmentLabels;
    using RelationParams = ::bb::RelationParameters<FF>;
    using Transcript = typename Flavor::Transcript;

    transcript = std::make_shared<Transcript>(proof);

    RelationParams relation_parameters;
    VerifierCommitments commitments{ key };
    CommitmentLabels commitment_labels;

    FF circuit_size = transcript->template receive_from_prover<FF>("circuit_size");
    transcript->template receive_from_prover<FF>("public_input_size");
    transcript->template receive_from_prover<FF>("pub_inputs_offset");

    // TODO(https://github.com/AztecProtocol/barretenberg/issues/1032): Uncomment these once it doesn't cause issues
    // with the flows
    // ASSERT(static_cast<uint32_t>(circuit_size.get_value()) == key->circuit_size);
    // ASSERT(static_cast<uint32_t>(public_input_size.get_value()) == key->num_public_inputs);
    // ASSERT(static_cast<uint32_t>(pub_inputs_offset.get_value()) == key->pub_inputs_offset);

    std::vector<FF> public_inputs;
    for (size_t i = 0; i < key->num_public_inputs; ++i) {
        public_inputs.emplace_back(transcript->template receive_from_prover<FF>("public_input_" + std::to_string(i)));
    }

    // Get commitments to first three wire polynomials
    // info("Honk verify_proof: receiving witness commitments ");
    commitments.w_l = transcript->template receive_from_prover<Commitment>(commitment_labels.w_l);
    // info("w_l ", commitments.w_l.get_value());
    commitments.w_r = transcript->template receive_from_prover<Commitment>(commitment_labels.w_r);
    // info("w_r ", commitments.w_r.get_value());

    commitments.w_o = transcript->template receive_from_prover<Commitment>(commitment_labels.w_o);
    // info("w_o", commitments.w_o.get_value());

    // If Goblin, get commitments to ECC op wire polynomials and DataBus columns
    if constexpr (IsGoblinFlavor<Flavor>) {
        commitments.ecc_op_wire_1 =
            transcript->template receive_from_prover<Commitment>(commitment_labels.ecc_op_wire_1);
        commitments.ecc_op_wire_2 =
            transcript->template receive_from_prover<Commitment>(commitment_labels.ecc_op_wire_2);
        commitments.ecc_op_wire_3 =
            transcript->template receive_from_prover<Commitment>(commitment_labels.ecc_op_wire_3);
        commitments.ecc_op_wire_4 =
            transcript->template receive_from_prover<Commitment>(commitment_labels.ecc_op_wire_4);
        commitments.calldata = transcript->template receive_from_prover<Commitment>(commitment_labels.calldata);
        commitments.calldata_read_counts =
            transcript->template receive_from_prover<Commitment>(commitment_labels.calldata_read_counts);
        commitments.return_data = transcript->template receive_from_prover<Commitment>(commitment_labels.return_data);
        commitments.return_data_read_counts =
            transcript->template receive_from_prover<Commitment>(commitment_labels.return_data_read_counts);
    }
    // info("Honk verify_proof: done receiving witness commitments ");

    // Get eta challenges; used in RAM/ROM memory records and log derivative lookup argument
    auto [eta, eta_two, eta_three] = transcript->template get_challenges<FF>("eta", "eta_two", "eta_three");
    // info("eta: ", eta);
    ;
    relation_parameters.eta = eta;
    relation_parameters.eta_two = eta_two;
    relation_parameters.eta_three = eta_three;

    // Get commitments to lookup argument polynomials and fourth wire
    commitments.lookup_read_counts =
        transcript->template receive_from_prover<Commitment>(commitment_labels.lookup_read_counts);
    commitments.lookup_read_tags =
        transcript->template receive_from_prover<Commitment>(commitment_labels.lookup_read_tags);
    commitments.w_4 = transcript->template receive_from_prover<Commitment>(commitment_labels.w_4);

    // Get permutation challenges
    auto [beta, gamma] = transcript->template get_challenges<FF>("beta", "gamma");
    // info("beta ", beta.get_value());
    // info("gamma ", gamma.get_value());

    commitments.lookup_inverses =
        transcript->template receive_from_prover<Commitment>(commitment_labels.lookup_inverses);

    // If Goblin (i.e. using DataBus) receive commitments to log-deriv inverses polynomial
    if constexpr (IsGoblinFlavor<Flavor>) {
        commitments.calldata_inverses =
            transcript->template receive_from_prover<Commitment>(commitment_labels.calldata_inverses);
        commitments.return_data_inverses =
            transcript->template receive_from_prover<Commitment>(commitment_labels.return_data_inverses);
    }
    const FF public_input_delta = compute_public_input_delta<Flavor>(
        public_inputs, beta, gamma, circuit_size, static_cast<uint32_t>(key->pub_inputs_offset));
<<<<<<< HEAD
    const FF lookup_grand_product_delta = compute_lookup_grand_product_delta<FF>(beta, gamma, circuit_size);
=======
>>>>>>> 81eb07c2

    relation_parameters.beta = beta;
    relation_parameters.gamma = gamma;
    relation_parameters.public_input_delta = public_input_delta;

    // Get commitment to permutation and lookup grand products
    commitments.z_perm = transcript->template receive_from_prover<Commitment>(commitment_labels.z_perm);

    // Execute Sumcheck Verifier and extract multivariate opening point u = (u_0, ..., u_{d-1}) and purported
    // multivariate evaluations at u
    const size_t log_circuit_size = numeric::get_msb(static_cast<uint32_t>(key->circuit_size));
    auto sumcheck = Sumcheck(log_circuit_size, transcript);
    RelationSeparator alpha;
    for (size_t idx = 0; idx < alpha.size(); idx++) {
        alpha[idx] = transcript->template get_challenge<FF>("alpha_" + std::to_string(idx));
    }

    auto gate_challenges = std::vector<FF>(log_circuit_size);
    for (size_t idx = 0; idx < log_circuit_size; idx++) {
        gate_challenges[idx] = transcript->template get_challenge<FF>("Sumcheck:gate_challenge_" + std::to_string(idx));
    }
    auto [multivariate_challenge, claimed_evaluations, sumcheck_verified] =
        sumcheck.verify(relation_parameters, alpha, gate_challenges);

    // Execute ZeroMorph to produce an opening claim subsequently verified by a univariate PCS
    auto opening_claim = ZeroMorph::verify(circuit_size,
                                           commitments.get_unshifted(),
                                           commitments.get_to_be_shifted(),
                                           claimed_evaluations.get_unshifted(),
                                           claimed_evaluations.get_shifted(),
                                           multivariate_challenge,
                                           Commitment::one(builder),
                                           transcript);
    auto pairing_points = PCS::reduce_verify(opening_claim, transcript);

    // std::array<typename Flavor::GroupElement, 2> pairing_points;
    return pairing_points;
}

template class UltraRecursiveVerifier_<bb::UltraRecursiveFlavor_<UltraCircuitBuilder>>;
template class UltraRecursiveVerifier_<bb::UltraRecursiveFlavor_<MegaCircuitBuilder>>;
template class UltraRecursiveVerifier_<bb::MegaRecursiveFlavor_<UltraCircuitBuilder>>;
template class UltraRecursiveVerifier_<bb::MegaRecursiveFlavor_<MegaCircuitBuilder>>;
template class UltraRecursiveVerifier_<bb::UltraRecursiveFlavor_<CircuitSimulatorBN254>>;
template class UltraRecursiveVerifier_<bb::MegaRecursiveFlavor_<CircuitSimulatorBN254>>;
} // namespace bb::stdlib::recursion::honk<|MERGE_RESOLUTION|>--- conflicted
+++ resolved
@@ -130,10 +130,6 @@
     }
     const FF public_input_delta = compute_public_input_delta<Flavor>(
         public_inputs, beta, gamma, circuit_size, static_cast<uint32_t>(key->pub_inputs_offset));
-<<<<<<< HEAD
-    const FF lookup_grand_product_delta = compute_lookup_grand_product_delta<FF>(beta, gamma, circuit_size);
-=======
->>>>>>> 81eb07c2
 
     relation_parameters.beta = beta;
     relation_parameters.gamma = gamma;
