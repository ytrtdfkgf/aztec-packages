import { type ArchiveSource } from '@aztec/archiver';
import { getConfigEnvVars } from '@aztec/aztec-node';
import {
  AztecAddress,
  EthCheatCodes,
  Fr,
  GlobalVariables,
  type L2Block,
  createDebugLogger,
  mockTx,
} from '@aztec/aztec.js';
// eslint-disable-next-line no-restricted-imports
import {
  type BlockBuilder,
  type ProcessedTx,
  makeEmptyProcessedTx as makeEmptyProcessedTxFromHistoricalTreeRoots,
  makeProcessedTx,
  toNumTxsEffects,
} from '@aztec/circuit-types';
import {
  ETHEREUM_SLOT_DURATION,
  EthAddress,
  GENESIS_ARCHIVE_ROOT,
  GasFees,
  type Header,
  KernelCircuitPublicInputs,
  LogHash,
  MAX_L2_TO_L1_MSGS_PER_TX,
  MAX_NOTE_HASHES_PER_TX,
  MAX_NULLIFIERS_PER_TX,
  MAX_PUBLIC_DATA_UPDATE_REQUESTS_PER_TX,
  NUMBER_OF_L1_L2_MESSAGES_PER_ROLLUP,
  PublicDataUpdateRequest,
  ScopedLogHash,
} from '@aztec/circuits.js';
import { fr, makeScopedL2ToL1Message } from '@aztec/circuits.js/testing';
import { type L1ContractAddresses, createEthereumChain } from '@aztec/ethereum';
import { makeTuple, range } from '@aztec/foundation/array';
import { openTmpStore } from '@aztec/kv-store/utils';
import { OutboxAbi, RollupAbi } from '@aztec/l1-artifacts';
import { SHA256Trunc, StandardTree } from '@aztec/merkle-tree';
import { getVKTreeRoot } from '@aztec/noir-protocol-circuits-types';
import { L1Publisher } from '@aztec/sequencer-client';
import { NoopTelemetryClient } from '@aztec/telemetry-client/noop';
import { MerkleTrees, ServerWorldStateSynchronizer, type WorldStateConfig } from '@aztec/world-state';

import { beforeEach, describe, expect, it } from '@jest/globals';
import * as fs from 'fs';
import { type MockProxy, mock } from 'jest-mock-extended';
import {
  type Account,
  type Address,
  type Chain,
  type GetContractReturnType,
  type HttpTransport,
  type PublicClient,
  type WalletClient,
  encodeFunctionData,
  getAbiItem,
  getAddress,
  getContract,
} from 'viem';
import { type PrivateKeyAccount, privateKeyToAccount } from 'viem/accounts';

import { LightweightBlockBuilder } from '../../../sequencer-client/src/block_builder/light.js';
import { sendL1ToL2Message } from '../fixtures/l1_to_l2_messaging.js';
import { setupL1Contracts } from '../fixtures/utils.js';

// Accounts 4 and 5 of Anvil default startup with mnemonic: 'test test test test test test test test test test test junk'
const sequencerPK = '0x47e179ec197488593b187f80a00eb0da91f1b9d0b13f8733639f19c30a34926a';
const deployerPK = '0x8b3a350cf5c34c9194ca85829a2df0ec3153be0318b5e2d3348e872092edffba';

const logger = createDebugLogger('aztec:integration_l1_publisher');

const config = getConfigEnvVars();

const numberOfConsecutiveBlocks = 2;

describe('L1Publisher integration', () => {
  let publicClient: PublicClient<HttpTransport, Chain>;
  let walletClient: WalletClient<HttpTransport, Chain, Account>;
  let l1ContractAddresses: L1ContractAddresses;
  let deployerAccount: PrivateKeyAccount;

  let rollupAddress: Address;
  let outboxAddress: Address;

  let rollup: GetContractReturnType<typeof RollupAbi, PublicClient<HttpTransport, Chain>>;
  let outbox: GetContractReturnType<typeof OutboxAbi, PublicClient<HttpTransport, Chain>>;

  let publisher: L1Publisher;

  let builder: BlockBuilder;
  let builderDb: MerkleTrees;

  // The header of the last block
  let prevHeader: Header;

  let blockSource: MockProxy<ArchiveSource>;

  const chainId = createEthereumChain(config.l1RpcUrl, config.l1ChainId).chainInfo.id;

  let coinbase: EthAddress;
  let feeRecipient: AztecAddress;

  let ethCheatCodes: EthCheatCodes;
  let worldStateSynchronizer: ServerWorldStateSynchronizer;

  // To update the test data, run "export AZTEC_GENERATE_TEST_DATA=1" in shell and run the tests again
  // If you have issues with RPC_URL, it is likely that you need to set the RPC_URL in the shell as well
  // If running ANVIL locally, you can use ETHEREUM_HOST="http://0.0.0.0:8545"
  const AZTEC_GENERATE_TEST_DATA = !!process.env.AZTEC_GENERATE_TEST_DATA;

  const progressTimeBySlot = async (slotsToJump = 1n) => {
    const currentTime = (await publicClient.getBlock()).timestamp;
    const currentSlot = await rollup.read.getCurrentSlot();
    const timestamp = await rollup.read.getTimestampForSlot([currentSlot + slotsToJump]);
    if (timestamp > currentTime) {
      await ethCheatCodes.warp(Number(timestamp));
    }
  };

  beforeEach(async () => {
    deployerAccount = privateKeyToAccount(deployerPK);
    ({ l1ContractAddresses, publicClient, walletClient } = await setupL1Contracts(
      config.l1RpcUrl,
      deployerAccount,
      logger,
      { assumeProvenThrough: undefined },
    ));

    ethCheatCodes = new EthCheatCodes(config.l1RpcUrl);

    rollupAddress = getAddress(l1ContractAddresses.rollupAddress.toString());
    outboxAddress = getAddress(l1ContractAddresses.outboxAddress.toString());

    // Set up contract instances
    rollup = getContract({
      address: rollupAddress,
      abi: RollupAbi,
      client: publicClient,
    });
    outbox = getContract({
      address: outboxAddress,
      abi: OutboxAbi,
      client: publicClient,
    });

    const tmpStore = openTmpStore();
    builderDb = await MerkleTrees.new(tmpStore, new NoopTelemetryClient());
    blockSource = mock<ArchiveSource>();
    blockSource.getBlocks.mockResolvedValue([]);
    const worldStateConfig: WorldStateConfig = {
      worldStateBlockCheckIntervalMS: 10000,
      l2QueueSize: 10,
      worldStateProvenBlocksOnly: false,
    };
    worldStateSynchronizer = new ServerWorldStateSynchronizer(tmpStore, builderDb, blockSource, worldStateConfig);
    await worldStateSynchronizer.start();
    builder = new LightweightBlockBuilder(builderDb.asLatest(), new NoopTelemetryClient());

    publisher = new L1Publisher(
      {
        l1RpcUrl: config.l1RpcUrl,
        requiredConfirmations: 1,
        l1Contracts: l1ContractAddresses,
        publisherPrivateKey: sequencerPK,
        l1PublishRetryIntervalMS: 100,
        l1ChainId: 31337,
        viemPollingIntervalMS: 100,
      },
      new NoopTelemetryClient(),
    );

    coinbase = config.coinbase || EthAddress.random();
    feeRecipient = config.feeRecipient || AztecAddress.random();

    prevHeader = builderDb.getInitialHeader();

    // We jump to the next epoch such that the committee can be setup.
    const timeToJump = await rollup.read.EPOCH_DURATION();
    await progressTimeBySlot(timeToJump);
  });

  const makeEmptyProcessedTx = () =>
    makeEmptyProcessedTxFromHistoricalTreeRoots(prevHeader, new Fr(chainId), new Fr(config.version), getVKTreeRoot());

  const makeBloatedProcessedTx = (seed = 0x1): ProcessedTx => {
    const tx = mockTx(seed);
    const kernelOutput = KernelCircuitPublicInputs.empty();
    kernelOutput.constants.txContext.chainId = fr(chainId);
    kernelOutput.constants.txContext.version = fr(config.version);
    kernelOutput.constants.vkTreeRoot = getVKTreeRoot();
    kernelOutput.constants.historicalHeader = prevHeader;
    kernelOutput.end.publicDataUpdateRequests = makeTuple(
      MAX_PUBLIC_DATA_UPDATE_REQUESTS_PER_TX,
      i => new PublicDataUpdateRequest(fr(i), fr(i + 10), i + 20),
      seed + 0x500,
    );

    const processedTx = makeProcessedTx(tx, kernelOutput, []);

    processedTx.data.end.noteHashes = makeTuple(MAX_NOTE_HASHES_PER_TX, fr, seed + 0x100);
    processedTx.data.end.nullifiers = makeTuple(MAX_NULLIFIERS_PER_TX, fr, seed + 0x200);
    processedTx.data.end.nullifiers[processedTx.data.end.nullifiers.length - 1] = Fr.ZERO;
    processedTx.data.end.l2ToL1Msgs = makeTuple(MAX_L2_TO_L1_MSGS_PER_TX, makeScopedL2ToL1Message, seed + 0x300);
    processedTx.encryptedLogs.unrollLogs().forEach((log, i) => {
      processedTx.data.end.encryptedLogsHashes[i] = new ScopedLogHash(
        new LogHash(Fr.fromBuffer(log.hash()), 0, new Fr(log.length)),
        log.maskedContractAddress,
      );
    });

    return processedTx;
  };

  const sendToL2 = (content: Fr, recipient: AztecAddress): Promise<Fr> => {
    return sendL1ToL2Message(
      { content, secretHash: Fr.ZERO, recipient },
      { publicClient, walletClient, l1ContractAddresses },
    );
  };

  /**
   * Creates a json object that can be used to test the solidity contract.
   * The json object must be put into
   */
  const writeJson = (
    fileName: string,
    block: L2Block,
    l1ToL2Content: Fr[],
    recipientAddress: AztecAddress,
    deployerAddress: `0x${string}`,
  ): void => {
    if (!AZTEC_GENERATE_TEST_DATA) {
      return;
    }
    // Path relative to the package.json in the end-to-end folder
    const path = `../../l1-contracts/test/fixtures/${fileName}.json`;

    const jsonObject = {
      populate: {
        l1ToL2Content: l1ToL2Content.map(c => `0x${c.toBuffer().toString('hex').padStart(64, '0')}`),
        recipient: `0x${recipientAddress.toBuffer().toString('hex').padStart(64, '0')}`,
        sender: deployerAddress,
      },
      messages: {
        l2ToL1Messages: block.body.txEffects
          .flatMap(txEffect => txEffect.l2ToL1Msgs)
          .map(m => `0x${m.toBuffer().toString('hex').padStart(64, '0')}`),
      },
      block: {
        // The json formatting in forge is a bit brittle, so we convert Fr to a number in the few values below.
        // This should not be a problem for testing as long as the values are not larger than u32.
        archive: `0x${block.archive.root.toBuffer().toString('hex').padStart(64, '0')}`,
        blockHash: `0x${block.hash().toBuffer().toString('hex').padStart(64, '0')}`,
        body: `0x${block.body.toBuffer().toString('hex')}`,
        txsEffectsHash: `0x${block.body.getTxsEffectsHash().toString('hex').padStart(64, '0')}`,
        decodedHeader: {
          contentCommitment: {
            inHash: `0x${block.header.contentCommitment.inHash.toString('hex').padStart(64, '0')}`,
            outHash: `0x${block.header.contentCommitment.outHash.toString('hex').padStart(64, '0')}`,
            numTxs: Number(block.header.contentCommitment.numTxs),
            txsEffectsHash: `0x${block.header.contentCommitment.txsEffectsHash.toString('hex').padStart(64, '0')}`,
          },
          globalVariables: {
            blockNumber: block.number,
            slotNumber: `0x${block.header.globalVariables.slotNumber.toBuffer().toString('hex').padStart(64, '0')}`,
            chainId: Number(block.header.globalVariables.chainId.toBigInt()),
            timestamp: Number(block.header.globalVariables.timestamp.toBigInt()),
            version: Number(block.header.globalVariables.version.toBigInt()),
            coinbase: `0x${block.header.globalVariables.coinbase.toBuffer().toString('hex').padStart(40, '0')}`,
            feeRecipient: `0x${block.header.globalVariables.feeRecipient.toBuffer().toString('hex').padStart(64, '0')}`,
            gasFees: {
              feePerDaGas: block.header.globalVariables.gasFees.feePerDaGas.toNumber(),
              feePerL2Gas: block.header.globalVariables.gasFees.feePerL2Gas.toNumber(),
            },
          },
          lastArchive: {
            nextAvailableLeafIndex: block.header.lastArchive.nextAvailableLeafIndex,
            root: `0x${block.header.lastArchive.root.toBuffer().toString('hex').padStart(64, '0')}`,
          },
          stateReference: {
            l1ToL2MessageTree: {
              nextAvailableLeafIndex: block.header.state.l1ToL2MessageTree.nextAvailableLeafIndex,
              root: `0x${block.header.state.l1ToL2MessageTree.root.toBuffer().toString('hex').padStart(64, '0')}`,
            },
            partialStateReference: {
              noteHashTree: {
                nextAvailableLeafIndex: block.header.state.partial.noteHashTree.nextAvailableLeafIndex,
                root: `0x${block.header.state.partial.noteHashTree.root.toBuffer().toString('hex').padStart(64, '0')}`,
              },
              nullifierTree: {
                nextAvailableLeafIndex: block.header.state.partial.nullifierTree.nextAvailableLeafIndex,
                root: `0x${block.header.state.partial.nullifierTree.root.toBuffer().toString('hex').padStart(64, '0')}`,
              },
              publicDataTree: {
                nextAvailableLeafIndex: block.header.state.partial.publicDataTree.nextAvailableLeafIndex,
                root: `0x${block.header.state.partial.publicDataTree.root
                  .toBuffer()
                  .toString('hex')
                  .padStart(64, '0')}`,
              },
            },
          },
        },
        header: `0x${block.header.toBuffer().toString('hex')}`,
        publicInputsHash: `0x${block.getPublicInputsHash().toBuffer().toString('hex').padStart(64, '0')}`,
        numTxs: block.body.txEffects.length,
      },
    };

    const output = JSON.stringify(jsonObject, null, 2);
    fs.writeFileSync(path, output, 'utf8');
  };

  const buildBlock = async (globalVariables: GlobalVariables, txs: ProcessedTx[], l1ToL2Messages: Fr[]) => {
<<<<<<< HEAD
    const blockTicket = await prover.startNewBlock(
      txs.length,
      toNumTxsEffects(txs, globalVariables.gasFees),
      globalVariables,
      l1ToL2Messages,
    );
=======
    await builder.startNewBlock(txs.length, globalVariables, l1ToL2Messages);
>>>>>>> 0d5b116b
    for (const tx of txs) {
      await builder.addNewTx(tx);
    }
    return builder.setBlockCompleted();
  };

  it(`Build ${numberOfConsecutiveBlocks} blocks of 4 bloated txs building on each other`, async () => {
    const archiveInRollup_ = await rollup.read.archive();
    expect(hexStringToBuffer(archiveInRollup_.toString())).toEqual(new Fr(GENESIS_ARCHIVE_ROOT).toBuffer());

    const blockNumber = await publicClient.getBlockNumber();
    // random recipient address, just kept consistent for easy testing ts/sol.
    const recipientAddress = AztecAddress.fromString(
      '0x1647b194c649f5dd01d7c832f89b0f496043c9150797923ea89e93d5ac619a93',
    );

    let currentL1ToL2Messages: Fr[] = [];
    let nextL1ToL2Messages: Fr[] = [];

    for (let i = 0; i < numberOfConsecutiveBlocks; i++) {
      // @note  Make sure that the state is up to date before we start building.
      await worldStateSynchronizer.syncImmediate();

      const l1ToL2Content = range(NUMBER_OF_L1_L2_MESSAGES_PER_ROLLUP, 128 * i + 1 + 0x400).map(fr);

      for (let j = 0; j < l1ToL2Content.length; j++) {
        nextL1ToL2Messages.push(await sendToL2(l1ToL2Content[j], recipientAddress));
      }

      // Ensure that each transaction has unique (non-intersecting nullifier values)
      const totalNullifiersPerBlock = 4 * MAX_NULLIFIERS_PER_TX;
      const txs = [
        makeBloatedProcessedTx(totalNullifiersPerBlock * i + 1 * MAX_NULLIFIERS_PER_TX),
        makeBloatedProcessedTx(totalNullifiersPerBlock * i + 2 * MAX_NULLIFIERS_PER_TX),
        makeBloatedProcessedTx(totalNullifiersPerBlock * i + 3 * MAX_NULLIFIERS_PER_TX),
        makeBloatedProcessedTx(totalNullifiersPerBlock * i + 4 * MAX_NULLIFIERS_PER_TX),
      ];

      const ts = (await publicClient.getBlock()).timestamp;
      const slot = await rollup.read.getSlotAt([ts + BigInt(ETHEREUM_SLOT_DURATION)]);
      const globalVariables = new GlobalVariables(
        new Fr(chainId),
        new Fr(config.version),
        new Fr(1 + i),
        new Fr(slot),
        new Fr(await rollup.read.getTimestampForSlot([slot])),
        coinbase,
        feeRecipient,
        GasFees.empty(),
      );

      const block = await buildBlock(globalVariables, txs, currentL1ToL2Messages);
      prevHeader = block.header;
      blockSource.getL1ToL2Messages.mockResolvedValueOnce(currentL1ToL2Messages);
      blockSource.getBlocks.mockResolvedValueOnce([block]);

      const l2ToL1MsgsArray = block.body.txEffects.flatMap(txEffect => txEffect.l2ToL1Msgs);

      const [emptyRoot] = await outbox.read.getRootData([block.header.globalVariables.blockNumber.toBigInt()]);

      // Check that we have not yet written a root to this blocknumber
      expect(BigInt(emptyRoot)).toStrictEqual(0n);

      writeJson(`mixed_block_${block.number}`, block, l1ToL2Content, recipientAddress, deployerAccount.address);

      await publisher.proposeL2Block(block);

      const logs = await publicClient.getLogs({
        address: rollupAddress,
        event: getAbiItem({
          abi: RollupAbi,
          name: 'L2BlockProposed',
        }),
        fromBlock: blockNumber + 1n,
      });
      expect(logs).toHaveLength(i + 1);
      expect(logs[i].args.blockNumber).toEqual(BigInt(i + 1));

      const ethTx = await publicClient.getTransaction({
        hash: logs[i].transactionHash!,
      });

      const expectedData = encodeFunctionData({
        abi: RollupAbi,
        functionName: 'propose',
        args: [
          `0x${block.header.toBuffer().toString('hex')}`,
          `0x${block.archive.root.toBuffer().toString('hex')}`,
          `0x${block.header.hash().toBuffer().toString('hex')}`,
          [],
          [],
          `0x${block.body.toBuffer().toString('hex')}`,
        ],
      });
      expect(ethTx.input).toEqual(expectedData);

      const treeHeight = Math.ceil(Math.log2(l2ToL1MsgsArray.length));

      const tree = new StandardTree(
        openTmpStore(true),
        new SHA256Trunc(),
        'temp_outhash_sibling_path',
        treeHeight,
        0n,
        Fr,
      );
      await tree.appendLeaves(l2ToL1MsgsArray);

      const expectedRoot = tree.getRoot(true);
      const [returnedRoot] = await outbox.read.getRootData([block.header.globalVariables.blockNumber.toBigInt()]);

      // check that values are inserted into the outbox
      expect(Fr.ZERO.toString()).toEqual(returnedRoot);

      const actualRoot = await ethCheatCodes.load(
        EthAddress.fromString(outbox.address),
        ethCheatCodes.keccak256(0n, 1n + BigInt(i)),
      );
      expect(`0x${expectedRoot.toString('hex')}`).toEqual(new Fr(actualRoot).toString());

      // There is a 1 block lag between before messages get consumed from the inbox
      currentL1ToL2Messages = nextL1ToL2Messages;
      // We wipe the messages from previous iteration
      nextL1ToL2Messages = [];

      // Make sure that time have progressed to the next slot!
      await progressTimeBySlot();
    }
  });

  it(`Build ${numberOfConsecutiveBlocks} blocks of 2 empty txs building on each other`, async () => {
    const archiveInRollup_ = await rollup.read.archive();
    expect(hexStringToBuffer(archiveInRollup_.toString())).toEqual(new Fr(GENESIS_ARCHIVE_ROOT).toBuffer());

    const blockNumber = await publicClient.getBlockNumber();

    for (let i = 0; i < numberOfConsecutiveBlocks; i++) {
      // @note  Make sure that the state is up to date before we start building.
      await worldStateSynchronizer.syncImmediate();

      const l1ToL2Messages = new Array(NUMBER_OF_L1_L2_MESSAGES_PER_ROLLUP).fill(new Fr(0n));
      const txs = [makeEmptyProcessedTx(), makeEmptyProcessedTx()];

      const ts = (await publicClient.getBlock()).timestamp;
      const slot = await rollup.read.getSlotAt([ts + BigInt(ETHEREUM_SLOT_DURATION)]);
      const globalVariables = new GlobalVariables(
        new Fr(chainId),
        new Fr(config.version),
        new Fr(1 + i),
        new Fr(slot),
        new Fr(await rollup.read.getTimestampForSlot([slot])),
        coinbase,
        feeRecipient,
        GasFees.empty(),
      );
      const block = await buildBlock(globalVariables, txs, l1ToL2Messages);
      prevHeader = block.header;
      blockSource.getL1ToL2Messages.mockResolvedValueOnce(l1ToL2Messages);
      blockSource.getBlocks.mockResolvedValueOnce([block]);

      writeJson(`empty_block_${block.number}`, block, [], AztecAddress.ZERO, deployerAccount.address);

      await publisher.proposeL2Block(block);

      const logs = await publicClient.getLogs({
        address: rollupAddress,
        event: getAbiItem({
          abi: RollupAbi,
          name: 'L2BlockProposed',
        }),
        fromBlock: blockNumber + 1n,
      });
      expect(logs).toHaveLength(i + 1);
      expect(logs[i].args.blockNumber).toEqual(BigInt(i + 1));

      const ethTx = await publicClient.getTransaction({
        hash: logs[i].transactionHash!,
      });

      const expectedData = encodeFunctionData({
        abi: RollupAbi,
        functionName: 'propose',
        args: [
          `0x${block.header.toBuffer().toString('hex')}`,
          `0x${block.archive.root.toBuffer().toString('hex')}`,
          `0x${block.header.hash().toBuffer().toString('hex')}`,
          [],
          [],
          `0x${block.body.toBuffer().toString('hex')}`,
        ],
      });
      expect(ethTx.input).toEqual(expectedData);

      await progressTimeBySlot();
    }
  });
});

/**
 * Converts a hex string into a buffer. String may be 0x-prefixed or not.
 */
function hexStringToBuffer(hex: string): Buffer {
  if (!/^(0x)?[a-fA-F0-9]+$/.test(hex)) {
    throw new Error(`Invalid format for hex string: "${hex}"`);
  }
  if (hex.length % 2 === 1) {
    throw new Error(`Invalid length for hex string: "${hex}"`);
  }
  return Buffer.from(hex.replace(/^0x/, ''), 'hex');
}<|MERGE_RESOLUTION|>--- conflicted
+++ resolved
@@ -315,16 +315,7 @@
   };
 
   const buildBlock = async (globalVariables: GlobalVariables, txs: ProcessedTx[], l1ToL2Messages: Fr[]) => {
-<<<<<<< HEAD
-    const blockTicket = await prover.startNewBlock(
-      txs.length,
-      toNumTxsEffects(txs, globalVariables.gasFees),
-      globalVariables,
-      l1ToL2Messages,
-    );
-=======
     await builder.startNewBlock(txs.length, globalVariables, l1ToL2Messages);
->>>>>>> 0d5b116b
     for (const tx of txs) {
       await builder.addNewTx(tx);
     }
