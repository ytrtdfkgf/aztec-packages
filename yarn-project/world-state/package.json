--- conflicted
+++ resolved
@@ -14,11 +14,7 @@
     "tsconfig": "./tsconfig.json"
   },
   "scripts": {
-<<<<<<< HEAD
-    "build": "yarn clean && mkdir -p build && (([ -f ../../barretenberg/cpp/build/bin/world_state_napi.node ] && cp -v ../../barretenberg/cpp/build/bin/world_state_napi.node build) || ([ -f ../../barretenberg/cpp/build-pic/lib/world_state_napi.node ] && cp -v ../../barretenberg/cpp/build-pic/lib/world_state_napi.node build) || true) && tsc -b",
-=======
     "build": "yarn clean && mkdir -p build && (([ -f ../../barretenberg/cpp/build-pic/lib/world_state_napi.node ] && cp -v ../../barretenberg/cpp/build-pic/lib/world_state_napi.node build) || ([ -f ../../barretenberg/cpp/build/bin/world_state_napi.node ] && cp -v ../../barretenberg/cpp/build/bin/world_state_napi.node build) || true) && tsc -b",
->>>>>>> 666fc382
     "build:cpp": "./scripts/build.sh cpp",
     "build:dev": "tsc -b --watch",
     "clean": "rm -rf ./dest ./build .tsbuildinfo",
