--- conflicted
+++ resolved
@@ -385,12 +385,7 @@
         // What are we reverting back to?
         await this.worldStateDB.removeNewContracts(tx);
         tx.filterRevertedLogs(publicKernelOutput);
-<<<<<<< HEAD
       } else if (enqueuedCallResult.newUnencryptedLogs.logs.length) {
-        // TODO(#6470): we should be adding contracts deployed in those logs to the publicContractsDB
-=======
-      } else {
->>>>>>> 3889deff
         tx.unencryptedLogs.addFunctionLogs([enqueuedCallResult.newUnencryptedLogs]);
       }
 
