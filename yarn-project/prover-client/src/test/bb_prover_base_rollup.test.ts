--- conflicted
+++ resolved
@@ -1,9 +1,5 @@
 import { BBNativeRollupProver, type BBProverConfig } from '@aztec/bb-prover';
-<<<<<<< HEAD
-import { makePaddingProcessedTxFromTubeProof, toNumTxEffects } from '@aztec/circuit-types';
-=======
-import { makeEmptyProcessedTx } from '@aztec/circuit-types';
->>>>>>> 9de9e4dd
+import { makeEmptyProcessedTx, toNumTxEffects } from '@aztec/circuit-types';
 import {
   PRIVATE_KERNEL_EMPTY_INDEX,
   PrivateBaseRollupInputs,
@@ -44,15 +40,9 @@
     const version = context.globalVariables.version;
     const vkTreeRoot = getVKTreeRoot();
 
-<<<<<<< HEAD
-    const inputs = new PrivateKernelEmptyInputData(header, chainId, version, vkTreeRoot, protocolContractTreeRoot);
-    const paddingTxPublicInputsAndProof = await context.prover.getEmptyTubeProof(inputs);
-    const tx = makePaddingProcessedTxFromTubeProof(paddingTxPublicInputsAndProof);
-    const numTxsEffects = toNumTxEffects(tx, paddingTxPublicInputsAndProof.inputs.constants.globalVariables.gasFees);
+    const tx = makeEmptyProcessedTx(header, chainId, version, vkTreeRoot, protocolContractTreeRoot);
+    const numTxsEffects = toNumTxEffects(tx, context.globalVariables.gasFees);
     const startSpongeBlob = SpongeBlob.init(numTxsEffects);
-=======
-    const tx = makeEmptyProcessedTx(header, chainId, version, vkTreeRoot, protocolContractTreeRoot);
->>>>>>> 9de9e4dd
 
     logger.verbose('Building empty private proof');
     const privateInputs = new PrivateKernelEmptyInputData(
