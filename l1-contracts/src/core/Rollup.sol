--- conflicted
+++ resolved
@@ -52,20 +52,19 @@
     Slot slotNumber;
   }
 
-<<<<<<< HEAD
   // Blob public inputs are stored when we publish blocks to link DA to a L1 blob. They are read and used
   // when verifying an epoch proof to link DA to our L2 blocks.
   struct BlobPublicInputs {
     bytes32 z;
     bytes32 y;
     bytes32[2] c;
-=======
+  }
+
   struct Config {
     uint256 aztecSlotDuration;
     uint256 aztecEpochDuration;
     uint256 targetCommitteeSize;
     uint256 aztecEpochProofClaimWindowInL2Slots;
->>>>>>> 7d1c7975
   }
 
   // See https://github.com/AztecProtocol/engineering-designs/blob/main/in-progress/8401-proof-timeliness/proof-timeliness.ipynb
