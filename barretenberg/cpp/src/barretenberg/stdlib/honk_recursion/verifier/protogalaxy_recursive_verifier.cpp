--- conflicted
+++ resolved
@@ -91,15 +91,8 @@
                                            gamma,
                                            inst->verification_key->circuit_size,
                                            static_cast<size_t>(inst->verification_key->pub_inputs_offset));
-<<<<<<< HEAD
-    const FF lookup_grand_product_delta = compute_lookup_grand_product_delta<FF>(
-        beta, gamma, static_cast<uint32_t>(inst->verification_key->circuit_size));
-    inst->relation_parameters =
-        RelationParameters<FF>{ eta, eta_two, eta_three, beta, gamma, public_input_delta, lookup_grand_product_delta };
-=======
 
     inst->relation_parameters = RelationParameters<FF>{ eta, eta_two, eta_three, beta, gamma, public_input_delta };
->>>>>>> 81eb07c2
 
     // Get the relation separation challenges
     for (size_t idx = 0; idx < NUM_SUBRELATIONS - 1; idx++) {
