#include "./eccvm_recursive_verifier.hpp"
#include "barretenberg/commitment_schemes/shplonk/shplonk.hpp"
#include "barretenberg/commitment_schemes/zeromorph/zeromorph.hpp"
#include "barretenberg/sumcheck/sumcheck.hpp"
#include "barretenberg/transcript/transcript.hpp"

namespace bb {

template <typename Flavor>
ECCVMRecursiveVerifier_<Flavor>::ECCVMRecursiveVerifier_(
    Builder* builder, const std::shared_ptr<NativeVerificationKey>& native_verifier_key)
    : key(std::make_shared<VerificationKey>(builder, native_verifier_key))
    , builder(builder)
{}

/**
 * @brief This function verifies an ECCVM Honk proof for given program settings up to sumcheck.
 */
// TODO(https://github.com/AztecProtocol/barretenberg/issues/1007): Finish this
template <typename Flavor> void ECCVMRecursiveVerifier_<Flavor>::verify_proof(const HonkProof& proof)
{
<<<<<<< HEAD
    // LONDONTODO call native eccvm verifier if we want to verify data is being passed correctly
    using ZeroMorph = ZeroMorphVerifier_<PCS>;
=======
    using Curve = typename Flavor::Curve;
    using ZeroMorph = ZeroMorphVerifier_<Curve>;
    using Shplonk = ShplonkVerifier_<Curve>;

>>>>>>> 5ca10601
    RelationParameters<FF> relation_parameters;

    StdlibProof<Builder> stdlib_proof = bb::convert_proof_to_witness(builder, proof);
    transcript = std::make_shared<Transcript>(stdlib_proof);

    VerifierCommitments commitments{ key };
    CommitmentLabels commitment_labels;

    const BF circuit_size = transcript->template receive_from_prover<BF>("circuit_size");
    for (auto [comm, label] : zip_view(commitments.get_wires(), commitment_labels.get_wires())) {
        comm = transcript->template receive_from_prover<Commitment>(label);
        // TODO(https://github.com/AztecProtocol/barretenberg/issues/1017): This is a hack to ensure zero commitments
        // are still on curve as the transcript doesn't currently support a point at infinity representation for
        // cycle_group
        if (!comm.get_value().on_curve()) {
            comm.set_point_at_infinity(true);
        }
    }

    // Get challenge for sorted list batching and wire four memory records
    auto [beta, gamma] = transcript->template get_challenges<FF>("beta", "gamma");

    auto beta_sqr = beta * beta;

    relation_parameters.gamma = gamma;
    relation_parameters.beta = beta;
    relation_parameters.beta_sqr = beta * beta;
    relation_parameters.beta_cube = beta_sqr * beta;
    relation_parameters.eccvm_set_permutation_delta =
        gamma * (gamma + beta_sqr) * (gamma + beta_sqr + beta_sqr) * (gamma + beta_sqr + beta_sqr + beta_sqr);
    relation_parameters.eccvm_set_permutation_delta = relation_parameters.eccvm_set_permutation_delta.invert();

    // Get commitment to permutation and lookup grand products
    commitments.lookup_inverses =
        transcript->template receive_from_prover<Commitment>(commitment_labels.lookup_inverses);
    commitments.z_perm = transcript->template receive_from_prover<Commitment>(commitment_labels.z_perm);

    // Execute Sumcheck Verifier
    // TODO(https://github.com/AztecProtocol/barretenberg/issues/1009): probably the size of this should be fixed to the
    // maximum possible size of an ECCVM circuit otherwise we might run into problem because the number of rounds of
    // sumcheck is dependent on circuit size.
    const size_t log_circuit_size = numeric::get_msb(static_cast<uint32_t>(circuit_size.get_value()));
    auto sumcheck = SumcheckVerifier<Flavor>(log_circuit_size, transcript, FF(0));
    FF alpha = transcript->template get_challenge<FF>("Sumcheck:alpha");
    std::vector<FF> gate_challenges(static_cast<size_t>(numeric::get_msb(key->circuit_size)));
    for (size_t idx = 0; idx < gate_challenges.size(); idx++) {
        gate_challenges[idx] = transcript->template get_challenge<FF>("Sumcheck:gate_challenge_" + std::to_string(idx));
    }

    auto [multivariate_challenge, claimed_evaluations, sumcheck_verified] =
        sumcheck.verify(relation_parameters, alpha, gate_challenges);

    auto multivariate_to_univariate_opening_claim =
        ZeroMorph::verify(static_cast<int>(static_cast<uint256_t>(circuit_size.get_value())),
                          commitments.get_unshifted(),
                          commitments.get_to_be_shifted(),
                          claimed_evaluations.get_unshifted(),
                          claimed_evaluations.get_shifted(),
                          multivariate_challenge,
                          key->pcs_verification_key->get_g1_identity(),
                          transcript);
<<<<<<< HEAD
    // Execute transcript consistency univariate opening round
    // TODO(#768): Find a better way to do this. See issue for details.

    bool univariate_opening_verified = false;
    {
        auto hack_commitment = transcript->template receive_from_prover<Commitment>("Translation:hack_commitment");

        FF evaluation_challenge_x = transcript->template get_challenge<FF>("Translation:evaluation_challenge_x");

        // Construct arrays of commitments and evaluations to be batched
        const size_t NUM_UNIVARIATES = 6;
        std::array<Commitment, NUM_UNIVARIATES> transcript_commitments = {
            commitments.transcript_op, commitments.transcript_Px, commitments.transcript_Py,
            commitments.transcript_z1, commitments.transcript_z2, hack_commitment
        };
        std::array<FF, NUM_UNIVARIATES> transcript_evaluations = {
            transcript->template receive_from_prover<FF>("Translation:op"),
            transcript->template receive_from_prover<FF>("Translation:Px"),
            transcript->template receive_from_prover<FF>("Translation:Py"),
            transcript->template receive_from_prover<FF>("Translation:z1"),
            transcript->template receive_from_prover<FF>("Translation:z2"),
            transcript->template receive_from_prover<FF>("Translation:hack_evaluation")
        };

        // Get another challenge for batching the univariate claims
        FF ipa_batching_challenge = transcript->template get_challenge<FF>("Translation:ipa_batching_challenge");

        // Construct batched commitment and batched evaluation
        auto batched_commitment = transcript_commitments[0];
        auto batched_transcript_eval = transcript_evaluations[0];
        auto batching_scalar = ipa_batching_challenge;
        for (size_t idx = 1; idx < transcript_commitments.size(); ++idx) {
            batched_commitment = batched_commitment + transcript_commitments[idx] * batching_scalar;
            batched_transcript_eval += batching_scalar * transcript_evaluations[idx];
            batching_scalar *= ipa_batching_challenge;
        }

        // Construct and verify batched opening claim
        OpeningClaim<Curve> batched_univariate_claim = { { evaluation_challenge_x, batched_transcript_eval },
                                                         batched_commitment };
        univariate_opening_verified =
            PCS::reduce_verify(key->pcs_verification_key, batched_univariate_claim, transcript);
    }

    // info("num gates after second IPA: ", builder->get_num_gates());
    ASSERT(sumcheck_verified && multivariate_opening_verified && univariate_opening_verified);
=======
    auto hack_commitment = transcript->template receive_from_prover<Commitment>("Translation:hack_commitment");

    FF evaluation_challenge_x = transcript->template get_challenge<FF>("Translation:evaluation_challenge_x");

    // Construct the vector of commitments (needs to be vector for the batch_mul) and array of evaluations to be
    // batched
    std::vector<Commitment> transcript_commitments = { commitments.transcript_op, commitments.transcript_Px,
                                                       commitments.transcript_Py, commitments.transcript_z1,
                                                       commitments.transcript_z2, hack_commitment };

    std::vector<FF> transcript_evaluations = { transcript->template receive_from_prover<FF>("Translation:op"),
                                               transcript->template receive_from_prover<FF>("Translation:Px"),
                                               transcript->template receive_from_prover<FF>("Translation:Py"),
                                               transcript->template receive_from_prover<FF>("Translation:z1"),
                                               transcript->template receive_from_prover<FF>("Translation:z2"),
                                               transcript->template receive_from_prover<FF>(
                                                   "Translation:hack_evaluation") };

    // Get the batching challenge for commitments and evaluations
    FF ipa_batching_challenge = transcript->template get_challenge<FF>("Translation:ipa_batching_challenge");

    // Compute the batched commitment and batched evaluation for the univariate opening claim
    auto batched_transcript_eval = transcript_evaluations[0];
    auto batching_scalar = ipa_batching_challenge;

    std::vector<FF> batching_challenges = { FF::one() };
    for (size_t idx = 1; idx < transcript_commitments.size(); ++idx) {
        batched_transcript_eval += batching_scalar * transcript_evaluations[idx];
        batching_challenges.emplace_back(batching_scalar);
        batching_scalar *= ipa_batching_challenge;
    }
    auto batched_commitment = Commitment::batch_mul(transcript_commitments, batching_challenges);

    // Construct and verify the combined opening claim
    OpeningClaim<Curve> batched_univariate_claim = { { evaluation_challenge_x, batched_transcript_eval },
                                                     batched_commitment };

    std::array<OpeningClaim<Curve>, 2> opening_claims = { multivariate_to_univariate_opening_claim,
                                                          batched_univariate_claim };

    auto batched_opening_claim =
        Shplonk::reduce_verification(key->pcs_verification_key->get_g1_identity(), opening_claims, transcript);

    auto batched_opening_verified = PCS::reduce_verify(key->pcs_verification_key, batched_opening_claim, transcript);

    ASSERT(sumcheck_verified && batched_opening_verified);
>>>>>>> 5ca10601
}

template class ECCVMRecursiveVerifier_<ECCVMRecursiveFlavor_<UltraCircuitBuilder>>;
} // namespace bb<|MERGE_RESOLUTION|>--- conflicted
+++ resolved
@@ -19,15 +19,10 @@
 // TODO(https://github.com/AztecProtocol/barretenberg/issues/1007): Finish this
 template <typename Flavor> void ECCVMRecursiveVerifier_<Flavor>::verify_proof(const HonkProof& proof)
 {
-<<<<<<< HEAD
-    // LONDONTODO call native eccvm verifier if we want to verify data is being passed correctly
-    using ZeroMorph = ZeroMorphVerifier_<PCS>;
-=======
     using Curve = typename Flavor::Curve;
     using ZeroMorph = ZeroMorphVerifier_<Curve>;
     using Shplonk = ShplonkVerifier_<Curve>;
 
->>>>>>> 5ca10601
     RelationParameters<FF> relation_parameters;
 
     StdlibProof<Builder> stdlib_proof = bb::convert_proof_to_witness(builder, proof);
@@ -89,54 +84,6 @@
                           multivariate_challenge,
                           key->pcs_verification_key->get_g1_identity(),
                           transcript);
-<<<<<<< HEAD
-    // Execute transcript consistency univariate opening round
-    // TODO(#768): Find a better way to do this. See issue for details.
-
-    bool univariate_opening_verified = false;
-    {
-        auto hack_commitment = transcript->template receive_from_prover<Commitment>("Translation:hack_commitment");
-
-        FF evaluation_challenge_x = transcript->template get_challenge<FF>("Translation:evaluation_challenge_x");
-
-        // Construct arrays of commitments and evaluations to be batched
-        const size_t NUM_UNIVARIATES = 6;
-        std::array<Commitment, NUM_UNIVARIATES> transcript_commitments = {
-            commitments.transcript_op, commitments.transcript_Px, commitments.transcript_Py,
-            commitments.transcript_z1, commitments.transcript_z2, hack_commitment
-        };
-        std::array<FF, NUM_UNIVARIATES> transcript_evaluations = {
-            transcript->template receive_from_prover<FF>("Translation:op"),
-            transcript->template receive_from_prover<FF>("Translation:Px"),
-            transcript->template receive_from_prover<FF>("Translation:Py"),
-            transcript->template receive_from_prover<FF>("Translation:z1"),
-            transcript->template receive_from_prover<FF>("Translation:z2"),
-            transcript->template receive_from_prover<FF>("Translation:hack_evaluation")
-        };
-
-        // Get another challenge for batching the univariate claims
-        FF ipa_batching_challenge = transcript->template get_challenge<FF>("Translation:ipa_batching_challenge");
-
-        // Construct batched commitment and batched evaluation
-        auto batched_commitment = transcript_commitments[0];
-        auto batched_transcript_eval = transcript_evaluations[0];
-        auto batching_scalar = ipa_batching_challenge;
-        for (size_t idx = 1; idx < transcript_commitments.size(); ++idx) {
-            batched_commitment = batched_commitment + transcript_commitments[idx] * batching_scalar;
-            batched_transcript_eval += batching_scalar * transcript_evaluations[idx];
-            batching_scalar *= ipa_batching_challenge;
-        }
-
-        // Construct and verify batched opening claim
-        OpeningClaim<Curve> batched_univariate_claim = { { evaluation_challenge_x, batched_transcript_eval },
-                                                         batched_commitment };
-        univariate_opening_verified =
-            PCS::reduce_verify(key->pcs_verification_key, batched_univariate_claim, transcript);
-    }
-
-    // info("num gates after second IPA: ", builder->get_num_gates());
-    ASSERT(sumcheck_verified && multivariate_opening_verified && univariate_opening_verified);
-=======
     auto hack_commitment = transcript->template receive_from_prover<Commitment>("Translation:hack_commitment");
 
     FF evaluation_challenge_x = transcript->template get_challenge<FF>("Translation:evaluation_challenge_x");
@@ -183,7 +130,6 @@
     auto batched_opening_verified = PCS::reduce_verify(key->pcs_verification_key, batched_opening_claim, transcript);
 
     ASSERT(sumcheck_verified && batched_opening_verified);
->>>>>>> 5ca10601
 }
 
 template class ECCVMRecursiveVerifier_<ECCVMRecursiveFlavor_<UltraCircuitBuilder>>;
