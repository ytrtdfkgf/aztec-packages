--- conflicted
+++ resolved
@@ -66,13 +66,9 @@
             out_hash,
             fees,
             vk_tree_root: left.vk_tree_root,
-<<<<<<< HEAD
+            protocol_contract_tree_root: left.protocol_contract_tree_root,
             prover_id: left.prover_id, // TODO(#7346): Temporarily added prover_id while we verify block-root proofs on L1
             blob_public_inputs
-=======
-            protocol_contract_tree_root: left.protocol_contract_tree_root,
-            prover_id: left.prover_id // TODO(#7346): Temporarily added prover_id while we verify block-root proofs on L1
->>>>>>> 1d860a82
         }
     }
 }
