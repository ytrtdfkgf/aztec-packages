import {
  type BlockAttestation,
  type L1ToL2MessageSource,
  type L2Block,
  type L2BlockSource,
  type ProcessedTx,
  Signature,
  Tx,
  TxHash,
  type TxValidator,
} from '@aztec/circuit-types';
import { type AllowedElement, BlockProofError, PROVING_STATUS } from '@aztec/circuit-types/interfaces';
import { type L2BlockBuiltStats } from '@aztec/circuit-types/stats';
import {
  AppendOnlyTreeSnapshot,
  AztecAddress,
  ContentCommitment,
  EthAddress,
  GENESIS_ARCHIVE_ROOT,
  Header,
  StateReference,
} from '@aztec/circuits.js';
import { Fr } from '@aztec/foundation/fields';
import { createDebugLogger } from '@aztec/foundation/log';
import { RunningPromise } from '@aztec/foundation/running-promise';
import { Timer, elapsed } from '@aztec/foundation/timer';
import { type P2P } from '@aztec/p2p';
import { type PublicProcessorFactory } from '@aztec/simulator';
import { Attributes, type TelemetryClient, type Tracer, trackSpan } from '@aztec/telemetry-client';
import { type ValidatorClient } from '@aztec/validator-client';
import { type WorldStateStatus, type WorldStateSynchronizer } from '@aztec/world-state';

import { BaseError, ContractFunctionRevertedError } from 'viem';

import { type BlockBuilderFactory } from '../block_builder/index.js';
import { type GlobalVariableBuilder } from '../global_variable_builder/global_builder.js';
import { type L1Publisher } from '../publisher/l1-publisher.js';
import { type TxValidatorFactory } from '../tx_validator/tx_validator_factory.js';
import { type SequencerConfig } from './config.js';
import { SequencerMetrics } from './metrics.js';

export type ShouldProposeArgs = {
  pendingTxsCount?: number;
  validTxsCount?: number;
  processedTxsCount?: number;
};

/**
 * Sequencer client
 * - Wins a period of time to become the sequencer (depending on finalized protocol).
 * - Chooses a set of txs from the tx pool to be in the rollup.
 * - Simulate the rollup of txs.
 * - Adds proof requests to the request pool (not for this milestone).
 * - Receives results to those proofs from the network (repeats as necessary) (not for this milestone).
 * - Publishes L1 tx(s) to the rollup contract via RollupPublisher.
 */
export class Sequencer {
  private runningPromise?: RunningPromise;
  private pollingIntervalMs: number = 1000;
  private maxTxsPerBlock = 32;
  private minTxsPerBLock = 1;
  private minSecondsBetweenBlocks = 0;
  private maxSecondsBetweenBlocks = 0;
  // TODO: zero values should not be allowed for the following 2 values in PROD
  private _coinbase = EthAddress.ZERO;
  private _feeRecipient = AztecAddress.ZERO;
  private lastPublishedBlock = 0;
  private state = SequencerState.STOPPED;
  private allowedInSetup: AllowedElement[] = [];
  private allowedInTeardown: AllowedElement[] = [];
  private maxBlockSizeInBytes: number = 1024 * 1024;
  private metrics: SequencerMetrics;
  private isFlushing: boolean = false;

  constructor(
    private publisher: L1Publisher,
    private validatorClient: ValidatorClient | undefined, // During migration the validator client can be inactive
    private globalsBuilder: GlobalVariableBuilder,
    private p2pClient: P2P,
    private worldState: WorldStateSynchronizer,
    private blockBuilderFactory: BlockBuilderFactory,
    private l2BlockSource: L2BlockSource,
    private l1ToL2MessageSource: L1ToL2MessageSource,
    private publicProcessorFactory: PublicProcessorFactory,
    private txValidatorFactory: TxValidatorFactory,
    telemetry: TelemetryClient,
    private config: SequencerConfig = {},
    private log = createDebugLogger('aztec:sequencer'),
  ) {
    this.updateConfig(config);
    this.metrics = new SequencerMetrics(telemetry, () => this.state, 'Sequencer');
    this.log.verbose(`Initialized sequencer with ${this.minTxsPerBLock}-${this.maxTxsPerBlock} txs per block.`);
  }

  get tracer(): Tracer {
    return this.metrics.tracer;
  }

  /**
   * Updates sequencer config.
   * @param config - New parameters.
   */
  public updateConfig(config: SequencerConfig) {
    if (config.transactionPollingIntervalMS !== undefined) {
      this.pollingIntervalMs = config.transactionPollingIntervalMS;
    }
    if (config.maxTxsPerBlock !== undefined) {
      this.maxTxsPerBlock = config.maxTxsPerBlock;
    }
    if (config.minTxsPerBlock !== undefined) {
      this.minTxsPerBLock = config.minTxsPerBlock;
    }
    if (config.minSecondsBetweenBlocks !== undefined) {
      this.minSecondsBetweenBlocks = config.minSecondsBetweenBlocks;
    }
    if (config.maxSecondsBetweenBlocks !== undefined) {
      this.maxSecondsBetweenBlocks = config.maxSecondsBetweenBlocks;
    }
    if (config.coinbase) {
      this._coinbase = config.coinbase;
    }
    if (config.feeRecipient) {
      this._feeRecipient = config.feeRecipient;
    }
    if (config.allowedInSetup) {
      this.allowedInSetup = config.allowedInSetup;
    }
    if (config.maxBlockSizeInBytes !== undefined) {
      this.maxBlockSizeInBytes = config.maxBlockSizeInBytes;
    }
    // TODO(#5917) remove this. it is no longer needed since we don't need to whitelist functions in teardown
    if (config.allowedInTeardown) {
      this.allowedInTeardown = config.allowedInTeardown;
    }
    // TODO: Just read everything from the config object as needed instead of copying everything into local vars.
    this.config = config;
  }

  /**
   * Starts the sequencer and moves to IDLE state. Blocks until the initial sync is complete.
   */
  public async start() {
    await this.initialSync();

    this.runningPromise = new RunningPromise(this.work.bind(this), this.pollingIntervalMs);
    this.runningPromise.start();
    this.state = SequencerState.IDLE;
    this.log.info('Sequencer started');
  }

  /**
   * Stops the sequencer from processing txs and moves to STOPPED state.
   */
  public async stop(): Promise<void> {
    this.log.debug(`Stopping sequencer`);
    await this.runningPromise?.stop();
    this.publisher.interrupt();
    this.state = SequencerState.STOPPED;
    this.log.info('Stopped sequencer');
  }

  /**
   * Starts a previously stopped sequencer.
   */
  public restart() {
    this.log.info('Restarting sequencer');
    this.publisher.restart();
    this.runningPromise!.start();
    this.state = SequencerState.IDLE;
  }

  /**
   * Returns the current state of the sequencer.
   * @returns An object with a state entry with one of SequencerState.
   */
  public status() {
    return { state: this.state };
  }

  protected async initialSync() {
    // TODO: Should we wait for world state to be ready, or is the caller expected to run await start?
    this.lastPublishedBlock = await this.worldState.status().then((s: WorldStateStatus) => s.syncedToL2Block);
  }

  /**
   * @notice  Performs most of the sequencer duties:
   *          - Checks if we are up to date
   *          - If we are and we are the sequencer, collect txs and build a block
   *          - Collect attestations for the block
   *          - Submit block
   *          - If our block for some reason is not included, revert the state
   */
  protected async work() {
    // Update state when the previous block has been synced
    const prevBlockSynced = await this.isBlockSynced();
    // Do not go forward with new block if the previous one has not been mined and processed
    if (!prevBlockSynced) {
      this.log.debug('Previous block has not been mined and processed yet');
      return;
    }

    if (prevBlockSynced && this.state === SequencerState.PUBLISHING_BLOCK) {
      this.log.debug(`Block has been synced`);
      this.state = SequencerState.IDLE;
    }

    const chainTip = await this.l2BlockSource.getBlock(-1);
    const historicalHeader = chainTip?.header;

    const newBlockNumber =
      (historicalHeader === undefined
        ? await this.l2BlockSource.getBlockNumber()
        : Number(historicalHeader.globalVariables.blockNumber.toBigInt())) + 1;

    // If we cannot find a tip archive, assume genesis.
    const chainTipArchive =
      chainTip == undefined ? new Fr(GENESIS_ARCHIVE_ROOT).toBuffer() : chainTip?.archive.root.toBuffer();

<<<<<<< HEAD
      let slot: bigint;
      try {
        slot = await this.mayProposeBlock(chainTipArchive, BigInt(newBlockNumber));
        // TODO(md) below in this block are for debugging remove
        const seqEnr = this.p2pClient.getEnr();
        console.log("SEAN | ", seqEnr, " IS able to propose a block");
      } catch (err) {
        const seqEnr = this.p2pClient.getEnr();
        console.log("SEAN | ", seqEnr, " NOT able to propose a block");
        this.log.debug(`Cannot propose for block ${newBlockNumber}`);
        return;
      }
=======
    let slot: bigint;
    try {
      slot = await this.mayProposeBlock(chainTipArchive, BigInt(newBlockNumber));
    } catch (err) {
      this.log.debug(`Cannot propose for block ${newBlockNumber}`);
      return;
    }
>>>>>>> 7298c8f5

    if (!this.shouldProposeBlock(historicalHeader, {})) {
      return;
    }

    this.state = SequencerState.WAITING_FOR_TXS;

    // Get txs to build the new block.
    const pendingTxs = this.p2pClient.getTxs('pending');

    if (!this.shouldProposeBlock(historicalHeader, { pendingTxsCount: pendingTxs.length })) {
      return;
    }
    this.log.debug(`Retrieved ${pendingTxs.length} txs from P2P pool`);

    const newGlobalVariables = await this.globalsBuilder.buildGlobalVariables(
      new Fr(newBlockNumber),
      this._coinbase,
      this._feeRecipient,
      slot,
    );

    // If I created a "partial" header here that should make our job much easier.
    const proposalHeader = new Header(
      new AppendOnlyTreeSnapshot(Fr.fromBuffer(chainTipArchive), 1),
      ContentCommitment.empty(),
      StateReference.empty(),
      newGlobalVariables,
      Fr.ZERO,
    );

    // TODO: It should be responsibility of the P2P layer to validate txs before passing them on here
    const allValidTxs = await this.takeValidTxs(
      pendingTxs,
      this.txValidatorFactory.validatorForNewTxs(newGlobalVariables, this.allowedInSetup),
    );

    // TODO: We are taking the size of the tx from private-land, but we should be doing this after running
    // public functions. Only reason why we do it here now is because the public processor and orchestrator
    // are set up such that they require knowing the total number of txs in advance. Still, main reason for
    // exceeding max block size in bytes is contract class registration, which happens in private-land. This
    // may break if we start emitting lots of log data from public-land.
    const validTxs = this.takeTxsWithinMaxSize(allValidTxs);

    // Bail if we don't have enough valid txs
    if (!this.shouldProposeBlock(historicalHeader, { validTxsCount: validTxs.length })) {
      return;
    }

    try {
      // @note  It is very important that the following function will FAIL and not just return early
      //        if it have made any state changes. If not, we won't rollback the state, and you will
      //        be in for a world of pain.
      await this.buildBlockAndPublish(validTxs, proposalHeader, historicalHeader);
    } catch (err) {
      if (BlockProofError.isBlockProofError(err)) {
        const txHashes = err.txHashes.filter(h => !h.isZero());
        this.log.warn(`Proving block failed, removing ${txHashes.length} txs from pool`);
        await this.p2pClient.deleteTxs(txHashes);
      }
      this.log.error(`Rolling back world state DB due to error assembling block`, (err as any).stack);
      await this.worldState.getLatest().rollback();
    }
  }

  /** Whether to skip the check of min txs per block if more than maxSecondsBetweenBlocks has passed since the previous block. */
  private skipMinTxsPerBlockCheck(historicalHeader: Header | undefined): boolean {
    const lastBlockTime = historicalHeader?.globalVariables.timestamp.toNumber() || 0;
    const currentTime = Math.floor(Date.now() / 1000);
    const elapsed = currentTime - lastBlockTime;

    return this.maxSecondsBetweenBlocks > 0 && elapsed >= this.maxSecondsBetweenBlocks;
  }

  async mayProposeBlock(tipArchive: Buffer, proposalBlockNumber: bigint): Promise<bigint> {
    // This checks that we can propose, and gives us the slot that we are to propose for
    try {
      const [slot, blockNumber] = await this.publisher.canProposeAtNextEthBlock(tipArchive);

      if (proposalBlockNumber !== blockNumber) {
        const msg = `Block number mismatch. Expected ${proposalBlockNumber} but got ${blockNumber}`;
        this.log.debug(msg);
        throw new Error(msg);
      }

      return slot;
    } catch (err) {
      if (err instanceof BaseError) {
        const revertError = err.walk(err => err instanceof ContractFunctionRevertedError);
        if (revertError instanceof ContractFunctionRevertedError) {
          const errorName = revertError.data?.errorName ?? '';
          this.log.debug(`canProposeAtTime failed with "${errorName}"`);
        }
      }
      throw err;
    }
  }

  shouldProposeBlock(historicalHeader: Header | undefined, args: ShouldProposeArgs): boolean {
    if (this.isFlushing) {
      this.log.verbose(`Flushing all pending txs in new block`);
      return true;
    }

    // Compute time elapsed since the previous block
    const lastBlockTime = historicalHeader?.globalVariables.timestamp.toNumber() || 0;
    const currentTime = Math.floor(Date.now() / 1000);
    const elapsedSinceLastBlock = currentTime - lastBlockTime;
    this.log.debug(
      `Last block mined at ${lastBlockTime} current time is ${currentTime} (elapsed ${elapsedSinceLastBlock})`,
    );

    // If we haven't hit the maxSecondsBetweenBlocks, we need to have at least minTxsPerBLock txs.
    // Do not go forward with new block if not enough time has passed since last block
    if (this.minSecondsBetweenBlocks > 0 && elapsedSinceLastBlock < this.minSecondsBetweenBlocks) {
      this.log.debug(
        `Not creating block because not enough time ${this.minSecondsBetweenBlocks} has passed since last block`,
      );
      return false;
    }

    const skipCheck = this.skipMinTxsPerBlockCheck(historicalHeader);

    // If we haven't hit the maxSecondsBetweenBlocks, we need to have at least minTxsPerBLock txs.
    if (args.pendingTxsCount != undefined) {
      if (args.pendingTxsCount < this.minTxsPerBLock) {
        if (skipCheck) {
          this.log.debug(
            `Creating block with only ${args.pendingTxsCount} txs as more than ${this.maxSecondsBetweenBlocks}s have passed since last block`,
          );
        } else {
          this.log.debug(
            `Not creating block because not enough txs in the pool (got ${args.pendingTxsCount} min ${this.minTxsPerBLock})`,
          );
          return false;
        }
      }
    }

    // Bail if we don't have enough valid txs
    if (args.validTxsCount != undefined) {
      // Bail if we don't have enough valid txs
      if (!skipCheck && args.validTxsCount < this.minTxsPerBLock) {
        this.log.debug(
          `Not creating block because not enough valid txs loaded from the pool (got ${args.validTxsCount} min ${this.minTxsPerBLock})`,
        );
        return false;
      }
    }

    // TODO: This check should be processedTxs.length < this.minTxsPerBLock, so we don't publish a block with
    // less txs than the minimum. But that'd cause the entire block to be aborted and retried. Instead, we should
    // go back to the p2p pool and load more txs until we hit our minTxsPerBLock target. Only if there are no txs
    // we should bail.
    if (args.processedTxsCount != undefined) {
      if (args.processedTxsCount === 0 && !skipCheck && this.minTxsPerBLock > 0) {
        this.log.verbose('No txs processed correctly to build block. Exiting');
        return false;
      }
    }

    return true;
  }

  /**
   * @notice  Build and propose a block to the chain
   *
   * @dev     MUST throw instead of exiting early to ensure that world-state
   *          is being rolled back if the block is dropped.
   *
   * @param validTxs - The valid transactions to construct the block from
   * @param proposalHeader - The partial header constructed for the proposal
   * @param historicalHeader - The historical header of the parent
   */
  @trackSpan('Sequencer.buildBlockAndPublish', (_validTxs, proposalHeader, _historicalHeader) => ({
    [Attributes.BLOCK_NUMBER]: proposalHeader.globalVariables.blockNumber.toNumber(),
  }))
  private async buildBlockAndPublish(
    validTxs: Tx[],
    proposalHeader: Header,
    historicalHeader: Header | undefined,
  ): Promise<void> {
    await this.publisher.validateBlockForSubmission(proposalHeader);

    const newGlobalVariables = proposalHeader.globalVariables;

    this.metrics.recordNewBlock(newGlobalVariables.blockNumber.toNumber(), validTxs.length);
    const workTimer = new Timer();
    this.state = SequencerState.CREATING_BLOCK;
    this.log.info(`Building block ${newGlobalVariables.blockNumber.toNumber()} with ${validTxs.length} transactions`);

    // Get l1 to l2 messages from the contract
    this.log.debug('Requesting L1 to L2 messages from contract');
    const l1ToL2Messages = await this.l1ToL2MessageSource.getL1ToL2Messages(newGlobalVariables.blockNumber.toBigInt());
    this.log.verbose(
      `Retrieved ${l1ToL2Messages.length} L1 to L2 messages for block ${newGlobalVariables.blockNumber.toNumber()}`,
    );

    // We create a fresh processor each time to reset any cached state (eg storage writes)
    const processor = this.publicProcessorFactory.create(historicalHeader, newGlobalVariables);

    const numRealTxs = validTxs.length;
    const blockSize = Math.max(2, numRealTxs);

    const blockBuildingTimer = new Timer();
    const blockBuilder = this.blockBuilderFactory.create(this.worldState.getLatest());
    const blockTicket = await blockBuilder.startNewBlock(blockSize, newGlobalVariables, l1ToL2Messages);

    const [publicProcessorDuration, [processedTxs, failedTxs]] = await elapsed(() =>
      processor.process(validTxs, blockSize, blockBuilder, this.txValidatorFactory.validatorForProcessedTxs()),
    );
    if (failedTxs.length > 0) {
      const failedTxData = failedTxs.map(fail => fail.tx);
      this.log.debug(`Dropping failed txs ${Tx.getHashes(failedTxData).join(', ')}`);
      await this.p2pClient.deleteTxs(Tx.getHashes(failedTxData));
    }

    await this.publisher.validateBlockForSubmission(proposalHeader);

    if (
      !this.shouldProposeBlock(historicalHeader, {
        validTxsCount: validTxs.length,
        processedTxsCount: processedTxs.length,
      })
    ) {
      blockBuilder.cancelBlock();
      throw new Error('Should not propose the block');
    }

    // All real transactions have been added, set the block as full and complete the proving.
    await blockBuilder.setBlockCompleted();

    // Here we are now waiting for the block to be proven (using simulated[fake] proofs).
    // TODO(@PhilWindle) We should probably periodically check for things like another
    // block being published before ours instead of just waiting on our block
    const result = await blockTicket.provingPromise;
    if (result.status === PROVING_STATUS.FAILURE) {
      throw new Error(`Block proving failed, reason: ${result.reason}`);
    }

    // Block is ready, now finalise
    const { block } = await blockBuilder.finaliseBlock();

    await this.publisher.validateBlockForSubmission(block.header);

    const workDuration = workTimer.ms();
    this.log.verbose(
      `Assembled block ${block.number} (txEffectsHash: ${block.header.contentCommitment.txsEffectsHash.toString(
        'hex',
      )})`,
      {
        eventName: 'l2-block-built',
        duration: workDuration,
        publicProcessDuration: publicProcessorDuration,
        rollupCircuitsDuration: blockBuildingTimer.ms(),
        ...block.getStats(),
      } satisfies L2BlockBuiltStats,
    );

    if (this.isFlushing) {
      this.log.verbose(`Flushing completed`);
    }

    const txHashes = validTxs.map(tx => tx.getTxHash());

    this.isFlushing = false;
    this.log.verbose("Collecting attestations");
    const attestations = await this.collectAttestations(block, txHashes);
    this.log.verbose("Attestations collected");

    try {
      await this.publishL2Block(block, attestations, txHashes);
      this.metrics.recordPublishedBlock(workDuration);
      this.log.info(
        `Submitted rollup block ${block.number} with ${
          processedTxs.length
        } transactions duration=${workDuration}ms (Submitter: ${await this.publisher.getSenderAddress()})`,
      );
    } catch (err) {
      this.metrics.recordFailedBlock();
      throw err;
    }
  }

  /** Forces the sequencer to bypass all time and tx count checks for the next block and build anyway. */
  public flush() {
    this.isFlushing = true;
  }

<<<<<<< HEAD
  protected async collectAttestations(block: L2Block, txHashes: TxHash[]): Promise<Signature[] | undefined> {
    // @todo  This should collect attestations properly and fix the ordering of them to make sense
    //        the current implementation is a PLACEHOLDER and should be nuked from orbit.
    //        It is assuming that there will only be ONE (1) validator, so only one attestation
    //        is needed.
    // @note  This is quite a sin, but I'm committing war crimes in this code already.
    //            _ ._  _ , _ ._
    //          (_ ' ( `  )_  .__)
    //       ( (  (    )   `)  ) _)
    //      (__ (_   (_ . _) _) ,__)
    //           `~~`\ ' . /`~~`
    //                ;   ;
    //                /   \
    //  _____________/_ __ \_____________

    if (IS_DEV_NET || !this.validatorClient) {
      this.log.verbose("ATTEST | Skipping attestation collection");
      return undefined;
    }

    // const committeeAtNext = await this.publisher.getCommitteeAtNextEthBlock();
    // this.log.verbose(`ATTEST | committee at the next eth block length ${committeeAtNext.length}`);


=======
  protected async collectAttestations(block: L2Block): Promise<Signature[] | undefined> {
>>>>>>> 7298c8f5
    // TODO(https://github.com/AztecProtocol/aztec-packages/issues/7962): inefficient to have a round trip in here - this should be cached
    const committee = await this.publisher.getCurrentEpochCommittee();
    this.log.verbose(`ATTEST | committee length ${committee.length}`);

    if (committee.length === 0) {
      this.log.verbose(`ATTEST | committee length is 0, skipping`);
      throw new Error('Committee length is 0, WHAT THE FUCK');
      return undefined;
    }

    if (!this.validatorClient) {
      const msg = 'Missing validator client: Cannot collect attestations';
      this.log.error(msg);
      throw new Error(msg);
    }

    const numberOfRequiredAttestations = Math.floor((committee.length * 2) / 3) + 1;

    // TODO(https://github.com/AztecProtocol/aztec-packages/issues/7974): we do not have transaction[] lists in the block for now
    // Dont do anything with the proposals for now - just collect them

    this.log.verbose("ATTEST | Creating block proposal");
    const proposal = await this.validatorClient.createBlockProposal(block.header, block.archive.root, txHashes);

    this.state = SequencerState.PUBLISHING_BLOCK_TO_PEERS;
    this.log.verbose("Broadcasting block proposal to validators");
    this.validatorClient.broadcastBlockProposal(proposal);

    // Note do we know if it is wating for attestations as it thinks it should be
    // proposing the block?

    this.state = SequencerState.WAITING_FOR_ATTESTATIONS;
    const attestations = await this.validatorClient.collectAttestations(proposal, numberOfRequiredAttestations);
    this.log.verbose("Collected attestations from validators");

    // TODO: clean: SELF REPORT LMAO
    const selfSign = await this.validatorClient.attestToProposal(proposal);
    attestations.push(selfSign);


    // note: the smart contract requires that the signatures are provided in the order of the committee
    return await orderAttestations(attestations, committee);
  }

  /**
   * Publishes the L2Block to the rollup contract.
   * @param block - The L2Block to be published.
   */
  @trackSpan('Sequencer.publishL2Block', block => ({
    [Attributes.BLOCK_NUMBER]: block.number,
  }))
  protected async publishL2Block(block: L2Block, attestations?: Signature[], txHashes?: TxHash[]) {
    // Publishes new block to the network and awaits the tx to be mined
    this.state = SequencerState.PUBLISHING_BLOCK;

    // console.log('attestations', attestations);
    // console.log('txHashes', txHashes);

    const publishedL2Block = await this.publisher.processL2Block(block, attestations, txHashes);
    if (publishedL2Block) {
      this.lastPublishedBlock = block.number;
    } else {
      throw new Error(`Failed to publish block ${block.number}`);
    }
  }

  protected async takeValidTxs<T extends Tx | ProcessedTx>(txs: T[], validator: TxValidator<T>): Promise<T[]> {
    const [valid, invalid] = await validator.validateTxs(txs);
    if (invalid.length > 0) {
      this.log.debug(`Dropping invalid txs from the p2p pool ${Tx.getHashes(invalid).join(', ')}`);
      await this.p2pClient.deleteTxs(Tx.getHashes(invalid));
    }

    return valid.slice(0, this.maxTxsPerBlock);
  }

  protected takeTxsWithinMaxSize(txs: Tx[]): Tx[] {
    const maxSize = this.maxBlockSizeInBytes;
    let totalSize = 0;

    const toReturn: Tx[] = [];
    for (const tx of txs) {
      const txSize = tx.getSize() - tx.clientIvcProof.clientIvcProofBuffer.length;
      if (totalSize + txSize > maxSize) {
        this.log.warn(
          `Dropping tx ${tx.getTxHash()} with estimated size ${txSize} due to exceeding ${maxSize} block size limit (currently at ${totalSize})`,
        );
        continue;
      }
      toReturn.push(tx);
      totalSize += txSize;
    }

    return toReturn;
  }

  /**
   * Returns whether the previous block sent has been mined, and all dependencies have caught up with it.
   * @returns Boolean indicating if our dependencies are synced to the latest block.
   */
  protected async isBlockSynced() {
    const syncedBlocks = await Promise.all([
      this.worldState.status().then((s: WorldStateStatus) => s.syncedToL2Block),
      this.p2pClient.getStatus().then(s => s.syncedToL2Block),
      this.l2BlockSource.getBlockNumber(),
      this.l1ToL2MessageSource.getBlockNumber(),
    ]);
    const min = Math.min(...syncedBlocks);
    const [worldState, p2p, l2BlockSource, l1ToL2MessageSource] = syncedBlocks;
    const result = min >= this.lastPublishedBlock;
    this.log.debug(`Sync check to last published block ${this.lastPublishedBlock} ${result ? 'succeeded' : 'failed'}`, {
      worldState,
      p2p,
      l2BlockSource,
      l1ToL2MessageSource,
    });
    return result;
  }

  get coinbase(): EthAddress {
    return this._coinbase;
  }

  get feeRecipient(): AztecAddress {
    return this._feeRecipient;
  }
}

/**
 * State of the sequencer.
 */
export enum SequencerState {
  /**
   * Will move to WAITING_FOR_TXS after a configured amount of time.
   */
  IDLE,
  /**
   * Polling the P2P module for txs to include in a block. Will move to CREATING_BLOCK if there are valid txs to include, or back to IDLE otherwise.
   */
  WAITING_FOR_TXS,
  /**
   * Creating a new L2 block. Includes processing public function calls and running rollup circuits. Will move to PUBLISHING_CONTRACT_DATA.
   */
  CREATING_BLOCK,
  /**
   * Publishing blocks to validator peers. Will move to WAITING_FOR_ATTESTATIONS.
   */
  PUBLISHING_BLOCK_TO_PEERS,
  /**
   * The block has been published to peers, and we are waiting for attestations. Will move to PUBLISHING_CONTRACT_DATA.
   */
  WAITING_FOR_ATTESTATIONS,
  /**
   * Sending the tx to L1 with encrypted logs and awaiting it to be mined. Will move back to PUBLISHING_BLOCK once finished.
   */
  PUBLISHING_CONTRACT_DATA,
  /**
   * Sending the tx to L1 with the L2 block data and awaiting it to be mined. Will move to IDLE.
   */
  PUBLISHING_BLOCK,
  /**
   * Sequencer is stopped and not processing any txs from the pool.
   */
  STOPPED,
}

/** Order Attestations
 *
 * Returns attestation signatures in the order of a series of provided ethereum addresses
 * The rollup smart contract expects attestations to appear in the order of the committee
 *
 * @todo: perform this logic within the memory attestation store instead?
 */
async function orderAttestations(attestations: BlockAttestation[], orderAddresses: EthAddress[]): Promise<Signature[]> {
  // Create a map of sender addresses to BlockAttestations
  const attestationMap = new Map<string, BlockAttestation>();

  for (const attestation of attestations) {
    const sender = await attestation.getSender();
    if (sender) {
      attestationMap.set(sender.toString(), attestation);
    }
  }

  // Create the ordered array based on the orderAddresses, else return an empty signature
  const orderedAttestations = orderAddresses.map(address => {
    const addressString = address.toString();
    return attestationMap.get(addressString)?.signature || Signature.empty();
  });

  return orderedAttestations;
}<|MERGE_RESOLUTION|>--- conflicted
+++ resolved
@@ -216,20 +216,6 @@
     const chainTipArchive =
       chainTip == undefined ? new Fr(GENESIS_ARCHIVE_ROOT).toBuffer() : chainTip?.archive.root.toBuffer();
 
-<<<<<<< HEAD
-      let slot: bigint;
-      try {
-        slot = await this.mayProposeBlock(chainTipArchive, BigInt(newBlockNumber));
-        // TODO(md) below in this block are for debugging remove
-        const seqEnr = this.p2pClient.getEnr();
-        console.log("SEAN | ", seqEnr, " IS able to propose a block");
-      } catch (err) {
-        const seqEnr = this.p2pClient.getEnr();
-        console.log("SEAN | ", seqEnr, " NOT able to propose a block");
-        this.log.debug(`Cannot propose for block ${newBlockNumber}`);
-        return;
-      }
-=======
     let slot: bigint;
     try {
       slot = await this.mayProposeBlock(chainTipArchive, BigInt(newBlockNumber));
@@ -237,7 +223,6 @@
       this.log.debug(`Cannot propose for block ${newBlockNumber}`);
       return;
     }
->>>>>>> 7298c8f5
 
     if (!this.shouldProposeBlock(historicalHeader, {})) {
       return;
@@ -527,34 +512,7 @@
     this.isFlushing = true;
   }
 
-<<<<<<< HEAD
-  protected async collectAttestations(block: L2Block, txHashes: TxHash[]): Promise<Signature[] | undefined> {
-    // @todo  This should collect attestations properly and fix the ordering of them to make sense
-    //        the current implementation is a PLACEHOLDER and should be nuked from orbit.
-    //        It is assuming that there will only be ONE (1) validator, so only one attestation
-    //        is needed.
-    // @note  This is quite a sin, but I'm committing war crimes in this code already.
-    //            _ ._  _ , _ ._
-    //          (_ ' ( `  )_  .__)
-    //       ( (  (    )   `)  ) _)
-    //      (__ (_   (_ . _) _) ,__)
-    //           `~~`\ ' . /`~~`
-    //                ;   ;
-    //                /   \
-    //  _____________/_ __ \_____________
-
-    if (IS_DEV_NET || !this.validatorClient) {
-      this.log.verbose("ATTEST | Skipping attestation collection");
-      return undefined;
-    }
-
-    // const committeeAtNext = await this.publisher.getCommitteeAtNextEthBlock();
-    // this.log.verbose(`ATTEST | committee at the next eth block length ${committeeAtNext.length}`);
-
-
-=======
   protected async collectAttestations(block: L2Block): Promise<Signature[] | undefined> {
->>>>>>> 7298c8f5
     // TODO(https://github.com/AztecProtocol/aztec-packages/issues/7962): inefficient to have a round trip in here - this should be cached
     const committee = await this.publisher.getCurrentEpochCommittee();
     this.log.verbose(`ATTEST | committee length ${committee.length}`);
