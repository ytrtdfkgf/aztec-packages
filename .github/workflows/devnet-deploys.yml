--- conflicted
+++ resolved
@@ -106,11 +106,7 @@
         working-directory: ./iac/mainnet-fork/terraform
         run: |
           terraform init -input=false -backend-config="key=${{ env.DEPLOY_TAG }}/mainnet-fork"
-<<<<<<< HEAD
           terraform apply -input=false -auto-approve -replace="aws_efs_file_system.aztec_mainnet_fork_data_store"
-=======
-          terraform apply -input=false -auto-approve -replace="aws_efs_mount_target.aztec_fork_private_az1" -replace="aws_efs_mount_target.aztec_fork_private_az2" -replace="aws_efs_file_system.aztec_mainnet_fork_data_store"
->>>>>>> e5df4490
 
       - name: Wait for mainnet fork deployment
         run: |
