--- conflicted
+++ resolved
@@ -152,18 +152,14 @@
 import { GlobalVariables } from '../structs/global_variables.js';
 import { Header } from '../structs/header.js';
 import {
-<<<<<<< HEAD
   BlobPublicInputs,
-  EnqueuedCallData,
   Poseidon2Sponge,
-=======
   AvmContractBytecodeHints,
   AvmProofData,
   BaseRollupHints,
   EnqueuedCallData,
   PrivateBaseRollupInputs,
   PrivateTubeData,
->>>>>>> a4bd3e14
   PublicAccumulatedDataArrayLengths,
   PublicBaseRollupInputs,
   PublicDataLeafHint,
