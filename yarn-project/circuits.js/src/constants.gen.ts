--- conflicted
+++ resolved
@@ -85,12 +85,8 @@
 export const AZTEC_SLOT_DURATION = 24;
 export const AZTEC_EPOCH_DURATION = 16;
 export const AZTEC_TARGET_COMMITTEE_SIZE = 48;
-<<<<<<< HEAD
+export const AZTEC_EPOCH_PROOF_CLAIM_WINDOW_IN_L2_SLOTS = 13;
 export const GENESIS_ARCHIVE_ROOT = 15968896821970115023692603618626494295710206653617615049119070900748674670279n;
-=======
-export const AZTEC_EPOCH_PROOF_CLAIM_WINDOW_IN_L2_SLOTS = 13;
-export const GENESIS_ARCHIVE_ROOT = 8142738430000951296386584486068033372964809139261822027365426310856631083550n;
->>>>>>> 1d860a82
 export const FEE_JUICE_INITIAL_MINT = 20000000000;
 export const PUBLIC_DISPATCH_SELECTOR = 3578010381;
 export const MAX_PACKED_PUBLIC_BYTECODE_SIZE_IN_FIELDS = 20000;
@@ -140,13 +136,8 @@
 export const GAS_LENGTH = 2;
 export const GAS_SETTINGS_LENGTH = 7;
 export const CALL_CONTEXT_LENGTH = 5;
-<<<<<<< HEAD
 export const CONTENT_COMMITMENT_LENGTH = 3;
-export const CONTRACT_INSTANCE_LENGTH = 5;
-=======
-export const CONTENT_COMMITMENT_LENGTH = 4;
 export const CONTRACT_INSTANCE_LENGTH = 16;
->>>>>>> 1d860a82
 export const CONTRACT_STORAGE_READ_LENGTH = 3;
 export const CONTRACT_STORAGE_UPDATE_REQUEST_LENGTH = 3;
 export const ETH_ADDRESS_LENGTH = 1;
@@ -185,22 +176,12 @@
 export const TX_CONTEXT_LENGTH = 9;
 export const TX_REQUEST_LENGTH = 13;
 export const TOTAL_FEES_LENGTH = 1;
-<<<<<<< HEAD
 export const HEADER_LENGTH = 23;
 export const HEADER_LENGTH_BYTES = 584;
 export const PRIVATE_CIRCUIT_PUBLIC_INPUTS_LENGTH = 543;
 export const PUBLIC_CIRCUIT_PUBLIC_INPUTS_LENGTH = 690;
 export const PRIVATE_CALL_STACK_ITEM_LENGTH = 546;
 export const PUBLIC_CONTEXT_INPUTS_LENGTH = 41;
-=======
-export const HEADER_LENGTH = 24;
-export const PRIVATE_CIRCUIT_PUBLIC_INPUTS_LENGTH = 544;
-export const PUBLIC_CIRCUIT_PUBLIC_INPUTS_LENGTH = 691;
-export const PRIVATE_CALL_STACK_ITEM_LENGTH = 547;
-export const PRIVATE_CONTEXT_INPUTS_LENGTH = 39;
-export const PUBLIC_CONTEXT_INPUTS_LENGTH = 42;
-export const FEE_RECIPIENT_LENGTH = 2;
->>>>>>> 1d860a82
 export const AGGREGATION_OBJECT_LENGTH = 16;
 export const SCOPED_READ_REQUEST_LEN = 3;
 export const PUBLIC_DATA_READ_LENGTH = 3;
@@ -209,7 +190,6 @@
 export const PUBLIC_VALIDATION_REQUESTS_LENGTH = 834;
 export const PUBLIC_DATA_UPDATE_REQUEST_LENGTH = 3;
 export const COMBINED_ACCUMULATED_DATA_LENGTH = 610;
-<<<<<<< HEAD
 export const COMBINED_CONSTANT_DATA_LENGTH = 42;
 export const PRIVATE_ACCUMULATED_DATA_LENGTH = 1144;
 export const PRIVATE_KERNEL_CIRCUIT_PUBLIC_INPUTS_LENGTH = 1968;
@@ -224,20 +204,6 @@
 export const BLOCK_ROOT_OR_BLOCK_MERGE_PUBLIC_INPUTS_LENGTH = 283;
 export const ROOT_ROLLUP_PUBLIC_INPUTS_LENGTH = 267;
 export const TX_EFFECTS_BLOB_HASH_INPUT_FIELDS = 342;
-=======
-export const COMBINED_CONSTANT_DATA_LENGTH = 44;
-export const PRIVATE_ACCUMULATED_DATA_LENGTH = 1144;
-export const PRIVATE_KERNEL_CIRCUIT_PUBLIC_INPUTS_LENGTH = 1970;
-export const PUBLIC_ACCUMULATED_DATA_LENGTH = 1119;
-export const NUM_PUBLIC_ACCUMULATED_DATA_ARRAYS = 8;
-export const PUBLIC_KERNEL_CIRCUIT_PUBLIC_INPUTS_LENGTH = 3127;
-export const VM_CIRCUIT_PUBLIC_INPUTS_LENGTH = 2472;
-export const KERNEL_CIRCUIT_PUBLIC_INPUTS_LENGTH = 664;
-export const CONSTANT_ROLLUP_DATA_LENGTH = 13;
-export const BASE_OR_MERGE_PUBLIC_INPUTS_LENGTH = 30;
-export const BLOCK_ROOT_OR_BLOCK_MERGE_PUBLIC_INPUTS_LENGTH = 60;
-export const ROOT_ROLLUP_PUBLIC_INPUTS_LENGTH = 44;
->>>>>>> 1d860a82
 export const GET_NOTES_ORACLE_RETURN_LENGTH = 674;
 export const NOTE_HASHES_NUM_BYTES_PER_BASE_ROLLUP = 2048;
 export const NULLIFIERS_NUM_BYTES_PER_BASE_ROLLUP = 2048;
@@ -257,39 +223,14 @@
 export const AVM_VERIFICATION_KEY_LENGTH_IN_FIELDS = 86;
 export const AVM_PROOF_LENGTH_IN_FIELDS = 3848;
 export const AVM_PUBLIC_COLUMN_MAX_SIZE = 1024;
-<<<<<<< HEAD
 export const AVM_PUBLIC_INPUTS_FLATTENED_SIZE = 2738;
-=======
-export const AVM_PUBLIC_INPUTS_FLATTENED_SIZE = 2739;
 export const MEM_TAG_FF = 0;
->>>>>>> 1d860a82
 export const MEM_TAG_U1 = 1;
 export const MEM_TAG_U8 = 2;
 export const MEM_TAG_U16 = 3;
 export const MEM_TAG_U32 = 4;
 export const MEM_TAG_U64 = 5;
 export const MEM_TAG_U128 = 6;
-<<<<<<< HEAD
-export const MEM_TAG_FF = 7;
-export const SENDER_SELECTOR = 0;
-export const ADDRESS_SELECTOR = 1;
-export const STORAGE_ADDRESS_SELECTOR = 1;
-export const FUNCTION_SELECTOR_SELECTOR = 2;
-export const IS_STATIC_CALL_SELECTOR = 4;
-export const START_GLOBAL_VARIABLES = 28;
-export const CHAIN_ID_SELECTOR = 28;
-export const VERSION_SELECTOR = 29;
-export const BLOCK_NUMBER_SELECTOR = 30;
-export const SLOT_NUMBER_SELECTOR = 31;
-export const TIMESTAMP_SELECTOR = 32;
-export const COINBASE_SELECTOR = 33;
-export const UNUSED_FEE_RECIPIENT_SELECTOR = 34;
-export const FEE_PER_DA_GAS_SELECTOR = 35;
-export const FEE_PER_L2_GAS_SELECTOR = 36;
-export const END_GLOBAL_VARIABLES = 37;
-export const START_SIDE_EFFECT_COUNTER = 37;
-export const TRANSACTION_FEE_SELECTOR = 40;
-=======
 export const SENDER_KERNEL_INPUTS_COL_OFFSET = 0;
 export const ADDRESS_KERNEL_INPUTS_COL_OFFSET = 1;
 export const STORAGE_ADDRESS_KERNEL_INPUTS_COL_OFFSET = 1;
@@ -306,7 +247,6 @@
 export const DA_END_GAS_KERNEL_INPUTS_COL_OFFSET = 12;
 export const L2_END_GAS_KERNEL_INPUTS_COL_OFFSET = 13;
 export const TRANSACTION_FEE_KERNEL_INPUTS_COL_OFFSET = 14;
->>>>>>> 1d860a82
 export const START_NOTE_HASH_EXISTS_WRITE_OFFSET = 0;
 export const START_NULLIFIER_EXISTS_OFFSET = 16;
 export const START_NULLIFIER_NON_EXISTS_OFFSET = 32;
