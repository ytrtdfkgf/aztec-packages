import {
  type AuthWitness,
  type AztecNode,
  CountedLog,
  CountedNoteLog,
  CountedPublicExecutionRequest,
  EncryptedL2Log,
  EncryptedL2NoteLog,
  Note,
  NoteAndSlot,
  type NoteStatus,
  type PrivateExecutionResult,
  PublicExecutionRequest,
  type UnencryptedL2Log,
} from '@aztec/circuit-types';
import {
  CallContext,
  FunctionSelector,
  type Header,
  PRIVATE_CONTEXT_INPUTS_LENGTH,
  PUBLIC_DISPATCH_SELECTOR,
  PrivateContextInputs,
  type TxContext,
} from '@aztec/circuits.js';
import { computeUniqueNoteHash, siloNoteHash } from '@aztec/circuits.js/hash';
import { type FunctionAbi, type FunctionArtifact, type NoteSelector, countArgumentsSize } from '@aztec/foundation/abi';
import { type AztecAddress } from '@aztec/foundation/aztec-address';
import { poseidon2HashWithSeparator } from '@aztec/foundation/crypto';
import { Fr } from '@aztec/foundation/fields';
import { applyStringFormatting, createDebugLogger } from '@aztec/foundation/log';

import { type NoteData, toACVMWitness } from '../acvm/index.js';
import { type PackedValuesCache } from '../common/packed_values_cache.js';
import { type DBOracle } from './db_oracle.js';
import { type ExecutionNoteCache } from './execution_note_cache.js';
import { pickNotes } from './pick_notes.js';
import { executePrivateFunction } from './private_execution.js';
import { ViewDataOracle } from './view_data_oracle.js';

/**
 * The execution context for a client tx simulation.
 */
export class ClientExecutionContext extends ViewDataOracle {
  /**
   * New notes created during this execution.
   * It's possible that a note in this list has been nullified (in the same or other executions) and doesn't exist in the ExecutionNoteCache and the final proof data.
   * But we still include those notes in the execution result because their commitments are still in the public inputs of this execution.
   * This information is only for references (currently used for tests), and is not used for any sort of constrains.
   * Users can also use this to get a clearer idea of what's happened during a simulation.
   */
  private newNotes: NoteAndSlot[] = [];
  /**
   * Notes from previous transactions that are returned to the oracle call `getNotes` during this execution.
   * The mapping maps from the unique siloed note hash to the index for notes created in private executions.
   * It maps from siloed note hash to the index for notes created by public functions.
   *
   * They are not part of the ExecutionNoteCache and being forwarded to nested contexts via `extend()`
   * because these notes are meant to be maintained on a per-call basis
   * They should act as references for the read requests output by an app circuit via public inputs.
   */
  private noteHashLeafIndexMap: Map<bigint, bigint> = new Map();
  private noteHashNullifierCounterMap: Map<number, number> = new Map();
  private noteEncryptedLogs: CountedNoteLog[] = [];
  private encryptedLogs: CountedLog<EncryptedL2Log>[] = [];
  private unencryptedLogs: CountedLog<UnencryptedL2Log>[] = [];
  private nestedExecutions: PrivateExecutionResult[] = [];
  private enqueuedPublicFunctionCalls: CountedPublicExecutionRequest[] = [];
  private publicTeardownFunctionCall: PublicExecutionRequest = PublicExecutionRequest.empty();

  constructor(
    private readonly argsHash: Fr,
    private readonly txContext: TxContext,
    private readonly callContext: CallContext,
    /** Header of a block whose state is used during private execution (not the block the transaction is included in). */
    protected readonly historicalHeader: Header,
    /** List of transient auth witnesses to be used during this simulation */
    authWitnesses: AuthWitness[],
    private readonly packedValuesCache: PackedValuesCache,
    private readonly noteCache: ExecutionNoteCache,
    db: DBOracle,
    private node: AztecNode,
    protected sideEffectCounter: number = 0,
    log = createDebugLogger('aztec:simulator:client_execution_context'),
    scopes?: AztecAddress[],
  ) {
    super(callContext.contractAddress, authWitnesses, db, node, log, scopes);
  }

  // We still need this function until we can get user-defined ordering of structs for fn arguments
  // TODO When that is sorted out on noir side, we can use instead the utilities in serialize.ts
  /**
   * Writes the function inputs to the initial witness.
   * @param abi - The function ABI.
   * @returns The initial witness.
   */
  public getInitialWitness(abi: FunctionAbi) {
    const argumentsSize = countArgumentsSize(abi);

    const args = this.packedValuesCache.unpack(this.argsHash);

    if (args.length !== argumentsSize) {
      throw new Error('Invalid arguments size');
    }

    const privateContextInputs = new PrivateContextInputs(
      this.callContext,
      this.historicalHeader,
      this.txContext,
      this.sideEffectCounter,
    );
    const privateContextInputsAsFields = privateContextInputs.toFields();
    if (privateContextInputsAsFields.length !== PRIVATE_CONTEXT_INPUTS_LENGTH) {
      throw new Error('Invalid private context inputs size');
    }

    const fields = [...privateContextInputsAsFields, ...args];
    return toACVMWitness(0, fields);
  }

  /**
   * The KernelProver will use this to fully populate witnesses and provide hints to the kernel circuit
   * regarding which note hash each settled read request corresponds to.
   */
  public getNoteHashLeafIndexMap() {
    return this.noteHashLeafIndexMap;
  }

  /**
   * Get the data for the newly created notes.
   */
  public getNewNotes(): NoteAndSlot[] {
    return this.newNotes;
  }

  public getNoteHashNullifierCounterMap() {
    return this.noteHashNullifierCounterMap;
  }

  /**
   * Return the note encrypted logs emitted during this execution.
   */
  public getNoteEncryptedLogs() {
    return this.noteEncryptedLogs;
  }

  /**
   * Return the encrypted logs emitted during this execution.
   */
  public getEncryptedLogs() {
    return this.encryptedLogs;
  }

  /**
   * Return the encrypted logs emitted during this execution.
   */
  public getUnencryptedLogs() {
    return this.unencryptedLogs;
  }

  /**
   * Return the nested execution results during this execution.
   */
  public getNestedExecutions() {
    return this.nestedExecutions;
  }

  /**
   * Return the enqueued public function calls during this execution.
   */
  public getEnqueuedPublicFunctionCalls() {
    return this.enqueuedPublicFunctionCalls;
  }

  /**
   * Return the public teardown function call set during this execution.
   */
  public getPublicTeardownFunctionCall() {
    return this.publicTeardownFunctionCall;
  }

  /**
   * Pack the given array of arguments.
   * @param args - Arguments to pack
   */
  public override packArgumentsArray(args: Fr[]): Promise<Fr> {
    return Promise.resolve(this.packedValuesCache.pack(args));
  }

  /**
   * Pack the given returns.
   * @param returns - Returns to pack
   */
  public override packReturns(returns: Fr[]): Promise<Fr> {
    return Promise.resolve(this.packedValuesCache.pack(returns));
  }

  /**
   * Unpack the given returns.
   * @param returnsHash - Returns hash to unpack
   */
  public override unpackReturns(returnsHash: Fr): Promise<Fr[]> {
    return Promise.resolve(this.packedValuesCache.unpack(returnsHash));
  }

  /**
   * Gets some notes for a storage slot.
   *
   * @remarks
   * Check for pending notes with matching slot.
   * Real notes coming from DB will have a leafIndex which
   * represents their index in the note hash tree.
   *
   * @param storageSlot - The storage slot.
   * @param numSelects - The number of valid selects in selectBy and selectValues.
   * @param selectBy - An array of indices of the fields to selects.
   * @param selectValues - The values to match.
   * @param selectComparators - The comparators to match by.
   * @param sortBy - An array of indices of the fields to sort.
   * @param sortOrder - The order of the corresponding index in sortBy. (1: DESC, 2: ASC, 0: Do nothing)
   * @param limit - The number of notes to retrieve per query.
   * @param offset - The starting index for pagination.
   * @param status - The status of notes to fetch.
   * @returns Array of note data.
   */
  public override async getNotes(
    storageSlot: Fr,
    numSelects: number,
    selectByIndexes: number[],
    selectByOffsets: number[],
    selectByLengths: number[],
    selectValues: Fr[],
    selectComparators: number[],
    sortByIndexes: number[],
    sortByOffsets: number[],
    sortByLengths: number[],
    sortOrder: number[],
    limit: number,
    offset: number,
    status: NoteStatus,
  ): Promise<NoteData[]> {
    // Nullified pending notes are already removed from the list.
    const pendingNotes = this.noteCache.getNotes(this.callContext.contractAddress, storageSlot);

    const pendingNullifiers = this.noteCache.getNullifiers(this.callContext.contractAddress);
    const dbNotes = await this.db.getNotes(this.callContext.contractAddress, storageSlot, status, this.scopes);
    const dbNotesFiltered = dbNotes.filter(n => !pendingNullifiers.has((n.siloedNullifier as Fr).value));

    const notes = pickNotes<NoteData>([...dbNotesFiltered, ...pendingNotes], {
      selects: selectByIndexes.slice(0, numSelects).map((index, i) => ({
        selector: { index, offset: selectByOffsets[i], length: selectByLengths[i] },
        value: selectValues[i],
        comparator: selectComparators[i],
      })),
      sorts: sortByIndexes.map((index, i) => ({
        selector: { index, offset: sortByOffsets[i], length: sortByLengths[i] },
        order: sortOrder[i],
      })),
      limit,
      offset,
    });

    this.log.debug(
      `Returning ${notes.length} notes for ${this.callContext.contractAddress} at ${storageSlot}: ${notes
        .map(n => `${n.nonce.toString()}:[${n.note.items.map(i => i.toString()).join(',')}]`)
        .join(', ')}`,
    );

    notes.forEach(n => {
      if (n.index !== undefined) {
        const uniqueNoteHash = computeUniqueNoteHash(n.nonce, n.noteHash);
        const siloedNoteHash = siloNoteHash(n.contractAddress, uniqueNoteHash);
        this.noteHashLeafIndexMap.set(siloedNoteHash.toBigInt(), n.index);
      }
    });

    return notes;
  }

  /**
   * Keep track of the new note created during execution.
   * It can be used in subsequent calls (or transactions when chaining txs is possible).
   * @param contractAddress - The contract address.
   * @param storageSlot - The storage slot.
   * @param noteTypeId - The type ID of the note.
   * @param noteItems - The items to be included in a Note.
   * @param noteHash - A hash of the new note.
   * @returns
   */
  public override notifyCreatedNote(
    storageSlot: Fr,
    noteTypeId: NoteSelector,
    noteItems: Fr[],
    noteHash: Fr,
    counter: number,
  ) {
    const note = new Note(noteItems);
    this.noteCache.addNewNote(
      {
        contractAddress: this.callContext.contractAddress,
        storageSlot,
        nonce: Fr.ZERO, // Nonce cannot be known during private execution.
        note,
        siloedNullifier: undefined, // Siloed nullifier cannot be known for newly created note.
        noteHash,
      },
      counter,
    );
    this.newNotes.push(new NoteAndSlot(note, storageSlot, noteTypeId));
  }

  /**
   * Adding a siloed nullifier into the current set of all pending nullifiers created
   * within the current transaction/execution.
   * @param innerNullifier - The pending nullifier to add in the list (not yet siloed by contract address).
   * @param noteHash - A hash of the new note.
   */
  public override notifyNullifiedNote(innerNullifier: Fr, noteHash: Fr, counter: number) {
    const nullifiedNoteHashCounter = this.noteCache.nullifyNote(
      this.callContext.contractAddress,
      innerNullifier,
      noteHash,
    );
    if (nullifiedNoteHashCounter !== undefined) {
      this.noteHashNullifierCounterMap.set(nullifiedNoteHashCounter, counter);
    }
    return Promise.resolve();
  }

  /**
   * Emit encrypted data
   * @param contractAddress - The contract emitting the encrypted event.
   * @param randomness - A value used to mask the contract address we are siloing with.
   * @param encryptedEvent - The encrypted event data.
   * @param counter - The effects counter.
   */
  public override emitEncryptedEventLog(
    contractAddress: AztecAddress,
    randomness: Fr,
    encryptedEvent: Buffer,
    counter: number,
  ) {
    // In some cases, we actually want to reveal the contract address we are siloing with:
    // e.g. 'handshaking' contract w/ known address
    // An app providing randomness = 0 signals to not mask the address.
    const maskedContractAddress = randomness.isZero()
      ? contractAddress.toField()
      : poseidon2HashWithSeparator([contractAddress, randomness], 0);
    const encryptedLog = new CountedLog(new EncryptedL2Log(encryptedEvent, maskedContractAddress), counter);
    this.encryptedLogs.push(encryptedLog);
  }

  /**
   * Emit encrypted note data
   * @param noteHashCounter - The note hash counter.
   * @param encryptedNote - The encrypted note data.
   * @param counter - The log counter.
   */
  public override emitEncryptedNoteLog(noteHashCounter: number, encryptedNote: Buffer, counter: number) {
    const encryptedLog = new CountedNoteLog(new EncryptedL2NoteLog(encryptedNote), counter, noteHashCounter);
    this.noteEncryptedLogs.push(encryptedLog);
  }

  /**
   * Emit an unencrypted log.
   * @param log - The unencrypted log to be emitted.
   */
  public override emitUnencryptedLog(log: UnencryptedL2Log, counter: number) {
    this.unencryptedLogs.push(new CountedLog(log, counter));
    const text = log.toHumanReadable();
    this.log.verbose(`Emitted unencrypted log: "${text.length > 100 ? text.slice(0, 100) + '...' : text}"`);
  }

  /**
   * Emit a contract class unencrypted log.
   * This fn exists separately from emitUnencryptedLog because sha hashing the preimage
   * is too large to compile (16,200 fields, 518,400 bytes) => the oracle hashes it.
   * See private_context.nr
   * @param log - The unencrypted log to be emitted.
   */
  public override emitContractClassUnencryptedLog(log: UnencryptedL2Log, counter: number) {
    this.unencryptedLogs.push(new CountedLog(log, counter));
    const text = log.toHumanReadable();
    this.log.verbose(
      `Emitted unencrypted log from ContractClassRegisterer: "${
        text.length > 100 ? text.slice(0, 100) + '...' : text
      }"`,
    );
    return Fr.fromBuffer(log.hash());
  }

  #checkValidStaticCall(childExecutionResult: PrivateExecutionResult) {
    if (
      childExecutionResult.publicInputs.noteHashes.some(item => !item.isEmpty()) ||
      childExecutionResult.publicInputs.nullifiers.some(item => !item.isEmpty()) ||
      childExecutionResult.publicInputs.l2ToL1Msgs.some(item => !item.isEmpty()) ||
      childExecutionResult.publicInputs.encryptedLogsHashes.some(item => !item.isEmpty()) ||
      childExecutionResult.publicInputs.unencryptedLogsHashes.some(item => !item.isEmpty())
    ) {
      throw new Error(`Static call cannot update the state, emit L2->L1 messages or generate logs`);
    }
  }

  /**
   * Calls a private function as a nested execution.
   * @param targetContractAddress - The address of the contract to call.
   * @param functionSelector - The function selector of the function to call.
   * @param argsHash - The packed arguments to pass to the function.
   * @param sideEffectCounter - The side effect counter at the start of the call.
   * @param isStaticCall - Whether the call is a static call.
   * @returns The execution result.
   */
  override async callPrivateFunction(
    targetContractAddress: AztecAddress,
    functionSelector: FunctionSelector,
    argsHash: Fr,
    sideEffectCounter: number,
    isStaticCall: boolean,
  ) {
    this.log.debug(
      `Calling private function ${this.contractAddress}:${functionSelector} from ${this.callContext.contractAddress}`,
    );

    isStaticCall = isStaticCall || this.callContext.isStaticCall;

    const targetArtifact = await this.db.getFunctionArtifact(targetContractAddress, functionSelector);

    const derivedTxContext = this.txContext.clone();

    const derivedCallContext = this.deriveCallContext(targetContractAddress, targetArtifact, isStaticCall);

    const context = new ClientExecutionContext(
      argsHash,
      derivedTxContext,
      derivedCallContext,
      this.historicalHeader,
      this.authWitnesses,
      this.packedValuesCache,
      this.noteCache,
      this.db,
      this.node,
      sideEffectCounter,
      this.log,
      this.scopes,
    );

    const childExecutionResult = await executePrivateFunction(
      context,
      targetArtifact,
      targetContractAddress,
      functionSelector,
    );

    if (isStaticCall) {
      this.#checkValidStaticCall(childExecutionResult);
    }

    this.nestedExecutions.push(childExecutionResult);

    const publicInputs = childExecutionResult.publicInputs;
    return {
      endSideEffectCounter: publicInputs.endSideEffectCounter,
      returnsHash: publicInputs.returnsHash,
    };
  }

  /**
   * Creates a PublicExecutionRequest object representing the request to call a public function.
   * @param targetContractAddress - The address of the contract to call.
   * @param functionSelector - The function selector of the function to call.
   * @param argsHash - The packed arguments to pass to the function.
   * @param sideEffectCounter - The side effect counter at the start of the call.
   * @param isStaticCall - Whether the call is a static call.
   * @returns The public call stack item with the request information.
   */
  protected async createPublicExecutionRequest(
    callType: 'enqueued' | 'teardown',
    targetContractAddress: AztecAddress,
    functionSelector: FunctionSelector,
    argsHash: Fr,
    sideEffectCounter: number,
    isStaticCall: boolean,
  ) {
    const targetArtifact = await this.db.getFunctionArtifact(targetContractAddress, functionSelector);
    const derivedCallContext = this.deriveCallContext(targetContractAddress, targetArtifact, isStaticCall);
    const args = this.packedValuesCache.unpack(argsHash);

    this.log.verbose(
      `Created PublicExecutionRequest to ${targetArtifact.name}@${targetContractAddress}, of type [${callType}], side-effect counter [${sideEffectCounter}]`,
    );

    const request = PublicExecutionRequest.from({
      args,
      callContext: derivedCallContext,
    });

    if (callType === 'enqueued') {
      this.enqueuedPublicFunctionCalls.push(new CountedPublicExecutionRequest(request, sideEffectCounter));
    } else {
      this.publicTeardownFunctionCall = request;
    }
  }

  /**
   * Creates and enqueues a PublicExecutionRequest object representing the request to call a public function. No function
   * is actually called, since that must happen on the sequencer side. All the fields related to the result
   * of the execution are empty.
   * @param targetContractAddress - The address of the contract to call.
   * @param functionSelector - The function selector of the function to call.
   * @param argsHash - The packed arguments to pass to the function.
   * @param sideEffectCounter - The side effect counter at the start of the call.
   * @param isStaticCall - Whether the call is a static call.
   * @returns The public call stack item with the request information.
   */
  public override async enqueuePublicFunctionCall(
    targetContractAddress: AztecAddress,
    functionSelector: FunctionSelector,
    argsHash: Fr,
    sideEffectCounter: number,
    isStaticCall: boolean,
  ): Promise<Fr> {
    // TODO(https://github.com/AztecProtocol/aztec-packages/issues/8985): Fix this.
    // WARNING: This is insecure and should be temporary!
    // The oracle repacks the arguments and returns a new args_hash.
    // new_args = [selector, ...old_args], so as to make it suitable to call the public dispatch function.
    // We don't validate or compute it in the circuit because a) it's harder to do with slices, and
    // b) this is only temporary.
    const newArgsHash = this.packedValuesCache.pack([
      functionSelector.toField(),
      ...this.packedValuesCache.unpack(argsHash),
    ]);
    await this.createPublicExecutionRequest(
      'enqueued',
      targetContractAddress,
      FunctionSelector.fromField(new Fr(PUBLIC_DISPATCH_SELECTOR)),
      newArgsHash,
      sideEffectCounter,
      isStaticCall,
    );
    return newArgsHash;
  }

  /**
   * Creates a PublicExecutionRequest and sets it as the public teardown function. No function
   * is actually called, since that must happen on the sequencer side. All the fields related to the result
   * of the execution are empty.
   * @param targetContractAddress - The address of the contract to call.
   * @param functionSelector - The function selector of the function to call.
   * @param argsHash - The packed arguments to pass to the function.
   * @param sideEffectCounter - The side effect counter at the start of the call.
   * @param isStaticCall - Whether the call is a static call.
   * @returns The public call stack item with the request information.
   */
  public override async setPublicTeardownFunctionCall(
    targetContractAddress: AztecAddress,
    functionSelector: FunctionSelector,
    argsHash: Fr,
    sideEffectCounter: number,
    isStaticCall: boolean,
  ): Promise<Fr> {
    // TODO(https://github.com/AztecProtocol/aztec-packages/issues/8985): Fix this.
    // WARNING: This is insecure and should be temporary!
    // The oracle repacks the arguments and returns a new args_hash.
    // new_args = [selector, ...old_args], so as to make it suitable to call the public dispatch function.
    // We don't validate or compute it in the circuit because a) it's harder to do with slices, and
    // b) this is only temporary.
    const newArgsHash = this.packedValuesCache.pack([
      functionSelector.toField(),
      ...this.packedValuesCache.unpack(argsHash),
    ]);
    await this.createPublicExecutionRequest(
      'teardown',
      targetContractAddress,
      FunctionSelector.fromField(new Fr(PUBLIC_DISPATCH_SELECTOR)),
      newArgsHash,
      sideEffectCounter,
      isStaticCall,
    );
    return newArgsHash;
  }

  public override notifySetMinRevertibleSideEffectCounter(minRevertibleSideEffectCounter: number): void {
    this.noteCache.setMinRevertibleSideEffectCounter(minRevertibleSideEffectCounter);
  }

  /**
   * Derives the call context for a nested execution.
   * @param targetContractAddress - The address of the contract being called.
   * @param targetArtifact - The artifact of the function being called.
   * @param isStaticCall - Whether the call is a static call.
   * @returns The derived call context.
   */
  private deriveCallContext(
    targetContractAddress: AztecAddress,
    targetArtifact: FunctionArtifact,
    isStaticCall = false,
  ) {
    return new CallContext(
      this.contractAddress,
      targetContractAddress,
      FunctionSelector.fromNameAndParameters(targetArtifact.name, targetArtifact.parameters),
      isStaticCall,
    );
  }

  public override debugLog(message: string, fields: Fr[]) {
    this.log.verbose(`debug_log ${applyStringFormatting(message, fields)}`);
  }

  public getDebugFunctionName() {
    return this.db.getDebugFunctionName(this.contractAddress, this.callContext.functionSelector);
  }

<<<<<<< HEAD
  public async syncNotes(targetContractAddress: AztecAddress, recipient: AztecAddress) {
    const taggedLogs = await this.db.syncTaggedLogs(targetContractAddress, recipient);
    await this.db.processTaggedLogs(taggedLogs, recipient);
=======
  public override async incrementAppTaggingSecret(sender: AztecAddress, recipient: AztecAddress) {
    await this.db.incrementAppTaggingSecret(this.contractAddress, sender, recipient);
>>>>>>> f47cc170
  }
}<|MERGE_RESOLUTION|>--- conflicted
+++ resolved
@@ -610,13 +610,12 @@
     return this.db.getDebugFunctionName(this.contractAddress, this.callContext.functionSelector);
   }
 
-<<<<<<< HEAD
+  public override async incrementAppTaggingSecret(sender: AztecAddress, recipient: AztecAddress) {
+    await this.db.incrementAppTaggingSecret(this.contractAddress, sender, recipient);
+  }
+
   public async syncNotes(targetContractAddress: AztecAddress, recipient: AztecAddress) {
     const taggedLogs = await this.db.syncTaggedLogs(targetContractAddress, recipient);
     await this.db.processTaggedLogs(taggedLogs, recipient);
-=======
-  public override async incrementAppTaggingSecret(sender: AztecAddress, recipient: AztecAddress) {
-    await this.db.incrementAppTaggingSecret(this.contractAddress, sender, recipient);
->>>>>>> f47cc170
   }
 }