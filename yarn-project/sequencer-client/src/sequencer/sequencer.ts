import {
  type BlockAttestation,
  type EpochProofQuote,
  type L1ToL2MessageSource,
  type L2Block,
  type L2BlockSource,
  type ProcessedTx,
  Tx,
  type TxHash,
  type TxValidator,
  type WorldStateStatus,
  type WorldStateSynchronizer,
} from '@aztec/circuit-types';
import { type AllowedElement, BlockProofError } from '@aztec/circuit-types/interfaces';
import { type L2BlockBuiltStats } from '@aztec/circuit-types/stats';
import {
  AppendOnlyTreeSnapshot,
  ContentCommitment,
  GENESIS_ARCHIVE_ROOT,
  Header,
  StateReference,
} from '@aztec/circuits.js';
import { AztecAddress } from '@aztec/foundation/aztec-address';
import { EthAddress } from '@aztec/foundation/eth-address';
import { Signature } from '@aztec/foundation/eth-signature';
import { Fr } from '@aztec/foundation/fields';
import { createDebugLogger } from '@aztec/foundation/log';
import { RunningPromise } from '@aztec/foundation/running-promise';
import { Timer, elapsed } from '@aztec/foundation/timer';
import { type P2P } from '@aztec/p2p';
import { type PublicProcessorFactory } from '@aztec/simulator';
import { Attributes, type TelemetryClient, type Tracer, trackSpan } from '@aztec/telemetry-client';
import { type ValidatorClient } from '@aztec/validator-client';

import { inspect } from 'util';

import { type BlockBuilderFactory } from '../block_builder/index.js';
import { type GlobalVariableBuilder } from '../global_variable_builder/global_builder.js';
import { type L1Publisher } from '../publisher/l1-publisher.js';
import { prettyLogViemError } from '../publisher/utils.js';
import { type TxValidatorFactory } from '../tx_validator/tx_validator_factory.js';
import { type SequencerConfig } from './config.js';
import { SequencerMetrics } from './metrics.js';

export type ShouldProposeArgs = {
  pendingTxsCount?: number;
  validTxsCount?: number;
  processedTxsCount?: number;
};

/**
 * Sequencer client
 * - Wins a period of time to become the sequencer (depending on finalized protocol).
 * - Chooses a set of txs from the tx pool to be in the rollup.
 * - Simulate the rollup of txs.
 * - Adds proof requests to the request pool (not for this milestone).
 * - Receives results to those proofs from the network (repeats as necessary) (not for this milestone).
 * - Publishes L1 tx(s) to the rollup contract via RollupPublisher.
 */
export class Sequencer {
  private runningPromise?: RunningPromise;
  private pollingIntervalMs: number = 1000;
  private maxTxsPerBlock = 32;
  private minTxsPerBLock = 1;
  private minSecondsBetweenBlocks = 0;
  private maxSecondsBetweenBlocks = 0;
  // TODO: zero values should not be allowed for the following 2 values in PROD
  private _coinbase = EthAddress.ZERO;
  private _feeRecipient = AztecAddress.ZERO;
  private lastPublishedBlock = 0;
  private state = SequencerState.STOPPED;
  private allowedInSetup: AllowedElement[] = [];
  private allowedInTeardown: AllowedElement[] = [];
  private maxBlockSizeInBytes: number = 1024 * 1024;
  private metrics: SequencerMetrics;
  private isFlushing: boolean = false;

  constructor(
    private publisher: L1Publisher,
    private validatorClient: ValidatorClient | undefined, // During migration the validator client can be inactive
    private globalsBuilder: GlobalVariableBuilder,
    private p2pClient: P2P,
    private worldState: WorldStateSynchronizer,
    private blockBuilderFactory: BlockBuilderFactory,
    private l2BlockSource: L2BlockSource,
    private l1ToL2MessageSource: L1ToL2MessageSource,
    private publicProcessorFactory: PublicProcessorFactory,
    private txValidatorFactory: TxValidatorFactory,
    telemetry: TelemetryClient,
    private config: SequencerConfig = {},
    private log = createDebugLogger('aztec:sequencer'),
  ) {
    this.updateConfig(config);
    this.metrics = new SequencerMetrics(telemetry, () => this.state, 'Sequencer');
    this.log.verbose(`Initialized sequencer with ${this.minTxsPerBLock}-${this.maxTxsPerBlock} txs per block.`);
  }

  get tracer(): Tracer {
    return this.metrics.tracer;
  }

  /**
   * Updates sequencer config.
   * @param config - New parameters.
   */
  public updateConfig(config: SequencerConfig) {
    if (config.transactionPollingIntervalMS !== undefined) {
      this.pollingIntervalMs = config.transactionPollingIntervalMS;
    }
    if (config.maxTxsPerBlock !== undefined) {
      this.maxTxsPerBlock = config.maxTxsPerBlock;
    }
    if (config.minTxsPerBlock !== undefined) {
      this.minTxsPerBLock = config.minTxsPerBlock;
    }
    if (config.minSecondsBetweenBlocks !== undefined) {
      this.minSecondsBetweenBlocks = config.minSecondsBetweenBlocks;
    }
    if (config.maxSecondsBetweenBlocks !== undefined) {
      this.maxSecondsBetweenBlocks = config.maxSecondsBetweenBlocks;
    }
    if (config.coinbase) {
      this._coinbase = config.coinbase;
    }
    if (config.feeRecipient) {
      this._feeRecipient = config.feeRecipient;
    }
    if (config.allowedInSetup) {
      this.allowedInSetup = config.allowedInSetup;
    }
    if (config.maxBlockSizeInBytes !== undefined) {
      this.maxBlockSizeInBytes = config.maxBlockSizeInBytes;
    }
    // TODO(#5917) remove this. it is no longer needed since we don't need to whitelist functions in teardown
    if (config.allowedInTeardown) {
      this.allowedInTeardown = config.allowedInTeardown;
    }
    // TODO: Just read everything from the config object as needed instead of copying everything into local vars.
    this.config = config;
  }

  /**
   * Starts the sequencer and moves to IDLE state. Blocks until the initial sync is complete.
   */
  public async start() {
    await this.initialSync();

    this.runningPromise = new RunningPromise(this.work.bind(this), this.pollingIntervalMs);
    this.runningPromise.start();
    this.state = SequencerState.IDLE;
    this.log.info('Sequencer started');
  }

  /**
   * Stops the sequencer from processing txs and moves to STOPPED state.
   */
  public async stop(): Promise<void> {
    this.log.debug(`Stopping sequencer`);
    await this.runningPromise?.stop();
    this.publisher.interrupt();
    this.state = SequencerState.STOPPED;
    this.log.info('Stopped sequencer');
  }

  /**
   * Starts a previously stopped sequencer.
   */
  public restart() {
    this.log.info('Restarting sequencer');
    this.publisher.restart();
    this.runningPromise!.start();
    this.state = SequencerState.IDLE;
  }

  /**
   * Returns the current state of the sequencer.
   * @returns An object with a state entry with one of SequencerState.
   */
  public status() {
    return { state: this.state };
  }

  protected async initialSync() {
    // TODO: Should we wait for world state to be ready, or is the caller expected to run await start?
    this.lastPublishedBlock = await this.worldState.status().then((s: WorldStateStatus) => s.syncedToL2Block);
  }

  /**
   * @notice  Performs most of the sequencer duties:
   *          - Checks if we are up to date
   *          - If we are and we are the sequencer, collect txs and build a block
   *          - Collect attestations for the block
   *          - Submit block
   *          - If our block for some reason is not included, revert the state
   */
  protected async work() {
    // Update state when the previous block has been synced
    const prevBlockSynced = await this.isBlockSynced();
    // Do not go forward with new block if the previous one has not been mined and processed
    if (!prevBlockSynced) {
      this.log.debug('Previous block has not been mined and processed yet');
      return;
    }

    if (prevBlockSynced && this.state === SequencerState.PUBLISHING_BLOCK) {
      this.log.debug(`Block has been synced`);
      this.state = SequencerState.IDLE;
    }

    const chainTip = await this.l2BlockSource.getBlock(-1);
    const historicalHeader = chainTip?.header;

    const newBlockNumber =
      (historicalHeader === undefined
        ? await this.l2BlockSource.getBlockNumber()
        : Number(historicalHeader.globalVariables.blockNumber.toBigInt())) + 1;

    // If we cannot find a tip archive, assume genesis.
    const chainTipArchive =
      chainTip == undefined ? new Fr(GENESIS_ARCHIVE_ROOT).toBuffer() : chainTip?.archive.root.toBuffer();

    let slot: bigint;
    try {
      slot = await this.mayProposeBlock(chainTipArchive, BigInt(newBlockNumber));
    } catch (err) {
      this.log.debug(`Cannot propose for block ${newBlockNumber}`);
      return;
    }

    if (!this.shouldProposeBlock(historicalHeader, {})) {
      return;
    }

    this.state = SequencerState.WAITING_FOR_TXS;

    // Get txs to build the new block.
    const pendingTxs = this.p2pClient.getTxs('pending');

    if (!this.shouldProposeBlock(historicalHeader, { pendingTxsCount: pendingTxs.length })) {
      return;
    }
    this.log.debug(`Retrieved ${pendingTxs.length} txs from P2P pool`);

    const newGlobalVariables = await this.globalsBuilder.buildGlobalVariables(
      new Fr(newBlockNumber),
      this._coinbase,
      this._feeRecipient,
      slot,
    );

    // If I created a "partial" header here that should make our job much easier.
    const proposalHeader = new Header(
      new AppendOnlyTreeSnapshot(Fr.fromBuffer(chainTipArchive), 1),
      ContentCommitment.empty(),
      StateReference.empty(),
      newGlobalVariables,
      Fr.ZERO,
    );

    // TODO: It should be responsibility of the P2P layer to validate txs before passing them on here
    const allValidTxs = await this.takeValidTxs(
      pendingTxs,
      this.txValidatorFactory.validatorForNewTxs(newGlobalVariables, this.allowedInSetup),
    );

    // TODO: We are taking the size of the tx from private-land, but we should be doing this after running
    // public functions. Only reason why we do it here now is because the public processor and orchestrator
    // are set up such that they require knowing the total number of txs in advance. Still, main reason for
    // exceeding max block size in bytes is contract class registration, which happens in private-land. This
    // may break if we start emitting lots of log data from public-land.
    const validTxs = this.takeTxsWithinMaxSize(allValidTxs);

    // Bail if we don't have enough valid txs
    if (!this.shouldProposeBlock(historicalHeader, { validTxsCount: validTxs.length })) {
      return;
    }

    try {
      // @note  It is very important that the following function will FAIL and not just return early
      //        if it have made any state changes. If not, we won't rollback the state, and you will
      //        be in for a world of pain.
      await this.buildBlockAndPublish(validTxs, proposalHeader, historicalHeader);
    } catch (err) {
      if (BlockProofError.isBlockProofError(err)) {
        const txHashes = err.txHashes.filter(h => !h.isZero());
        this.log.warn(`Proving block failed, removing ${txHashes.length} txs from pool`);
        await this.p2pClient.deleteTxs(txHashes);
      }
      this.log.error(`Error assembling block`, (err as any).stack);
    }
  }

  /** Whether to skip the check of min txs per block if more than maxSecondsBetweenBlocks has passed since the previous block. */
  private skipMinTxsPerBlockCheck(historicalHeader: Header | undefined): boolean {
    const lastBlockTime = historicalHeader?.globalVariables.timestamp.toNumber() || 0;
    const currentTime = Math.floor(Date.now() / 1000);
    const elapsed = currentTime - lastBlockTime;

    return this.maxSecondsBetweenBlocks > 0 && elapsed >= this.maxSecondsBetweenBlocks;
  }

  async mayProposeBlock(tipArchive: Buffer, proposalBlockNumber: bigint): Promise<bigint> {
    // This checks that we can propose, and gives us the slot that we are to propose for
    try {
      const [slot, blockNumber] = await this.publisher.canProposeAtNextEthBlock(tipArchive);

      if (proposalBlockNumber !== blockNumber) {
        const msg = `Block number mismatch. Expected ${proposalBlockNumber} but got ${blockNumber}`;
        this.log.debug(msg);
        throw new Error(msg);
      }

      this.log.debug(`Can propose block ${proposalBlockNumber} at slot ${slot}`);
      return slot;
    } catch (err) {
      prettyLogViemError(err, this.log);
      throw err;
    }
  }

  shouldProposeBlock(historicalHeader: Header | undefined, args: ShouldProposeArgs): boolean {
    if (this.isFlushing) {
      this.log.verbose(`Flushing all pending txs in new block`);
      return true;
    }

    // Compute time elapsed since the previous block
    const lastBlockTime = historicalHeader?.globalVariables.timestamp.toNumber() || 0;
    const currentTime = Math.floor(Date.now() / 1000);
    const elapsedSinceLastBlock = currentTime - lastBlockTime;
    this.log.debug(
      `Last block mined at ${lastBlockTime} current time is ${currentTime} (elapsed ${elapsedSinceLastBlock})`,
    );

    // If we haven't hit the maxSecondsBetweenBlocks, we need to have at least minTxsPerBLock txs.
    // Do not go forward with new block if not enough time has passed since last block
    if (this.minSecondsBetweenBlocks > 0 && elapsedSinceLastBlock < this.minSecondsBetweenBlocks) {
      this.log.debug(
        `Not creating block because not enough time ${this.minSecondsBetweenBlocks} has passed since last block`,
      );
      return false;
    }

    const skipCheck = this.skipMinTxsPerBlockCheck(historicalHeader);

    // If we haven't hit the maxSecondsBetweenBlocks, we need to have at least minTxsPerBLock txs.
    if (args.pendingTxsCount != undefined) {
      if (args.pendingTxsCount < this.minTxsPerBLock) {
        if (skipCheck) {
          this.log.debug(
            `Creating block with only ${args.pendingTxsCount} txs as more than ${this.maxSecondsBetweenBlocks}s have passed since last block`,
          );
        } else {
          this.log.debug(
            `Not creating block because not enough txs in the pool (got ${args.pendingTxsCount} min ${this.minTxsPerBLock})`,
          );
          return false;
        }
      }
    }

    // Bail if we don't have enough valid txs
    if (args.validTxsCount != undefined) {
      // Bail if we don't have enough valid txs
      if (!skipCheck && args.validTxsCount < this.minTxsPerBLock) {
        this.log.debug(
          `Not creating block because not enough valid txs loaded from the pool (got ${args.validTxsCount} min ${this.minTxsPerBLock})`,
        );
        return false;
      }
    }

    // TODO: This check should be processedTxs.length < this.minTxsPerBLock, so we don't publish a block with
    // less txs than the minimum. But that'd cause the entire block to be aborted and retried. Instead, we should
    // go back to the p2p pool and load more txs until we hit our minTxsPerBLock target. Only if there are no txs
    // we should bail.
    if (args.processedTxsCount != undefined) {
      if (args.processedTxsCount === 0 && !skipCheck && this.minTxsPerBLock > 0) {
        this.log.verbose('No txs processed correctly to build block. Exiting');
        return false;
      }
    }

    return true;
  }

  /**
   * @notice  Build and propose a block to the chain
   *
   * @dev     MUST throw instead of exiting early to ensure that world-state
   *          is being rolled back if the block is dropped.
   *
   * @param validTxs - The valid transactions to construct the block from
   * @param proposalHeader - The partial header constructed for the proposal
   * @param historicalHeader - The historical header of the parent
   */
  @trackSpan('Sequencer.buildBlockAndPublish', (_validTxs, proposalHeader, _historicalHeader) => ({
    [Attributes.BLOCK_NUMBER]: proposalHeader.globalVariables.blockNumber.toNumber(),
  }))
  private async buildBlockAndPublish(
    validTxs: Tx[],
    proposalHeader: Header,
    historicalHeader: Header | undefined,
  ): Promise<void> {
    await this.publisher.validateBlockForSubmission(proposalHeader);

    const newGlobalVariables = proposalHeader.globalVariables;

    this.metrics.recordNewBlock(newGlobalVariables.blockNumber.toNumber(), validTxs.length);
    const workTimer = new Timer();
    this.state = SequencerState.CREATING_BLOCK;
    this.log.info(`Building block ${newGlobalVariables.blockNumber.toNumber()} with ${validTxs.length} transactions`);

    // Get l1 to l2 messages from the contract
    this.log.debug('Requesting L1 to L2 messages from contract');
    const l1ToL2Messages = await this.l1ToL2MessageSource.getL1ToL2Messages(newGlobalVariables.blockNumber.toBigInt());
    this.log.verbose(
      `Retrieved ${l1ToL2Messages.length} L1 to L2 messages for block ${newGlobalVariables.blockNumber.toNumber()}`,
    );

    const numRealTxs = validTxs.length;
    const blockSize = Math.max(2, numRealTxs);

    const fork = await this.worldState.fork();
    try {
      // We create a fresh processor each time to reset any cached state (eg storage writes)
      const processor = this.publicProcessorFactory.create(fork, historicalHeader, newGlobalVariables);
      const blockBuildingTimer = new Timer();
      const blockBuilder = this.blockBuilderFactory.create(fork);
      await blockBuilder.startNewBlock(blockSize, newGlobalVariables, l1ToL2Messages);

      const [publicProcessorDuration, [processedTxs, failedTxs]] = await elapsed(() =>
        processor.process(validTxs, blockSize, blockBuilder, this.txValidatorFactory.validatorForProcessedTxs()),
      );
      if (failedTxs.length > 0) {
        const failedTxData = failedTxs.map(fail => fail.tx);
        this.log.debug(`Dropping failed txs ${Tx.getHashes(failedTxData).join(', ')}`);
        await this.p2pClient.deleteTxs(Tx.getHashes(failedTxData));
      }

      await this.publisher.validateBlockForSubmission(proposalHeader);

      if (
        !this.shouldProposeBlock(historicalHeader, {
          validTxsCount: validTxs.length,
          processedTxsCount: processedTxs.length,
        })
      ) {
        // TODO: Roll back changes to world state
        throw new Error('Should not propose the block');
      }

      // All real transactions have been added, set the block as full and complete the proving.
      const block = await blockBuilder.setBlockCompleted();

      // TODO(@PhilWindle) We should probably periodically check for things like another
      // block being published before ours instead of just waiting on our block

      await this.publisher.validateBlockForSubmission(block.header);

      const workDuration = workTimer.ms();
      this.log.verbose(
        `Assembled block ${block.number} (txEffectsHash: ${block.header.contentCommitment.txsEffectsHash.toString(
          'hex',
        )})`,
        {
          eventName: 'l2-block-built',
          duration: workDuration,
          publicProcessDuration: publicProcessorDuration,
          rollupCircuitsDuration: blockBuildingTimer.ms(),
          ...block.getStats(),
        } satisfies L2BlockBuiltStats,
      );

      if (this.isFlushing) {
        this.log.verbose(`Flushing completed`);
      }

      const txHashes = validTxs.map(tx => tx.getTxHash());

      this.isFlushing = false;
      this.log.verbose('Collecting attestations');
      const attestations = await this.collectAttestations(block, txHashes);
      this.log.verbose('Attestations collected');

      this.log.verbose('Collecting proof quotes');
      const proofQuote = await this.createProofClaimForPreviousEpoch(newGlobalVariables.slotNumber.toBigInt());
      this.log.verbose(proofQuote ? `Using proof quote ${inspect(proofQuote.payload)}` : 'No proof quote available');

<<<<<<< HEAD
      try {
        await this.publishL2Block(block, attestations, txHashes, proofQuote);
        this.metrics.recordPublishedBlock(workDuration);
        this.log.info(
          `Submitted rollup block ${block.number} with ${
            processedTxs.length
          } transactions duration=${workDuration}ms (Submitter: ${this.publisher.getSenderAddress()})`,
        );
      } catch (err) {
        this.metrics.recordFailedBlock();
        throw err;
      }
    } finally {
      await fork.close();
=======
    try {
      await this.publishL2Block(block, attestations, txHashes, proofQuote);
      this.metrics.recordPublishedBlock(workDuration);
      this.log.info(
        `Submitted rollup block ${block.number} with ${processedTxs.length} transactions duration=${Math.ceil(
          workDuration,
        )}ms (Submitter: ${this.publisher.getSenderAddress()})`,
      );
    } catch (err) {
      this.metrics.recordFailedBlock();
      throw err;
>>>>>>> a2d3f8a2
    }
  }

  /** Forces the sequencer to bypass all time and tx count checks for the next block and build anyway. */
  public flush() {
    this.isFlushing = true;
  }

  protected async collectAttestations(block: L2Block, txHashes: TxHash[]): Promise<Signature[] | undefined> {
    // TODO(https://github.com/AztecProtocol/aztec-packages/issues/7962): inefficient to have a round trip in here - this should be cached
    const committee = await this.publisher.getCurrentEpochCommittee();
    this.log.debug(`Attesting committee length ${committee.length}`);

    if (committee.length === 0) {
      this.log.debug(`Attesting committee length is 0, skipping`);
      return undefined;
    }

    if (!this.validatorClient) {
      const msg = 'Missing validator client: Cannot collect attestations';
      this.log.error(msg);
      throw new Error(msg);
    }

    const numberOfRequiredAttestations = Math.floor((committee.length * 2) / 3) + 1;

    this.log.verbose('Creating block proposal');
    const proposal = await this.validatorClient.createBlockProposal(block.header, block.archive.root, txHashes);

    this.state = SequencerState.PUBLISHING_BLOCK_TO_PEERS;
    this.log.verbose('Broadcasting block proposal to validators');
    this.validatorClient.broadcastBlockProposal(proposal);

    this.state = SequencerState.WAITING_FOR_ATTESTATIONS;
    const attestations = await this.validatorClient.collectAttestations(proposal, numberOfRequiredAttestations);
    this.log.verbose(`Collected attestations from validators, number of attestations: ${attestations.length}`);

    // note: the smart contract requires that the signatures are provided in the order of the committee
    return orderAttestations(attestations, committee);
  }

  protected async createProofClaimForPreviousEpoch(slotNumber: bigint): Promise<EpochProofQuote | undefined> {
    try {
      // Find out which epoch we are currently in
      const epochForBlock = await this.publisher.getEpochForSlotNumber(slotNumber);
      if (epochForBlock < 1n) {
        // It's the 0th epoch, nothing to be proven yet
        this.log.verbose(`First epoch has no claim`);
        return undefined;
      }
      const epochToProve = epochForBlock - 1n;
      // Find out the next epoch that can be claimed
      const canClaim = await this.publisher.nextEpochToClaim();
      if (canClaim != epochToProve) {
        // It's not the one we are looking to claim
        this.log.verbose(`Unable to claim previous epoch (${canClaim} != ${epochToProve})`);
        return undefined;
      }
      // Get quotes for the epoch to be proven
      const quotes = await this.p2pClient.getEpochProofQuotes(epochToProve);
      this.log.verbose(`Retrieved ${quotes.length} quotes, slot: ${slotNumber}, epoch to prove: ${epochToProve}`);
      for (const quote of quotes) {
        this.log.verbose(inspect(quote.payload));
      }
      // ensure these quotes are still valid for the slot and have the contract validate them
      const validQuotesPromise = Promise.all(
        quotes.filter(x => x.payload.validUntilSlot >= slotNumber).map(x => this.publisher.validateProofQuote(x)),
      );

      const validQuotes = (await validQuotesPromise).filter((q): q is EpochProofQuote => !!q);
      if (!validQuotes.length) {
        this.log.verbose(`Failed to find any valid proof quotes`);
        return undefined;
      }
      // pick the quote with the lowest fee
      const sortedQuotes = validQuotes.sort(
        (a: EpochProofQuote, b: EpochProofQuote) => a.payload.basisPointFee - b.payload.basisPointFee,
      );
      return sortedQuotes[0];
    } catch (err) {
      this.log.error(`Failed to create proof claim for previous epoch: ${err}`);
      return undefined;
    }
  }

  /**
   * Publishes the L2Block to the rollup contract.
   * @param block - The L2Block to be published.
   */
  @trackSpan('Sequencer.publishL2Block', block => ({
    [Attributes.BLOCK_NUMBER]: block.number,
  }))
  protected async publishL2Block(
    block: L2Block,
    attestations?: Signature[],
    txHashes?: TxHash[],
    proofQuote?: EpochProofQuote,
  ) {
    // Publishes new block to the network and awaits the tx to be mined
    this.state = SequencerState.PUBLISHING_BLOCK;

    const publishedL2Block = await this.publisher.proposeL2Block(block, attestations, txHashes, proofQuote);
    if (publishedL2Block) {
      this.lastPublishedBlock = block.number;
    } else {
      throw new Error(`Failed to publish block ${block.number}`);
    }
  }

  protected async takeValidTxs<T extends Tx | ProcessedTx>(txs: T[], validator: TxValidator<T>): Promise<T[]> {
    const [valid, invalid] = await validator.validateTxs(txs);
    if (invalid.length > 0) {
      this.log.debug(`Dropping invalid txs from the p2p pool ${Tx.getHashes(invalid).join(', ')}`);
      await this.p2pClient.deleteTxs(Tx.getHashes(invalid));
    }

    return valid.slice(0, this.maxTxsPerBlock);
  }

  protected takeTxsWithinMaxSize(txs: Tx[]): Tx[] {
    const maxSize = this.maxBlockSizeInBytes;
    let totalSize = 0;

    const toReturn: Tx[] = [];
    for (const tx of txs) {
      const txSize = tx.getSize() - tx.clientIvcProof.clientIvcProofBuffer.length;
      if (totalSize + txSize > maxSize) {
        this.log.warn(
          `Dropping tx ${tx.getTxHash()} with estimated size ${txSize} due to exceeding ${maxSize} block size limit (currently at ${totalSize})`,
        );
        continue;
      }
      toReturn.push(tx);
      totalSize += txSize;
    }

    return toReturn;
  }

  /**
   * Returns whether the previous block sent has been mined, and all dependencies have caught up with it.
   * @returns Boolean indicating if our dependencies are synced to the latest block.
   */
  protected async isBlockSynced() {
    const syncedBlocks = await Promise.all([
      this.worldState.status().then((s: WorldStateStatus) => s.syncedToL2Block),
      this.p2pClient.getStatus().then(s => s.syncedToL2Block),
      this.l2BlockSource.getBlockNumber(),
      this.l1ToL2MessageSource.getBlockNumber(),
    ]);
    const min = Math.min(...syncedBlocks);
    const [worldState, p2p, l2BlockSource, l1ToL2MessageSource] = syncedBlocks;
    const result = min >= this.lastPublishedBlock;
    this.log.debug(`Sync check to last published block ${this.lastPublishedBlock} ${result ? 'succeeded' : 'failed'}`, {
      worldState,
      p2p,
      l2BlockSource,
      l1ToL2MessageSource,
    });
    return result;
  }

  get coinbase(): EthAddress {
    return this._coinbase;
  }

  get feeRecipient(): AztecAddress {
    return this._feeRecipient;
  }
}

/**
 * State of the sequencer.
 */
export enum SequencerState {
  /**
   * Will move to WAITING_FOR_TXS after a configured amount of time.
   */
  IDLE,
  /**
   * Polling the P2P module for txs to include in a block. Will move to CREATING_BLOCK if there are valid txs to include, or back to IDLE otherwise.
   */
  WAITING_FOR_TXS,
  /**
   * Creating a new L2 block. Includes processing public function calls and running rollup circuits. Will move to PUBLISHING_CONTRACT_DATA.
   */
  CREATING_BLOCK,
  /**
   * Publishing blocks to validator peers. Will move to WAITING_FOR_ATTESTATIONS.
   */
  PUBLISHING_BLOCK_TO_PEERS,
  /**
   * The block has been published to peers, and we are waiting for attestations. Will move to PUBLISHING_CONTRACT_DATA.
   */
  WAITING_FOR_ATTESTATIONS,
  /**
   * Sending the tx to L1 with encrypted logs and awaiting it to be mined. Will move back to PUBLISHING_BLOCK once finished.
   */
  PUBLISHING_CONTRACT_DATA,
  /**
   * Sending the tx to L1 with the L2 block data and awaiting it to be mined. Will move to IDLE.
   */
  PUBLISHING_BLOCK,
  /**
   * Sequencer is stopped and not processing any txs from the pool.
   */
  STOPPED,
}

/** Order Attestations
 *
 * Returns attestation signatures in the order of a series of provided ethereum addresses
 * The rollup smart contract expects attestations to appear in the order of the committee
 *
 * @todo: perform this logic within the memory attestation store instead?
 */
function orderAttestations(attestations: BlockAttestation[], orderAddresses: EthAddress[]): Signature[] {
  // Create a map of sender addresses to BlockAttestations
  const attestationMap = new Map<string, BlockAttestation>();

  for (const attestation of attestations) {
    const sender = attestation.getSender();
    if (sender) {
      attestationMap.set(sender.toString(), attestation);
    }
  }

  // Create the ordered array based on the orderAddresses, else return an empty signature
  const orderedAttestations = orderAddresses.map(address => {
    const addressString = address.toString();
    return attestationMap.get(addressString)?.signature || Signature.empty();
  });

  return orderedAttestations;
}<|MERGE_RESOLUTION|>--- conflicted
+++ resolved
@@ -487,14 +487,13 @@
       const proofQuote = await this.createProofClaimForPreviousEpoch(newGlobalVariables.slotNumber.toBigInt());
       this.log.verbose(proofQuote ? `Using proof quote ${inspect(proofQuote.payload)}` : 'No proof quote available');
 
-<<<<<<< HEAD
       try {
         await this.publishL2Block(block, attestations, txHashes, proofQuote);
         this.metrics.recordPublishedBlock(workDuration);
         this.log.info(
-          `Submitted rollup block ${block.number} with ${
-            processedTxs.length
-          } transactions duration=${workDuration}ms (Submitter: ${this.publisher.getSenderAddress()})`,
+          `Submitted rollup block ${block.number} with ${processedTxs.length} transactions duration=${Math.ceil(
+            workDuration,
+          )}ms (Submitter: ${this.publisher.getSenderAddress()})`,
         );
       } catch (err) {
         this.metrics.recordFailedBlock();
@@ -502,19 +501,6 @@
       }
     } finally {
       await fork.close();
-=======
-    try {
-      await this.publishL2Block(block, attestations, txHashes, proofQuote);
-      this.metrics.recordPublishedBlock(workDuration);
-      this.log.info(
-        `Submitted rollup block ${block.number} with ${processedTxs.length} transactions duration=${Math.ceil(
-          workDuration,
-        )}ms (Submitter: ${this.publisher.getSenderAddress()})`,
-      );
-    } catch (err) {
-      this.metrics.recordFailedBlock();
-      throw err;
->>>>>>> a2d3f8a2
     }
   }
 
