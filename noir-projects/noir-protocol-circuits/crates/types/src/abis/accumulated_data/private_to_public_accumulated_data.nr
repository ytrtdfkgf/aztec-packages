--- conflicted
+++ resolved
@@ -11,25 +11,14 @@
 };
 
 pub struct PrivateToPublicAccumulatedData {
-<<<<<<< HEAD
-    note_hashes: [Field; MAX_NOTE_HASHES_PER_TX],
-    nullifiers: [Field; MAX_NULLIFIERS_PER_TX],
-    l2_to_l1_msgs: [ScopedL2ToL1Message; MAX_L2_TO_L1_MSGS_PER_TX],
-    note_encrypted_logs_hashes: [LogHash; MAX_NOTE_ENCRYPTED_LOGS_PER_TX],
-    encrypted_logs_hashes: [ScopedLogHash; MAX_ENCRYPTED_LOGS_PER_TX],
-    contract_class_logs_hashes: [ScopedLogHash; MAX_CONTRACT_CLASS_LOGS_PER_TX],
-    public_call_requests: [PublicCallRequest; MAX_ENQUEUED_CALLS_PER_TX],
-    gas_used: Gas,
-=======
     pub note_hashes: [Field; MAX_NOTE_HASHES_PER_TX],
     pub nullifiers: [Field; MAX_NULLIFIERS_PER_TX],
     pub l2_to_l1_msgs: [ScopedL2ToL1Message; MAX_L2_TO_L1_MSGS_PER_TX],
     pub note_encrypted_logs_hashes: [LogHash; MAX_NOTE_ENCRYPTED_LOGS_PER_TX],
     pub encrypted_logs_hashes: [ScopedLogHash; MAX_ENCRYPTED_LOGS_PER_TX],
-    pub unencrypted_logs_hashes: [ScopedLogHash; MAX_UNENCRYPTED_LOGS_PER_TX],
+    pub contract_class_logs_hashes: [ScopedLogHash; MAX_CONTRACT_CLASS_LOGS_PER_TX],
     pub public_call_requests: [PublicCallRequest; MAX_ENQUEUED_CALLS_PER_TX],
     pub gas_used: Gas,
->>>>>>> 23d1c07f
 }
 
 impl Empty for PrivateToPublicAccumulatedData {
