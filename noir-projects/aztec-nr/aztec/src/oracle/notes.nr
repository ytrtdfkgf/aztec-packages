--- conflicted
+++ resolved
@@ -254,8 +254,10 @@
     _recipient: AztecAddress,
 ) {}
 
-<<<<<<< HEAD
+/// Finds new notes that may have been sent to all registered accounts in PXE in the current contract and makes them available
+/// for later querying via the `get_notes` oracle.
 pub fn sync_notes() {
+    // This oracle call returns nothing: we only call it for its side effects. It is therefore always safe to call.
     unsafe {
         sync_notes_oracle_wrapper();
     }
@@ -266,21 +268,4 @@
 }
 
 #[oracle(syncNotes)]
-unconstrained fn sync_notes_oracle() {}
-=======
-/// Finds new notes that may have been sent to `recipient` in the current contract and makes them available
-/// for later querying via the `get_notes` oracle.
-pub fn sync_notes(recipient: AztecAddress) {
-    // This oracle call returns nothing: we only call it for its side effects. It is therefore always safe to call.
-    unsafe {
-        sync_notes_oracle_wrapper(recipient);
-    }
-}
-
-unconstrained fn sync_notes_oracle_wrapper(recipient: AztecAddress) {
-    sync_notes_oracle(recipient);
-}
-
-#[oracle(syncNotes)]
-unconstrained fn sync_notes_oracle(_recipient: AztecAddress) {}
->>>>>>> 407dcf73
+unconstrained fn sync_notes_oracle() {}