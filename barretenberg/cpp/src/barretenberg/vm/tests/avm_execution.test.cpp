#include "barretenberg/vm/avm_trace/avm_execution.hpp"
#include "avm_common.test.hpp"
#include "barretenberg/common/serialize.hpp"
#include "barretenberg/common/utils.hpp"
#include "barretenberg/vm/avm_trace/avm_common.hpp"
#include "barretenberg/vm/avm_trace/avm_deserialization.hpp"
#include "barretenberg/vm/avm_trace/avm_kernel_trace.hpp"
#include "barretenberg/vm/avm_trace/avm_opcode.hpp"
#include "barretenberg/vm/avm_trace/aztec_constants.hpp"
#include <cstdint>
#include <memory>
#include <sys/types.h>

// TODO: remove
#include "barretenberg/vm/avm_trace/avm_helper.cpp"

namespace tests_avm {
using namespace bb;
using namespace bb::avm_trace;
using namespace testing;

using bb::utils::hex_to_bytes;

class AvmExecutionTests : public ::testing::Test {
  public:
    std::vector<FF> public_inputs_vec{};

    AvmExecutionTests()
        : public_inputs_vec(PUBLIC_CIRCUIT_PUBLIC_INPUTS_LENGTH){};

  protected:
    // TODO(640): The Standard Honk on Grumpkin test suite fails unless the SRS is initialised for every test.
    void SetUp() override
    {
        srs::init_crs_factory("../srs_db/ignition");
        public_inputs_vec.at(DA_GAS_LEFT_CONTEXT_INPUTS_OFFSET) = DEFAULT_INITIAL_DA_GAS;
        public_inputs_vec.at(L2_GAS_LEFT_CONTEXT_INPUTS_OFFSET) = DEFAULT_INITIAL_L2_GAS;
    };

    /**
     * @brief Generate the execution trace pertaining to the supplied instructions.
     *
     * @param instructions A vector of the instructions to be executed.
     * @return The trace as a vector of Row.
     */
    std::vector<Row> gen_trace_from_instr(std::vector<Instruction> const& instructions) const
    {
        std::vector<FF> calldata{};
        return Execution::gen_trace(instructions, calldata, public_inputs_vec);
    }
};

// Basic positive test with an ADD and RETURN opcode.
// Parsing, trace generation and proving is verified.
TEST_F(AvmExecutionTests, basicAddReturn)
{
    std::string bytecode_hex = to_hex(OpCode::ADD) +      // opcode ADD
                               "00"                       // Indirect flag
                               "01"                       // U8
                               "00000007"                 // addr a 7
                               "00000009"                 // addr b 9
                               "00000001"                 // addr c 1
                               + to_hex(OpCode::RETURN) + // opcode RETURN
                               "00"                       // Indirect flag
                               "00000000"                 // ret offset 0
                               "00000000";                // ret size 0

    auto bytecode = hex_to_bytes(bytecode_hex);
    auto instructions = Deserialization::parse(bytecode);

    // 2 instructions
    ASSERT_THAT(instructions, SizeIs(2));

    // ADD
    EXPECT_THAT(instructions.at(0),
                AllOf(Field(&Instruction::op_code, OpCode::ADD),
                      Field(&Instruction::operands,
                            ElementsAre(VariantWith<uint8_t>(0),
                                        VariantWith<AvmMemoryTag>(AvmMemoryTag::U8),
                                        VariantWith<uint32_t>(7),
                                        VariantWith<uint32_t>(9),
                                        VariantWith<uint32_t>(1)))));

    // RETURN
    EXPECT_THAT(instructions.at(1),
                AllOf(Field(&Instruction::op_code, OpCode::RETURN),
                      Field(&Instruction::operands,
                            ElementsAre(VariantWith<uint8_t>(0), VariantWith<uint32_t>(0), VariantWith<uint32_t>(0)))));

    auto trace = gen_trace_from_instr(instructions);
    validate_trace(std::move(trace), Execution::convert_public_inputs(public_inputs_vec), true);
}

// Positive test for SET and SUB opcodes
TEST_F(AvmExecutionTests, setAndSubOpcodes)
{
    std::string bytecode_hex = to_hex(OpCode::SET) +      // opcode SET
                               "00"                       // Indirect flag
                               "02"                       // U16
                               "B813"                     // val 47123
                               "000000AA"                 // dst_offset 170
                               + to_hex(OpCode::SET) +    // opcode SET
                               "00"                       // Indirect flag
                               "02"                       // U16
                               "9103"                     // val 37123
                               "00000033"                 // dst_offset 51
                               + to_hex(OpCode::SUB) +    // opcode SUB
                               "00"                       // Indirect flag
                               "02"                       // U16
                               "000000AA"                 // addr a
                               "00000033"                 // addr b
                               "00000001"                 // addr c 1
                               + to_hex(OpCode::RETURN) + // opcode RETURN
                               "00"                       // Indirect flag
                               "00000000"                 // ret offset 0
                               "00000000";                // ret size 0

    auto bytecode = hex_to_bytes(bytecode_hex);
    auto instructions = Deserialization::parse(bytecode);

    ASSERT_THAT(instructions, SizeIs(4));

    // SET
    EXPECT_THAT(instructions.at(0),
                AllOf(Field(&Instruction::op_code, OpCode::SET),
                      Field(&Instruction::operands,
                            ElementsAre(VariantWith<uint8_t>(0),
                                        VariantWith<AvmMemoryTag>(AvmMemoryTag::U16),
                                        VariantWith<uint16_t>(47123),
                                        VariantWith<uint32_t>(170)))));

    // SET
    EXPECT_THAT(instructions.at(1),
                AllOf(Field(&Instruction::op_code, OpCode::SET),
                      Field(&Instruction::operands,
                            ElementsAre(VariantWith<uint8_t>(0),
                                        VariantWith<AvmMemoryTag>(AvmMemoryTag::U16),
                                        VariantWith<uint16_t>(37123),
                                        VariantWith<uint32_t>(51)))));

    // SUB
    EXPECT_THAT(instructions.at(2),
                AllOf(Field(&Instruction::op_code, OpCode::SUB),
                      Field(&Instruction::operands,
                            ElementsAre(VariantWith<uint8_t>(0),
                                        VariantWith<AvmMemoryTag>(AvmMemoryTag::U16),
                                        VariantWith<uint32_t>(170),
                                        VariantWith<uint32_t>(51),
                                        VariantWith<uint32_t>(1)))));

    auto trace = gen_trace_from_instr(instructions);

    // Find the first row enabling the subtraction selector
    auto row = std::ranges::find_if(trace.begin(), trace.end(), [](Row r) { return r.avm_main_sel_op_sub == 1; });
    EXPECT_EQ(row->avm_main_ic, 10000); // 47123 - 37123 = 10000
    validate_trace(std::move(trace), Execution::convert_public_inputs(public_inputs_vec), true);
}

// Positive test for multiple MUL opcodes
// We compute 5^12 based on U64 multiplications
// 5 is stored at offset 0 and 1 at offset 1
// Repeat 12 times a multiplication of value
// at offset 0 (5) with value at offset 1 and store
// the result at offset 1.
TEST_F(AvmExecutionTests, powerWithMulOpcodes)
{
    std::string bytecode_hex = to_hex(OpCode::SET) +   // opcode SET
                               "00"                    // Indirect flag
                               "04"                    // U64
                               "00000000"              // val 5 higher 32 bits
                               "00000005"              // val 5 lower 32 bits
                               "00000000"              // dst_offset 0
                               + to_hex(OpCode::SET) + // opcode SET
                               "00"                    // Indirect flag
                               "04"                    // U64
                               "00000000"              // val 1 higher 32 bits
                               "00000001"              // val 1 lower 32 bits
                               "00000001";             // dst_offset 1

    std::string const mul_hex = to_hex(OpCode::MUL) + // opcode MUL
                                "00"                  // Indirect flag
                                "04"                  // U64
                                "00000000"            // addr a
                                "00000001"            // addr b
                                "00000001";           // addr c 1

    std::string const ret_hex = to_hex(OpCode::RETURN) + // opcode RETURN
                                "00"                     // Indirect flag
                                "00000000"               // ret offset 0
                                "00000000";              // ret size 0

    for (int i = 0; i < 12; i++) {
        bytecode_hex.append(mul_hex);
    }

    bytecode_hex.append(ret_hex);

    auto bytecode = hex_to_bytes(bytecode_hex);
    auto instructions = Deserialization::parse(bytecode);

    ASSERT_THAT(instructions, SizeIs(15));

    // MUL first pos
    EXPECT_THAT(instructions.at(2),
                AllOf(Field(&Instruction::op_code, OpCode::MUL),
                      Field(&Instruction::operands,
                            ElementsAre(VariantWith<uint8_t>(0),
                                        VariantWith<AvmMemoryTag>(AvmMemoryTag::U64),
                                        VariantWith<uint32_t>(0),
                                        VariantWith<uint32_t>(1),
                                        VariantWith<uint32_t>(1)))));

    // MUL last pos
    EXPECT_THAT(instructions.at(13),
                AllOf(Field(&Instruction::op_code, OpCode::MUL),
                      Field(&Instruction::operands,
                            ElementsAre(VariantWith<uint8_t>(0),
                                        VariantWith<AvmMemoryTag>(AvmMemoryTag::U64),
                                        VariantWith<uint32_t>(0),
                                        VariantWith<uint32_t>(1),
                                        VariantWith<uint32_t>(1)))));

    // RETURN
    EXPECT_THAT(instructions.at(14),
                AllOf(Field(&Instruction::op_code, OpCode::RETURN),
                      Field(&Instruction::operands,
                            ElementsAre(VariantWith<uint8_t>(0), VariantWith<uint32_t>(0), VariantWith<uint32_t>(0)))));

    auto trace = gen_trace_from_instr(instructions);

    // Find the first row enabling the multiplication selector and pc = 13
    auto row = std::ranges::find_if(
        trace.begin(), trace.end(), [](Row r) { return r.avm_main_sel_op_mul == 1 && r.avm_main_pc == 13; });
    EXPECT_EQ(row->avm_main_ic, 244140625); // 5^12 = 244140625

    validate_trace(std::move(trace));
}

// Positive test about a single internal_call and internal_return
// Code of internal routine is SET U32 value 123456789 at memory address 7
// The bytecode execution is:
// SET U32 val. 222111000 at memory address 4
// CALL internal routine
// ADD M[4] with M[7] and output in M[9]
// Internal routine bytecode is at the end.
// Bytecode layout: SET INTERNAL_CALL ADD RETURN SET INTERNAL_RETURN
//                   0        1        2     3    4         5
TEST_F(AvmExecutionTests, simpleInternalCall)
{
    std::string bytecode_hex = to_hex(OpCode::SET) +            // opcode SET
                               "00"                             // Indirect flag
                               "03"                             // U32
                               "0D3D2518"                       // val 222111000 = 0xD3D2518
                               "00000004"                       // dst_offset 4
                               + to_hex(OpCode::INTERNALCALL) + // opcode INTERNALCALL
                               "00000004"                       // jmp_dest
                               + to_hex(OpCode::ADD) +          // opcode ADD
                               "00"                             // Indirect flag
                               "03"                             // U32
                               "00000004"                       // addr a 4
                               "00000007"                       // addr b 7
                               "00000009"                       // addr c9
                               + to_hex(OpCode::RETURN) +       // opcode RETURN
                               "00"                             // Indirect flag
                               "00000000"                       // ret offset 0
                               "00000000"                       // ret size 0
                               + to_hex(OpCode::SET) +          // opcode SET
                               "00"                             // Indirect flag
                               "03"                             // U32
                               "075BCD15"                       // val 123456789 = 0x75BCD15
                               "00000007"                       // dst_offset 7
                               + to_hex(OpCode::INTERNALRETURN) // opcode INTERNALRETURN
        ;

    auto bytecode = hex_to_bytes(bytecode_hex);
    auto instructions = Deserialization::parse(bytecode);

    EXPECT_THAT(instructions, SizeIs(6));

    // We test parsing step for INTERNALCALL and INTERNALRETURN.

    // INTERNALCALL
    EXPECT_THAT(instructions.at(1),
                AllOf(Field(&Instruction::op_code, OpCode::INTERNALCALL),
                      Field(&Instruction::operands, ElementsAre(VariantWith<uint32_t>(4)))));

    // INTERNALRETURN
    EXPECT_EQ(instructions.at(5).op_code, OpCode::INTERNALRETURN);

    auto trace = gen_trace_from_instr(instructions);

    // Expected sequence of PCs during execution
    std::vector<FF> pc_sequence{ 0, 1, 4, 5, 2, 3 };

    for (size_t i = 0; i < 6; i++) {
        EXPECT_EQ(trace.at(i + 1).avm_main_pc, pc_sequence.at(i));
    }

    // Find the first row enabling the addition selector.
    auto row = std::ranges::find_if(trace.begin(), trace.end(), [](Row r) { return r.avm_main_sel_op_add == 1; });
    EXPECT_EQ(row->avm_main_ic, 345567789);

    validate_trace(std::move(trace));
}

// Positive test with some nested internall calls
// We use the following functions (internal calls):
// F1: ADD(2,3,2)  M[2] = M[2] + M[3]
// F2: MUL(2,3,2)  M[2] = M[2] * M[3]
// G: F1 SET(17,3) F2  where SET(17,3) means M[3] = 17
// MAIN: SET(4,2) SET(7,3) G
// Whole execution should compute: (4 + 7) * 17 = 187
// Bytecode layout: SET(4,2) SET(7,3) INTERNAL_CALL_G RETURN BYTECODE(F2) BYTECODE(F1) BYTECODE(G)
//                     0         1            2          3         4           6            8
// BYTECODE(F1): ADD(2,3,2) INTERNAL_RETURN
// BYTECODE(F2): MUL(2,3,2) INTERNAL_RETURN
// BYTECODE(G): INTERNAL_CALL(6) SET(17,3) INTERNAL_CALL(4) INTERNAL_RETURN
TEST_F(AvmExecutionTests, nestedInternalCalls)
{
    auto internalCallInstructionHex = [](std::string const& dst_offset) {
        return to_hex(OpCode::INTERNALCALL) // opcode INTERNALCALL
               + "000000" + dst_offset;
    };

    auto setInstructionHex = [](std::string const& val, std::string const& dst_offset) {
        return to_hex(OpCode::SET) // opcode SET
               + "00"              // Indirect flag
               + "01"              // U8
               + val + "000000" + dst_offset;
    };

    const std::string tag_address_arguments = "00"        // Indirect Flag
                                              "01"        // U8
                                              "00000002"  // addr a 2
                                              "00000003"  // addr b 3
                                              "00000002"; // addr c 2

    const std::string return_instruction_hex = to_hex(OpCode::RETURN) // opcode RETURN
                                               + "00"                 // Indirect flag
                                                 "00000000"           // ret offset 0
                                                 "00000000";          // ret size 0

    const std::string bytecode_f1 = to_hex(OpCode::ADD) + tag_address_arguments + to_hex(OpCode::INTERNALRETURN);
    const std::string bytecode_f2 = to_hex(OpCode::MUL) + tag_address_arguments + to_hex(OpCode::INTERNALRETURN);
    const std::string bytecode_g = internalCallInstructionHex("06") + setInstructionHex("11", "03") +
                                   internalCallInstructionHex("04") + to_hex(OpCode::INTERNALRETURN);

    std::string bytecode_hex = setInstructionHex("04", "02") + setInstructionHex("07", "03") +
                               internalCallInstructionHex("08") + return_instruction_hex + bytecode_f2 + bytecode_f1 +
                               bytecode_g;

    auto bytecode = hex_to_bytes(bytecode_hex);
    auto instructions = Deserialization::parse(bytecode);

    ASSERT_THAT(instructions, SizeIs(12));

    // Expected sequence of opcodes
    std::vector<OpCode> const opcode_sequence{ OpCode::SET,          OpCode::SET,
                                               OpCode::INTERNALCALL, OpCode::RETURN,
                                               OpCode::MUL,          OpCode::INTERNALRETURN,
                                               OpCode::ADD,          OpCode::INTERNALRETURN,
                                               OpCode::INTERNALCALL, OpCode::SET,
                                               OpCode::INTERNALCALL, OpCode::INTERNALRETURN };

    for (size_t i = 0; i < 12; i++) {
        EXPECT_EQ(instructions.at(i).op_code, opcode_sequence.at(i));
    }

    auto trace = gen_trace_from_instr(instructions);

    // Expected sequence of PCs during execution
    std::vector<FF> pc_sequence{ 0, 1, 2, 8, 6, 7, 9, 10, 4, 5, 11, 3 };

    for (size_t i = 0; i < 6; i++) {
        EXPECT_EQ(trace.at(i + 1).avm_main_pc, pc_sequence.at(i));
    }

    // Find the first row enabling the multiplication selector.
    auto row = std::ranges::find_if(trace.begin(), trace.end(), [](Row r) { return r.avm_main_sel_op_mul == 1; });
    EXPECT_EQ(row->avm_main_ic, 187);
    EXPECT_EQ(row->avm_main_pc, 4);

    validate_trace(std::move(trace));
}

// Positive test with JUMP and CALLDATACOPY
// We test bytecode which first invoke CALLDATACOPY on a FF array of two values.
// Then, a JUMP call skips a SUB opcode to land to a FDIV operation and RETURN.
// Calldata: [13, 156]
// Bytecode layout: CALLDATACOPY  JUMP  SUB  FDIV  RETURN
//                        0         1    2    3     4
TEST_F(AvmExecutionTests, jumpAndCalldatacopy)
{
    std::string bytecode_hex = to_hex(OpCode::CALLDATACOPY) + // opcode CALLDATACOPY (no in tag)
                               "00"                           // Indirect flag
                               "00000000"                     // cd_offset
                               "00000002"                     // copy_size
                               "0000000A"                     // dst_offset // M[10] = 13, M[11] = 156
                               + to_hex(OpCode::JUMP) +       // opcode JUMP
                               "00000003"                     // jmp_dest (FDIV located at 3)
                               + to_hex(OpCode::SUB) +        // opcode SUB
                               "00"                           // Indirect flag
                               "06"                           // FF
                               "0000000B"                     // addr 11
                               "0000000A"                     // addr 10
                               "00000001"                     // addr c 1 (If executed would be 156 - 13 = 143)
                               + to_hex(OpCode::FDIV) +       // opcode FDIV
                               "00"                           // Indirect flag
                               "0000000B"                     // addr 11
                               "0000000A"                     // addr 10
                               "00000001"                     // addr c 1 (156 / 13 = 12)
                               + to_hex(OpCode::RETURN) +     // opcode RETURN
                               "00"                           // Indirect flag
                               "00000000"                     // ret offset 0
                               "00000000"                     // ret size 0
        ;

    auto bytecode = hex_to_bytes(bytecode_hex);
    auto instructions = Deserialization::parse(bytecode);

    ASSERT_THAT(instructions, SizeIs(5));

    // We test parsing steps for CALLDATACOPY and JUMP.

    // CALLDATACOPY
    EXPECT_THAT(instructions.at(0),
                AllOf(Field(&Instruction::op_code, OpCode::CALLDATACOPY),
                      Field(&Instruction::operands,
                            ElementsAre(VariantWith<uint8_t>(0),
                                        VariantWith<uint32_t>(0),
                                        VariantWith<uint32_t>(2),
                                        VariantWith<uint32_t>(10)))));

    // JUMP
    EXPECT_THAT(instructions.at(1),
                AllOf(Field(&Instruction::op_code, OpCode::JUMP),
                      Field(&Instruction::operands, ElementsAre(VariantWith<uint32_t>(3)))));

    std::vector<FF> returndata{};
    auto trace = Execution::gen_trace(instructions, returndata, std::vector<FF>{ 13, 156 }, public_inputs_vec);

    // Expected sequence of PCs during execution
    std::vector<FF> pc_sequence{ 0, 1, 3, 4 };

    for (size_t i = 0; i < 4; i++) {
        EXPECT_EQ(trace.at(i + 1).avm_main_pc, pc_sequence.at(i));
    }

    // Find the first row enabling the fdiv selector.
    auto row = std::ranges::find_if(trace.begin(), trace.end(), [](Row r) { return r.avm_main_sel_op_fdiv == 1; });
    EXPECT_EQ(row->avm_main_ic, 12);

    // Find the first row enabling the subtraction selector.
    row = std::ranges::find_if(trace.begin(), trace.end(), [](Row r) { return r.avm_main_sel_op_sub == 1; });
    // It must have failed as subtraction was "jumped over".
    EXPECT_EQ(row, trace.end());

    validate_trace(std::move(trace));
}

// Positive test for JUMPI.
// We invoke CALLDATACOPY on a FF array of one value which will serve as the conditional value
// for JUMPI ans set this value at memory offset 10.
// Then, we set value 20 (UINT16) at memory offset 101.
// Then, a JUMPI call is performed. Depending of the conditional value, the next opcode (ADD) is
// omitted or not, i.e., we jump to the subsequent opcode MUL.
// Bytecode layout: CALLDATACOPY  SET  JUMPI  ADD   MUL  RETURN
//                        0        1     2     3     4      5
// We test this bytecode with two calldatacopy values: 9873123 and 0.
TEST_F(AvmExecutionTests, jumpiAndCalldatacopy)
{
    std::string bytecode_hex = to_hex(OpCode::CALLDATACOPY) + // opcode CALLDATACOPY (no in tag)
                               "00"                           // Indirect flag
                               "00000000"                     // cd_offset
                               "00000001"                     // copy_size
                               "0000000A"                     // dst_offset 10
                               + to_hex(OpCode::SET) +        // opcode SET
                               "00"                           // Indirect flag
                               "02"                           // U16
                               "0014"                         // val 20
                               "00000065"                     // dst_offset 101
                               + to_hex(OpCode::JUMPI) +      // opcode JUMPI
                               "00"                           // Indirect flag
                               "00000004"                     // jmp_dest (MUL located at 4)
                               "0000000A"                     // cond_offset 10
                               + to_hex(OpCode::ADD) +        // opcode ADD
                               "00"                           // Indirect flag
                               "02"                           // U16
                               "00000065"                     // addr 101
                               "00000065"                     // addr 101
                               "00000065"                     // output addr 101
                               + to_hex(OpCode::MUL) +        // opcode MUL
                               "00"                           // Indirect flag
                               "02"                           // U16
                               "00000065"                     // addr 101
                               "00000065"                     // addr 101
                               "00000066"                     // output of MUL addr 102
                               + to_hex(OpCode::RETURN) +     // opcode RETURN
                               "00"                           // Indirect flag
                               "00000000"                     // ret offset 0
                               "00000000"                     // ret size 0
        ;

    auto bytecode = hex_to_bytes(bytecode_hex);
    auto instructions = Deserialization::parse(bytecode);

    ASSERT_THAT(instructions, SizeIs(6));

    // We test parsing of JUMPI.

    // JUMPI
    EXPECT_THAT(
        instructions.at(2),
        AllOf(Field(&Instruction::op_code, OpCode::JUMPI),
              Field(&Instruction::operands,
                    ElementsAre(VariantWith<uint8_t>(0), VariantWith<uint32_t>(4), VariantWith<uint32_t>(10)))));

    std::vector<FF> returndata{};
    auto trace_jump = Execution::gen_trace(instructions, returndata, std::vector<FF>{ 9873123 }, public_inputs_vec);
    auto trace_no_jump = Execution::gen_trace(instructions, returndata, std::vector<FF>{ 0 }, public_inputs_vec);

    // Expected sequence of PCs during execution with jump
    std::vector<FF> pc_sequence_jump{ 0, 1, 2, 4, 5 };
    // Expected sequence of PCs during execution without jump
    std::vector<FF> pc_sequence_no_jump{ 0, 1, 2, 3, 4, 5 };

    for (size_t i = 0; i < 5; i++) {
        EXPECT_EQ(trace_jump.at(i + 1).avm_main_pc, pc_sequence_jump.at(i));
    }

    for (size_t i = 0; i < 6; i++) {
        EXPECT_EQ(trace_no_jump.at(i + 1).avm_main_pc, pc_sequence_no_jump.at(i));
    }

    // JUMP CASE
    // Find the first row enabling the MUL opcode
    auto row =
        std::ranges::find_if(trace_jump.begin(), trace_jump.end(), [](Row r) { return r.avm_main_sel_op_mul == 1; });
    EXPECT_EQ(row->avm_main_ic, 400); // 400 = 20 * 20

    // Find the first row enabling the addition selector.
    row = std::ranges::find_if(trace_jump.begin(), trace_jump.end(), [](Row r) { return r.avm_main_sel_op_add == 1; });
    // It must have failed as addition was "jumped over".
    EXPECT_EQ(row, trace_jump.end());

    // NO JUMP CASE
    // Find the first row enabling the MUL opcode
    row = std::ranges::find_if(
        trace_no_jump.begin(), trace_no_jump.end(), [](Row r) { return r.avm_main_sel_op_mul == 1; });
    EXPECT_EQ(row->avm_main_ic, 1600); // 800 = (20 + 20) * (20 + 20)

    // traces validation
    validate_trace(std::move(trace_jump));
    validate_trace(std::move(trace_no_jump));
}

// Positive test with MOV.
TEST_F(AvmExecutionTests, movOpcode)
{
    std::string bytecode_hex = to_hex(OpCode::SET) +      // opcode SET
                               "00"                       // Indirect flag
                               "01"                       // U8
                               "13"                       // val 19
                               "000000AB"                 // dst_offset 171
                               + to_hex(OpCode::MOV) +    // opcode MOV
                               "00"                       // Indirect flag
                               "000000AB"                 // src_offset 171
                               "00000021"                 // dst_offset 33
                               + to_hex(OpCode::RETURN) + // opcode RETURN
                               "00"                       // Indirect flag
                               "00000000"                 // ret offset 0
                               "00000000";                // ret size 0

    auto bytecode = hex_to_bytes(bytecode_hex);
    auto instructions = Deserialization::parse(bytecode);

    ASSERT_THAT(instructions, SizeIs(3));

    // SET
    EXPECT_THAT(instructions.at(0),
                AllOf(Field(&Instruction::op_code, OpCode::SET),
                      Field(&Instruction::operands,
                            ElementsAre(VariantWith<uint8_t>(0),
                                        VariantWith<AvmMemoryTag>(AvmMemoryTag::U8),
                                        VariantWith<uint8_t>(19),
                                        VariantWith<uint32_t>(171)))));

    // MOV
    EXPECT_THAT(
        instructions.at(1),
        AllOf(Field(&Instruction::op_code, OpCode::MOV),
              Field(&Instruction::operands,
                    ElementsAre(VariantWith<uint8_t>(0), VariantWith<uint32_t>(171), VariantWith<uint32_t>(33)))));

    auto trace = gen_trace_from_instr(instructions);

    // Find the first row enabling the MOV selector
    auto row = std::ranges::find_if(trace.begin(), trace.end(), [](Row r) { return r.avm_main_sel_mov == 1; });
    EXPECT_EQ(row->avm_main_ia, 19);
    EXPECT_EQ(row->avm_main_ic, 19);

    validate_trace(std::move(trace));
}

// Positive test with CMOV.
TEST_F(AvmExecutionTests, cmovOpcode)
{
    std::string bytecode_hex = to_hex(OpCode::SET) +      // opcode SET
                               "00"                       // Indirect flag
                               "01"                       // U8
                               "03"                       // val 3
                               "00000010"                 // a_offset 16
                               + to_hex(OpCode::SET) +    // opcode SET
                               "00"                       // Indirect flag
                               "02"                       // U16
                               "0004"                     // val 4
                               "00000011"                 // b_offset 17
                               + to_hex(OpCode::SET) +    // opcode SET
                               "00"                       // Indirect flag
                               "03"                       // U32
                               "00000005"                 // val 5
                               "00000020"                 // cond_offset 32
                               + to_hex(OpCode::CMOV) +   // opcode CMOV
                               "00"                       // Indirect flag
                               "00000010"                 // a_offset 16
                               "00000011"                 // b_offset 17
                               "00000020"                 // cond_offset 32
                               "00000012"                 // dst_offset 18
                               + to_hex(OpCode::RETURN) + // opcode RETURN
                               "00"                       // Indirect flag
                               "00000000"                 // ret offset 0
                               "00000000";                // ret size 0

    auto bytecode = hex_to_bytes(bytecode_hex);
    auto instructions = Deserialization::parse(bytecode);

    ASSERT_THAT(instructions, SizeIs(5));

    // CMOV
    EXPECT_THAT(instructions.at(3),
                AllOf(Field(&Instruction::op_code, OpCode::CMOV),
                      Field(&Instruction::operands,
                            ElementsAre(VariantWith<uint8_t>(0),
                                        VariantWith<uint32_t>(16),
                                        VariantWith<uint32_t>(17),
                                        VariantWith<uint32_t>(32),
                                        VariantWith<uint32_t>(18)))));

    auto trace = gen_trace_from_instr(instructions);

    // Find the first row enabling the CMOV selector
    auto row = std::ranges::find_if(trace.begin(), trace.end(), [](Row r) { return r.avm_main_sel_cmov == 1; });
    EXPECT_EQ(row->avm_main_ia, 3);
    EXPECT_EQ(row->avm_main_ib, 4);
    EXPECT_EQ(row->avm_main_ic, 3);
    EXPECT_EQ(row->avm_main_id, 5);

    validate_trace(std::move(trace));
}

// Positive test with indirect MOV.
TEST_F(AvmExecutionTests, indMovOpcode)
{
    std::string bytecode_hex = to_hex(OpCode::SET) +      // opcode SET
                               "00"                       // Indirect flag
                               "03"                       // U32
                               "0000000A"                 // val 10
                               "00000001"                 // dst_offset 1
                               + to_hex(OpCode::SET) +    // opcode SET
                               "00"                       // Indirect flag
                               "03"                       // U32
                               "0000000B"                 // val 11
                               "00000002"                 // dst_offset 2
                               + to_hex(OpCode::SET) +    // opcode SET
                               "00"                       // Indirect flag
                               "01"                       // U8
                               "FF"                       // val 255
                               "0000000A"                 // dst_offset 10
                               + to_hex(OpCode::MOV) +    // opcode MOV
                               "01"                       // Indirect flag
                               "00000001"                 // src_offset 1 --> direct offset 10
                               "00000002"                 // dst_offset 2 --> direct offset 11
                               + to_hex(OpCode::RETURN) + // opcode RETURN
                               "00"                       // Indirect flag
                               "00000000"                 // ret offset 0
                               "00000000";                // ret size 0

    auto bytecode = hex_to_bytes(bytecode_hex);
    auto instructions = Deserialization::parse(bytecode);

    ASSERT_THAT(instructions, SizeIs(5));

    // MOV
    EXPECT_THAT(instructions.at(3),
                AllOf(Field(&Instruction::op_code, OpCode::MOV),
                      Field(&Instruction::operands,
                            ElementsAre(VariantWith<uint8_t>(1), VariantWith<uint32_t>(1), VariantWith<uint32_t>(2)))));

    auto trace = gen_trace_from_instr(instructions);

    // Find the first row enabling the MOV selector
    auto row = std::ranges::find_if(trace.begin(), trace.end(), [](Row r) { return r.avm_main_sel_mov == 1; });
    EXPECT_EQ(row->avm_main_ia, 255);
    EXPECT_EQ(row->avm_main_ic, 255);

    validate_trace(std::move(trace));
}

// Positive test for SET and CAST opcodes
TEST_F(AvmExecutionTests, setAndCastOpcodes)
{
    std::string bytecode_hex = to_hex(OpCode::SET) +      // opcode SET
                               "00"                       // Indirect flag
                               "02"                       // U16
                               "B813"                     // val 47123
                               "00000011"                 // dst_offset 17
                               + to_hex(OpCode::CAST) +   // opcode CAST
                               "00"                       // Indirect flag
                               "01"                       // U8
                               "00000011"                 // addr a
                               "00000012"                 // addr casted a
                               + to_hex(OpCode::RETURN) + // opcode RETURN
                               "00"                       // Indirect flag
                               "00000000"                 // ret offset 0
                               "00000000";                // ret size 0

    auto bytecode = hex_to_bytes(bytecode_hex);
    auto instructions = Deserialization::parse(bytecode);

    ASSERT_THAT(instructions, SizeIs(3));

    // SUB
    EXPECT_THAT(instructions.at(1),
                AllOf(Field(&Instruction::op_code, OpCode::CAST),
                      Field(&Instruction::operands,
                            ElementsAre(VariantWith<uint8_t>(0),
                                        VariantWith<AvmMemoryTag>(AvmMemoryTag::U8),
                                        VariantWith<uint32_t>(17),
                                        VariantWith<uint32_t>(18)))));

    auto trace = gen_trace_from_instr(instructions);

    // Find the first row enabling the cast selector
    auto row = std::ranges::find_if(trace.begin(), trace.end(), [](Row r) { return r.avm_main_sel_op_cast == 1; });
    EXPECT_EQ(row->avm_main_ic, 19); // 0XB813 --> 0X13 = 19

    validate_trace(std::move(trace));
}

// Positive test with TO_RADIX_LE.
TEST_F(AvmExecutionTests, toRadixLeOpcode)
{
    std::string bytecode_hex = to_hex(OpCode::CALLDATACOPY) + // opcode CALLDATACOPY
                               "00"                           // Indirect flag
                               "00000000"                     // cd_offset
                               "00000001"                     // copy_size
                               "00000001"                     // dst_offset
                               + to_hex(OpCode::SET) +        // opcode SET for indirect src
                               "00"                           // Indirect flag
                               "03"                           // U32
                               "00000001"                     // value 1 (i.e. where the src from calldata is copied)
                               "00000011"                     // dst_offset 17
                               + to_hex(OpCode::SET) +        // opcode SET for indirect dst
                               "00"                           // Indirect flag
                               "03"                           // U32
                               "00000005"                     // value 5 (i.e. where the dst will be written to)
                               "00000015"                     // dst_offset 21
                               + to_hex(OpCode::TORADIXLE) +  // opcode TO_RADIX_LE
                               "03"                           // Indirect flag
                               "00000011"                     // src_offset 17 (indirect)
                               "00000015"                     // dst_offset 21 (indirect)
                               "00000002"                     // radix: 2 (i.e. perform bitwise decomposition)
                               "00000100"                     // limbs: 256
                               + to_hex(OpCode::RETURN) +     // opcode RETURN
                               "00"                           // Indirect flag
                               "00000005"                     // ret offset 0
                               "00000100";                    // ret size 0

    auto bytecode = hex_to_bytes(bytecode_hex);
    auto instructions = Deserialization::parse(bytecode);

    ASSERT_THAT(instructions, SizeIs(5));

    // TORADIXLE
    EXPECT_THAT(instructions.at(3),
                AllOf(Field(&Instruction::op_code, OpCode::TORADIXLE),
                      Field(&Instruction::operands,
                            ElementsAre(VariantWith<uint8_t>(3),
                                        VariantWith<uint32_t>(17),
                                        VariantWith<uint32_t>(21),
                                        VariantWith<uint32_t>(2),
                                        VariantWith<uint32_t>(256)))));

    // Assign a vector that we will mutate internally in gen_trace to store the return values;
    std::vector<FF> returndata = std::vector<FF>();
    auto trace =
        Execution::gen_trace(instructions, returndata, std::vector<FF>{ FF::modulus - FF(1) }, public_inputs_vec);

    // Find the first row enabling the TORADIXLE selector
    auto row = std::ranges::find_if(trace.begin(), trace.end(), [](Row r) { return r.avm_main_sel_op_radix_le == 1; });
    EXPECT_EQ(row->avm_main_ind_a, 17);
    EXPECT_EQ(row->avm_main_ind_b, 21);
    EXPECT_EQ(row->avm_main_mem_idx_a, 1);                // Indirect(17) -> 1
    EXPECT_EQ(row->avm_main_mem_idx_b, 5);                // Indirect(21) -> 5
    EXPECT_EQ(row->avm_main_ia, FF(FF::modulus - FF(1))); //  Indirect(17) -> Direct(1) -> FF::modulus - FF(1)
    EXPECT_EQ(row->avm_main_ib, 0);                       //  Indirect(21) -> 5 -> Unintialized memory
    EXPECT_EQ(row->avm_main_ic, 2);
    EXPECT_EQ(row->avm_main_id, 256);

    // Expected output is bitwise decomposition of MODULUS - 1..could hardcode the result but it's a bit long
    std::vector<FF> expected_output;
    // Extract each bit.
    for (size_t i = 0; i < 256; i++) {
        FF expected_limb = (FF::modulus - 1) >> i & 1;
        expected_output.emplace_back(expected_limb);
    }
    EXPECT_EQ(returndata, expected_output);

    validate_trace(std::move(trace));
}

// // Positive test with SHA256COMPRESSION.
TEST_F(AvmExecutionTests, sha256CompressionOpcode)
{
    std::string bytecode_preamble;
    // Set operations for sha256 state
    // Test vectors taken from noir black_box_solver
    // State = Uint32Array.from([1, 2, 3, 4, 5, 6, 7, 8, 9, 10, 11, 12, 13, 14, 15, 16]),
    for (uint32_t i = 1; i <= 8; i++) {
        bytecode_preamble += to_hex(OpCode::SET) + // opcode SET
                             "00"                  // Indirect flag
                             "03" +                // U32
                             to_hex<uint32_t>(i) + // val i
                             to_hex<uint32_t>(i);  // val i
    }
    // Set operations for sha256 input
    // Test vectors taken from noir black_box_solver
    // Input = Uint32Array.from([1, 2, 3, 4, 5, 6, 7, 8]),
    for (uint32_t i = 1; i <= 16; i++) {
        bytecode_preamble += to_hex(OpCode::SET) +    // opcode SET
                             "00"                     // Indirect flag
                             "03" +                   // U32
                             to_hex<uint32_t>(i) +    // val i
                             to_hex<uint32_t>(i + 8); // val i
    }
    std::string bytecode_hex = bytecode_preamble       // Initial SET operations to store state and input
                               + to_hex(OpCode::SET) + // opcode SET for indirect dst (output)
                               "00"                    // Indirect flag
                               "03"                    // U32
                               "00000100"              // value 256 (i.e. where the dst will be written to)
                               "00000024"              // dst_offset 36
                               + to_hex(OpCode::SET) + // opcode SET for indirect state
                               "00"                    // Indirect flag
                               "03"                    // U32
                               "00000001"              // value 1 (i.e. where the state will be read from)
                               "00000022"              // dst_offset 34
                               + to_hex(OpCode::SET) + // opcode SET for indirect input
                               "00"                    // Indirect flag
                               "03"                    // U32
                               "00000009"              // value 9 (i.e. where the input will be read from)
                               "00000023"              // dst_offset 35
                               + to_hex(OpCode::SHA256COMPRESSION) + // opcode SHA256COMPRESSION
                               "07"                                  // Indirect flag (first 3 operands indirect)
                               "00000024"                            // output offset (indirect 36)
                               "00000022"                            // state offset (indirect 34)
                               "00000023"                            // input offset (indirect 35)
                               + to_hex(OpCode::RETURN) +            // opcode RETURN
                               "00"                                  // Indirect flag
                               "00000100"                            // ret offset 256
                               "00000008";                           // ret size 8

    auto bytecode = hex_to_bytes(bytecode_hex);
    auto instructions = Deserialization::parse(bytecode);

    // 8 SET for state + 16 SET for input + 3 SET for setting up indirects + 1 SHA256COMPRESSION + 1 RETURN
    ASSERT_THAT(instructions, SizeIs(29));

    // SHA256COMPRESSION
    EXPECT_THAT(instructions.at(27),
                AllOf(Field(&Instruction::op_code, OpCode::SHA256COMPRESSION),
                      Field(&Instruction::operands,
                            ElementsAre(VariantWith<uint8_t>(7),
                                        VariantWith<uint32_t>(36),
                                        VariantWith<uint32_t>(34),
                                        VariantWith<uint32_t>(35)))));

    // Assign a vector that we will mutate internally in gen_trace to store the return values;
    std::vector<FF> calldata = std::vector<FF>();
    std::vector<FF> returndata = std::vector<FF>();
    // Test vector output taken from noir black_box_solver
    // Uint32Array.from([1862536192, 526086805, 2067405084, 593147560, 726610467, 813867028,
    // 4091010797,3974542186]),
    std::vector<FF> expected_output = { 1862536192, 526086805, 2067405084,    593147560,
                                        726610467,  813867028, 4091010797ULL, 3974542186ULL };

<<<<<<< HEAD
    std::vector<FF> public_inputs_vec(PUBLIC_CIRCUIT_PUBLIC_INPUTS_LENGTH);
=======
    std::vector<FF> calldata = std::vector<FF>();
>>>>>>> 058856e3
    auto trace = Execution::gen_trace(instructions, returndata, calldata, public_inputs_vec);

    // Find the first row enabling the Sha256Compression selector
    auto row = std::ranges::find_if(trace.begin(), trace.end(), [](Row r) { return r.avm_main_sel_op_sha256 == 1; });
    EXPECT_EQ(row->avm_main_ind_a, 34);
    EXPECT_EQ(row->avm_main_ind_b, 35);
    EXPECT_EQ(row->avm_main_ind_c, 36);
    EXPECT_EQ(row->avm_main_mem_idx_a, 1);   // Indirect(34) -> 9
    EXPECT_EQ(row->avm_main_mem_idx_b, 9);   // Indirect(35) -> 9
    EXPECT_EQ(row->avm_main_mem_idx_c, 256); // Indirect(36) -> 256
    EXPECT_EQ(row->avm_main_ia, 1);          // Trivially contains 0. (See avm_trace for explanation why)
    EXPECT_EQ(row->avm_main_ib, 1);          // Contains first element of the state
    EXPECT_EQ(row->avm_main_ic, 0);          // Contains first element of the input

    EXPECT_EQ(returndata, expected_output);

    validate_trace(std::move(trace));
}

// Positive test with SHA256
TEST_F(AvmExecutionTests, sha256Opcode)
{

    // Test vectors taken from noir black_box_solver
    // Uint8Array.from([0x61, 0x62, 0x63]),
    // Uint8Array.from([
    //   0xba, 0x78, 0x16, 0xbf, 0x8f, 0x01, 0xcf, 0xea, 0x41, 0x41, 0x40, 0xde, 0x5d, 0xae, 0x22, 0x23, 0xb0, 0x03,
    //   0x61, 0xa3, 0x96, 0x17, 0x7a, 0x9c, 0xb4, 0x10, 0xff, 0x61, 0xf2, 0x00, 0x15, 0xad,
    // ]),
    std::vector<FF> expected_output = {
        FF(0xba), FF(0x78), FF(0x16), FF(0xbf), FF(0x8f), FF(0x01), FF(0xcf), FF(0xea), FF(0x41), FF(0x41), FF(0x40),
        FF(0xde), FF(0x5d), FF(0xae), FF(0x22), FF(0x23), FF(0xb0), FF(0x03), FF(0x61), FF(0xa3), FF(0x96), FF(0x17),
        FF(0x7a), FF(0x9c), FF(0xb4), FF(0x10), FF(0xff), FF(0x61), FF(0xf2), FF(0x00), FF(0x15), FF(0xad),
    };
    std::string bytecode_hex = to_hex(OpCode::SET) +      // Initial SET operations to store state and input
                               "00"                       // Indirect Flag
                               "01"                       // U8
                               "61"                       // val 97
                               "00000001"                 // dst_offset 1
                               + to_hex(OpCode::SET) +    // opcode SET for indirect src (input)
                               "00"                       // Indirect flag
                               "01"                       // U8
                               "62"                       // value 98 (i.e. where the src will be read from)A
                               "00000002"                 // input_offset 2
                               + to_hex(OpCode::SET) +    // opcode SET for indirect src (input)
                               "00"                       // Indirect flag
                               "01"                       // U32
                               "63"                       // value 99 (i.e. where the src will be read from)
                               "00000003"                 // input_offset 36
                               + to_hex(OpCode::SET) +    // opcode SET for indirect src (input)
                               "00"                       // Indirect flag
                               "03"                       // U32
                               "00000001"                 // value 1 (i.e. where the src will be read from)
                               "00000024"                 // input_offset 36
                               + to_hex(OpCode::SET) +    //
                               "00"                       // Indirect flag
                               "03"                       // U8
                               "00000003"                 // value 3 (i.e. where the length parameter is stored)
                               "00000025"                 // input_offset 37
                               + to_hex(OpCode::SET) +    // opcode SET for indirect dst (output)
                               "00"                       // Indirect flag
                               "03"                       // U32
                               "00000100"                 // value 256 (i.e. where the ouput will be written to)
                               "00000023"                 // dst_offset 35
                               + to_hex(OpCode::SHA256) + // opcode SHA256
                               "03"                       // Indirect flag (first 2 operands indirect)
                               "00000023"                 // output offset (indirect 35)
                               "00000024"                 // input offset (indirect 36)
                               "00000025"                 // length offset 37
                               + to_hex(OpCode::RETURN) + // opcode RETURN
                               "00"                       // Indirect flag
                               "00000100"                 // ret offset 256
                               "00000020";                // ret size 32

    auto bytecode = hex_to_bytes(bytecode_hex);
    auto instructions = Deserialization::parse(bytecode);

    ASSERT_THAT(instructions, SizeIs(8));
    //
    // SHA256
    EXPECT_THAT(instructions.at(6),
                AllOf(Field(&Instruction::op_code, OpCode::SHA256),
                      Field(&Instruction::operands,
                            ElementsAre(VariantWith<uint8_t>(3),
                                        VariantWith<uint32_t>(35),
                                        VariantWith<uint32_t>(36),
                                        VariantWith<uint32_t>(37)))));

    // Assign a vector that we will mutate internally in gen_trace to store the return values;
    std::vector<FF> returndata = std::vector<FF>();
    std::vector<FF> calldata = std::vector<FF>();
    auto trace = Execution::gen_trace(instructions, returndata, calldata, public_inputs_vec);

    // Find the first row enabling the sha256 selector
    auto row = std::ranges::find_if(trace.begin(), trace.end(), [](Row r) { return r.avm_main_sel_op_sha256 == 1; });
    EXPECT_EQ(row->avm_main_ind_a, 36);      // Register A is indirect
    EXPECT_EQ(row->avm_main_ind_c, 35);      // Register C is indirect
    EXPECT_EQ(row->avm_main_mem_idx_a, 1);   // Indirect(36) -> 1
    EXPECT_EQ(row->avm_main_mem_idx_c, 256); // Indirect(35) -> 256
    EXPECT_EQ(row->avm_main_ia, 97);
    EXPECT_EQ(row->avm_main_ic, 0);
    // Register b checks are done in the next row due to the difference in the memory tag
    std::advance(row, 1);
    EXPECT_EQ(row->avm_main_ind_b, 0);      // Register B is not
    EXPECT_EQ(row->avm_main_mem_idx_b, 37); // Load(37) -> input length
    EXPECT_EQ(row->avm_main_ib, 3);         // Input length

    EXPECT_EQ(returndata, expected_output);

    validate_trace(std::move(trace));
}

// Positive test with POSEIDON2_PERM.
TEST_F(AvmExecutionTests, poseidon2PermutationOpCode)
{

    // Test vectors taken from barretenberg/permutation/test
    std::vector<FF> calldata{ FF(std::string("9a807b615c4d3e2fa0b1c2d3e4f56789fedcba9876543210abcdef0123456789")),
                              FF(std::string("9a807b615c4d3e2fa0b1c2d3e4f56789fedcba9876543210abcdef0123456789")),
                              FF(std::string("9a807b615c4d3e2fa0b1c2d3e4f56789fedcba9876543210abcdef0123456789")),
                              FF(std::string("9a807b615c4d3e2fa0b1c2d3e4f56789fedcba9876543210abcdef0123456789")) };

    std::string bytecode_hex = to_hex(OpCode::CALLDATACOPY) +   // opcode CALL DATA COPY
                               "00"                             // Indirect Flag
                               "00000000"                       // cd_offset
                               "00000003"                       // copy_size
                               "00000001"                       // dst_offset 1
                               + to_hex(OpCode::CALLDATACOPY) + // opcode CALL DATA COPY (for 4th input)
                               "00"                             // Indirect Flag
                               "00000003"                       // cd_offset
                               "00000001"                       // copy_size
                               "00000004" +                     // dst_offset 4
                               to_hex(OpCode::SET) +            // opcode SET for indirect src (input)
                               "00"                             // Indirect flag
                               "03"                             // U32
                               "00000001"                       // value 1 (i.e. where the src will be read from)
                               "00000024"                       // dst_offset 36
                               + to_hex(OpCode::SET) +          // opcode SET for indirect dst (output)
                               "00"                             // Indirect flag
                               "03"                             // U32
                               "00000009"                       // value 9 (i.e. where the ouput will be written to)
                               "00000023"                       // dst_offset 35
                               + to_hex(OpCode::POSEIDON2) +    // opcode POSEIDON2
                               "03"                             // Indirect flag (first 2 operands indirect)
                               "00000024"                       // input offset (indirect 36)
                               "00000023"                       // output offset (indirect 35)
                               + to_hex(OpCode::RETURN) +       // opcode RETURN
                               "00"                             // Indirect flag
                               "00000009"                       // ret offset 256
                               "00000004";                      // ret size 8

    auto bytecode = hex_to_bytes(bytecode_hex);
    auto instructions = Deserialization::parse(bytecode);

    // 2 CALLDATACOPY for input + 2 SET for setting up indirects + 1 POSEIDON2 + 1 RETURN
    ASSERT_THAT(instructions, SizeIs(6));

    // POSEIDON2_PERM
    EXPECT_THAT(
        instructions.at(4),
        AllOf(Field(&Instruction::op_code, OpCode::POSEIDON2),
              Field(&Instruction::operands,
                    ElementsAre(VariantWith<uint8_t>(3), VariantWith<uint32_t>(36), VariantWith<uint32_t>(35)))));

    // Assign a vector that we will mutate internally in gen_trace to store the return values;
    std::vector<FF> returndata = std::vector<FF>();
    std::vector<FF> public_inputs_vec(PUBLIC_CIRCUIT_PUBLIC_INPUTS_LENGTH);
    std::vector<FF> expected_output = {
        FF(std::string("0x2bf1eaf87f7d27e8dc4056e9af975985bccc89077a21891d6c7b6ccce0631f95")),
        FF(std::string("0x0c01fa1b8d0748becafbe452c0cb0231c38224ea824554c9362518eebdd5701f")),
        FF(std::string("0x018555a8eb50cf07f64b019ebaf3af3c925c93e631f3ecd455db07bbb52bbdd3")),
        FF(std::string("0x0cbea457c91c22c6c31fd89afd2541efc2edf31736b9f721e823b2165c90fd41"))
    };

    auto trace = Execution::gen_trace(instructions, returndata, calldata, public_inputs_vec);

    // Find the first row enabling the poseidon2 selector
    auto row = std::ranges::find_if(trace.begin(), trace.end(), [](Row r) { return r.avm_main_sel_op_poseidon2 == 1; });
    EXPECT_EQ(row->avm_main_ind_a, 36);
    EXPECT_EQ(row->avm_main_ind_b, 35);
    EXPECT_EQ(row->avm_main_mem_idx_a, 1); // Indirect(36) -> 1
    EXPECT_EQ(row->avm_main_mem_idx_b, 9); // Indirect(34) -> 9
    EXPECT_EQ(row->avm_main_ia, FF(std::string("9a807b615c4d3e2fa0b1c2d3e4f56789fedcba9876543210abcdef0123456789")));
    EXPECT_EQ(row->avm_main_ib, 0); // Contains first element of the output (trivially 0)

    EXPECT_EQ(returndata, expected_output);

    validate_trace(std::move(trace));
}

// Positive test with Keccakf1600.
TEST_F(AvmExecutionTests, keccakf1600OpCode)
{

    // Test vectors taken noir/noir-repo/acvm-repo/blackbox_solver/src/hash.rs
    std::vector<uint64_t> state = {
        0xF1258F7940E1DDE7LLU, 0x84D5CCF933C0478ALLU, 0xD598261EA65AA9EELLU, 0xBD1547306F80494DLLU,
        0x8B284E056253D057LLU, 0xFF97A42D7F8E6FD4LLU, 0x90FEE5A0A44647C4LLU, 0x8C5BDA0CD6192E76LLU,
        0xAD30A6F71B19059CLLU, 0x30935AB7D08FFC64LLU, 0xEB5AA93F2317D635LLU, 0xA9A6E6260D712103LLU,
        0x81A57C16DBCF555FLLU, 0x43B831CD0347C826LLU, 0x01F22F1A11A5569FLLU, 0x05E5635A21D9AE61LLU,
        0x64BEFEF28CC970F2LLU, 0x613670957BC46611LLU, 0xB87C5A554FD00ECBLLU, 0x8C3EE88A1CCF32C8LLU,
        0x940C7922AE3A2614LLU, 0x1841F924A2C509E4LLU, 0x16F53526E70465C2LLU, 0x75F644E97F30A13BLLU,
        0xEAF1FF7B5CECA249LLU,
    };
    std::vector<FF> expected_output = {
        FF(0x2D5C954DF96ECB3CLLU), FF(0x6A332CD07057B56DLLU), FF(0x093D8D1270D76B6CLLU), FF(0x8A20D9B25569D094LLU),
        FF(0x4F9C4F99E5E7F156LLU), FF(0xF957B9A2DA65FB38LLU), FF(0x85773DAE1275AF0DLLU), FF(0xFAF4F247C3D810F7LLU),
        FF(0x1F1B9EE6F79A8759LLU), FF(0xE4FECC0FEE98B425LLU), FF(0x68CE61B6B9CE68A1LLU), FF(0xDEEA66C4BA8F974FLLU),
        FF(0x33C43D836EAFB1F5LLU), FF(0xE00654042719DBD9LLU), FF(0x7CF8A9F009831265LLU), FF(0xFD5449A6BF174743LLU),
        FF(0x97DDAD33D8994B40LLU), FF(0x48EAD5FC5D0BE774LLU), FF(0xE3B8C8EE55B7B03CLLU), FF(0x91A0226E649E42E9LLU),
        FF(0x900E3129E7BADD7BLLU), FF(0x202A9EC5FAA3CCE8LLU), FF(0x5B3402464E1C3DB6LLU), FF(0x609F4E62A44C1059LLU),
        FF(0x20D06CD26A8FBF5CLLU),
    };

    std::string bytecode_preamble;
    // Set operations for keccak state
    for (uint32_t i = 0; i < 25; i++) {
        bytecode_preamble += to_hex(OpCode::SET) +        // opcode SET
                             "00"                         // Indirect flag
                             "04" +                       // U64
                             to_hex<uint64_t>(state[i]) + // val i
                             to_hex<uint32_t>(i + 1);     // dst offset
    }

    // We use calldatacopy twice because we need to set up 4 inputs
    std::string bytecode_hex = bytecode_preamble +             // Initial SET operations to store state and input
                               to_hex(OpCode::SET) +           // opcode SET for indirect src (input)
                               "00"                            // Indirect flag
                               "03"                            // U32
                               "00000001"                      // value 1 (i.e. where the src will be read from)
                               "00000024"                      // input_offset 36
                               + to_hex(OpCode::SET) +         //
                               "00"                            // Indirect flag
                               "03"                            // U32
                               "00000019"                      // value 25 (i.e. where the length parameter is stored)
                               "00000025"                      // input_offset 37
                               + to_hex(OpCode::SET) +         // opcode SET for indirect dst (output)
                               "00"                            // Indirect flag
                               "03"                            // U32
                               "00000100"                      // value 256 (i.e. where the ouput will be written to)
                               "00000023"                      // dst_offset 35
                               + to_hex(OpCode::KECCAKF1600) + // opcode KECCAKF1600
                               "03"                            // Indirect flag (first 2 operands indirect)
                               "00000023"                      // output offset (indirect 35)
                               "00000024"                      // input offset (indirect 36)
                               "00000025"                      // length offset 37
                               + to_hex(OpCode::RETURN) +      // opcode RETURN
                               "00"                            // Indirect flag
                               "00000100"                      // ret offset 256
                               "00000019";                     // ret size 25

    auto bytecode = hex_to_bytes(bytecode_hex);
    auto instructions = Deserialization::parse(bytecode);

    // 25 SET for input + 2 SET for setting up indirects + 1 KECCAK + 1 RETURN
    ASSERT_THAT(instructions, SizeIs(30));
    //
    // KECCAKF1600
    EXPECT_THAT(instructions.at(28),
                AllOf(Field(&Instruction::op_code, OpCode::KECCAKF1600),
                      Field(&Instruction::operands,
                            ElementsAre(VariantWith<uint8_t>(3),
                                        VariantWith<uint32_t>(35),
                                        VariantWith<uint32_t>(36),
                                        VariantWith<uint32_t>(37)))));
    //
    // Assign a vector that we will mutate internally in gen_trace to store the return values;
    std::vector<FF> calldata = std::vector<FF>();
    std::vector<FF> returndata = std::vector<FF>();
    auto trace = Execution::gen_trace(instructions, returndata, calldata, public_inputs_vec);

    // Find the first row enabling the keccak selector
    auto row = std::ranges::find_if(trace.begin(), trace.end(), [](Row r) { return r.avm_main_sel_op_keccak == 1; });
    EXPECT_EQ(row->avm_main_ind_a, 36);      // Register A is indirect
    EXPECT_EQ(row->avm_main_ind_c, 35);      // Register C is indirect
    EXPECT_EQ(row->avm_main_mem_idx_a, 1);   // Indirect(36) -> 1
    EXPECT_EQ(row->avm_main_mem_idx_c, 256); // Indirect(35) -> 256
    EXPECT_EQ(row->avm_main_ia, (0xF1258F7940E1DDE7LLU));
    EXPECT_EQ(row->avm_main_ic, 0);

    std::advance(row, 1);
    EXPECT_EQ(row->avm_main_ind_b, 0);      // Register B is not
    EXPECT_EQ(row->avm_main_mem_idx_b, 37); // Load(37) -> input length
    EXPECT_EQ(row->avm_main_ib, 25);        // Input length
    EXPECT_EQ(returndata, expected_output);

    validate_trace(std::move(trace));
}

// Positive test with Keccak.
TEST_F(AvmExecutionTests, keccakOpCode)
{

    // Test vectors from keccak256_test_cases in noir/noir-repo/acvm-repo/blackbox_solver/
    // Input: Uint8Array.from([0xbd]),
    // Output: Uint8Array.from([
    //   0x5a, 0x50, 0x2f, 0x9f, 0xca, 0x46, 0x7b, 0x26, 0x6d, 0x5b, 0x78, 0x33, 0x65, 0x19, 0x37, 0xe8, 0x05, 0x27,
    //   0x0c, 0xa3, 0xf3, 0xaf, 0x1c, 0x0d, 0xd2, 0x46, 0x2d, 0xca, 0x4b, 0x3b, 0x1a, 0xbf,
    // ]),
    std::vector<FF> expected_output = {
        FF(0x5a), FF(0x50), FF(0x2f), FF(0x9f), FF(0xca), FF(0x46), FF(0x7b), FF(0x26), FF(0x6d), FF(0x5b), FF(0x78),
        FF(0x33), FF(0x65), FF(0x19), FF(0x37), FF(0xe8), FF(0x05), FF(0x27), FF(0x0c), FF(0xa3), FF(0xf3), FF(0xaf),
        FF(0x1c), FF(0x0d), FF(0xd2), FF(0x46), FF(0x2d), FF(0xca), FF(0x4b), FF(0x3b), FF(0x1a), FF(0xbf)
    };
    std::string bytecode_hex = to_hex(OpCode::SET) +      // Initial SET operations to store state and input
                               "00"                       // Indirect Flag
                               "01"                       // U8
                               "BD"                       // val 189
                               "00000001"                 // dst_offset 1
                               + to_hex(OpCode::SET) +    // opcode SET for indirect src (input)
                               "00"                       // Indirect flag
                               "03"                       // U32
                               "00000001"                 // value 1 (i.e. where the src will be read from)
                               "00000024"                 // input_offset 36
                               + to_hex(OpCode::SET) +    //
                               "00"                       // Indirect flag
                               "03"                       // U8
                               "00000001"                 // value 1 (i.e. where the length parameter is stored)
                               "00000025"                 // input_offset 37
                               + to_hex(OpCode::SET) +    // opcode SET for indirect dst (output)
                               "00"                       // Indirect flag
                               "03"                       // U32
                               "00000100"                 // value 256 (i.e. where the ouput will be written to)
                               "00000023"                 // dst_offset 35
                               + to_hex(OpCode::KECCAK) + // opcode KECCAK
                               "03"                       // Indirect flag (first 2 operands indirect)
                               "00000023"                 // output offset (indirect 35)
                               "00000024"                 // input offset (indirect 36)
                               "00000025"                 // length offset 37
                               + to_hex(OpCode::RETURN) + // opcode RETURN
                               "00"                       // Indirect flag
                               "00000100"                 // ret offset 256
                               "00000020";                // ret size 32

    auto bytecode = hex_to_bytes(bytecode_hex);
    auto instructions = Deserialization::parse(bytecode);

    ASSERT_THAT(instructions, SizeIs(6));
    //
    // KECCAK
    EXPECT_THAT(instructions.at(4),
                AllOf(Field(&Instruction::op_code, OpCode::KECCAK),
                      Field(&Instruction::operands,
                            ElementsAre(VariantWith<uint8_t>(3),
                                        VariantWith<uint32_t>(35),
                                        VariantWith<uint32_t>(36),
                                        VariantWith<uint32_t>(37)))));

    // Assign a vector that we will mutate internally in gen_trace to store the return values;
    std::vector<FF> calldata = std::vector<FF>();
    std::vector<FF> returndata = std::vector<FF>();
    auto trace = Execution::gen_trace(instructions, returndata, calldata, public_inputs_vec);

    // Find the first row enabling the keccak selector
    auto row = std::ranges::find_if(trace.begin(), trace.end(), [](Row r) { return r.avm_main_sel_op_keccak == 1; });
    EXPECT_EQ(row->avm_main_ind_a, 36);      // Register A is indirect
    EXPECT_EQ(row->avm_main_ind_c, 35);      // Register C is indirect
    EXPECT_EQ(row->avm_main_mem_idx_a, 1);   // Indirect(36) -> 1
    EXPECT_EQ(row->avm_main_mem_idx_c, 256); // Indirect(35) -> 256
    EXPECT_EQ(row->avm_main_ia, 189);
    EXPECT_EQ(row->avm_main_ic, 0);
    // Register b checks are done in the next row due to the difference in the memory tag
    std::advance(row, 1);
    EXPECT_EQ(row->avm_main_ind_b, 0);      // Register B is not
    EXPECT_EQ(row->avm_main_mem_idx_b, 37); // Load(37) -> input length
    EXPECT_EQ(row->avm_main_ib, 1);         // Input length

    EXPECT_EQ(returndata, expected_output);

    validate_trace(std::move(trace));
}

// Positive test with Pedersen.
TEST_F(AvmExecutionTests, pedersenHashOpCode)
{

    // Test vectors from pedersen_hash in noir/noir-repo/acvm-repo/blackbox_solver/
    // input = [1,1]
    // output = 0x1c446df60816b897cda124524e6b03f36df0cec333fad87617aab70d7861daa6
    // hash_index = 5;
    FF expected_output = FF("0x1c446df60816b897cda124524e6b03f36df0cec333fad87617aab70d7861daa6");
    std::string bytecode_hex = to_hex(OpCode::CALLDATACOPY) + // Calldatacopy
                               "00"                           // Indirect flag
                               "00000000"                     // cd_offset
                               "00000002"                     // copy_size
                               "00000000"                     // dst_offset
                               + to_hex(OpCode::SET) +        // opcode SET for direct hash index offset
                               "00"                           // Indirect flag
                               "03"                           // U32
                               "00000005"                     // value 5
                               "00000002"                     // input_offset 2
                               + to_hex(OpCode::SET) +        // opcode SET for indirect src
                               "00"                           // Indirect flag
                               "03"                           // U32
                               "00000000"                     // value 0 (i.e. where the src will be read from)
                               "00000004"                     // dst_offset 4
                               + to_hex(OpCode::SET) +        // opcode SET for direct src_length
                               "00"                           // Indirect flag
                               "03"                           // U32
                               "00000002"                     // value 2
                               "00000005"                     // dst_offset
                               + to_hex(OpCode::PEDERSEN) +   // opcode PEDERSEN
                               "04"                           // Indirect flag (3rd operand indirect)
                               "00000002"                     // hash_index offset (direct)
                               "00000003"                     // dest offset (direct)
                               "00000004"                     // input offset (indirect)
                               "00000005"                     // length offset (direct)
                               + to_hex(OpCode::RETURN) +     // opcode RETURN
                               "00"                           // Indirect flag
                               "00000003"                     // ret offset 3
                               "00000001";                    // ret size 1

    auto bytecode = hex_to_bytes(bytecode_hex);
    auto instructions = Deserialization::parse(bytecode);

    ASSERT_THAT(instructions, SizeIs(6));
    // Pedersen
    EXPECT_THAT(instructions.at(4),
                AllOf(Field(&Instruction::op_code, OpCode::PEDERSEN),
                      Field(&Instruction::operands,
                            ElementsAre(VariantWith<uint8_t>(4),
                                        VariantWith<uint32_t>(2),
                                        VariantWith<uint32_t>(3),
                                        VariantWith<uint32_t>(4),
                                        VariantWith<uint32_t>(5)))));

    // Assign a vector that we will mutate internally in gen_trace to store the return values;
    std::vector<FF> returndata = std::vector<FF>();
    std::vector<FF> calldata = { FF(1), FF(1) };
    auto trace = Execution::gen_trace(instructions, returndata, calldata, public_inputs_vec);

    // Find the first row enabling the pedersen selector
    auto row = std::ranges::find_if(trace.begin(), trace.end(), [](Row r) { return r.avm_main_sel_op_pedersen == 1; });
    EXPECT_EQ(row->avm_main_ind_a, 4);     // Register A is indirect
    EXPECT_EQ(row->avm_main_mem_idx_a, 0); // Indirect(4) -> 1
    EXPECT_EQ(row->avm_main_ia, 1);        // The first input
    // The second row loads the U32 values
    std::advance(row, 1);
    EXPECT_EQ(row->avm_main_ia, 2); // Input length is 2
    EXPECT_EQ(row->avm_main_ib, 5); // Hash offset is 5

    EXPECT_EQ(returndata[0], expected_output);

    validate_trace(std::move(trace));
}

// Positive test for Kernel Input opcodes
TEST_F(AvmExecutionTests, kernelInputOpcodes)
{
    std::string bytecode_hex = to_hex(OpCode::SENDER) +           // opcode SENDER
                               "00"                               // Indirect flag
                               "00000001"                         // dst_offset 1
                               + to_hex(OpCode::ADDRESS) +        // opcode ADDRESS
                               "00"                               // Indirect flag
                               "00000002"                         // dst_offset 2
                               + to_hex(OpCode::FEEPERL2GAS) +    // opcode FEEPERL2GAS
                               "00"                               // Indirect flag
                               "00000003"                         // dst_offset 3
                               + to_hex(OpCode::FEEPERDAGAS) +    // opcode FEEPERDAGAS
                               "00"                               // Indirect flag
                               "00000004"                         // dst_offset 4
                               + to_hex(OpCode::TRANSACTIONFEE) + // opcode TRANSACTIONFEE
                               "00"                               // Indirect flag
                               "00000005"                         // dst_offset 5
                               + to_hex(OpCode::CHAINID) +        // opcode CHAINID
                               "00"                               // Indirect flag
                               "00000006"                         // dst_offset 6
                               + to_hex(OpCode::VERSION) +        // opcode VERSION
                               "00"                               // Indirect flag
                               "00000007"                         // dst_offset 7
                               + to_hex(OpCode::BLOCKNUMBER) +    // opcode BLOCKNUMBER
                               "00"                               // Indirect flag
                               "00000008"                         // dst_offset 8
                               + to_hex(OpCode::TIMESTAMP) +      // opcode TIMESTAMP
                               "00"                               // Indirect flag
                               "00000009"                         // dst_offset 9
                                                                  // Not in simulator
                               //    + to_hex(OpCode::COINBASE) +       // opcode COINBASE
                               //    "00"                               // Indirect flag
                               //    "0000000a"                         // dst_offset 10
                               + to_hex(OpCode::RETURN) + // opcode RETURN
                               "00"                       // Indirect flag
                               "00000001"                 // ret offset 1
                               "00000009";                // ret size 9

    auto bytecode = hex_to_bytes(bytecode_hex);
    auto instructions = Deserialization::parse(bytecode);

    ASSERT_THAT(instructions, SizeIs(10));

    // SENDER
    EXPECT_THAT(instructions.at(0),
                AllOf(Field(&Instruction::op_code, OpCode::SENDER),
                      Field(&Instruction::operands, ElementsAre(VariantWith<uint8_t>(0), VariantWith<uint32_t>(1)))));

    // ADDRESS
    EXPECT_THAT(instructions.at(1),
                AllOf(Field(&Instruction::op_code, OpCode::ADDRESS),
                      Field(&Instruction::operands, ElementsAre(VariantWith<uint8_t>(0), VariantWith<uint32_t>(2)))));

    // FEEPERL2GAS
    EXPECT_THAT(instructions.at(2),
                AllOf(Field(&Instruction::op_code, OpCode::FEEPERL2GAS),
                      Field(&Instruction::operands, ElementsAre(VariantWith<uint8_t>(0), VariantWith<uint32_t>(3)))));

    // FEEPERDAGAS
    EXPECT_THAT(instructions.at(3),
                AllOf(Field(&Instruction::op_code, OpCode::FEEPERDAGAS),
                      Field(&Instruction::operands, ElementsAre(VariantWith<uint8_t>(0), VariantWith<uint32_t>(4)))));

    // TRANSACTIONFEE
    EXPECT_THAT(instructions.at(4),
                AllOf(Field(&Instruction::op_code, OpCode::TRANSACTIONFEE),
                      Field(&Instruction::operands, ElementsAre(VariantWith<uint8_t>(0), VariantWith<uint32_t>(5)))));

    // CHAINID
    EXPECT_THAT(instructions.at(5),
                AllOf(Field(&Instruction::op_code, OpCode::CHAINID),
                      Field(&Instruction::operands, ElementsAre(VariantWith<uint8_t>(0), VariantWith<uint32_t>(6)))));

    // VERSION
    EXPECT_THAT(instructions.at(6),
                AllOf(Field(&Instruction::op_code, OpCode::VERSION),
                      Field(&Instruction::operands, ElementsAre(VariantWith<uint8_t>(0), VariantWith<uint32_t>(7)))));

    // BLOCKNUMBER
    EXPECT_THAT(instructions.at(7),
                AllOf(Field(&Instruction::op_code, OpCode::BLOCKNUMBER),
                      Field(&Instruction::operands, ElementsAre(VariantWith<uint8_t>(0), VariantWith<uint32_t>(8)))));

    // TIMESTAMP
    EXPECT_THAT(instructions.at(8),
                AllOf(Field(&Instruction::op_code, OpCode::TIMESTAMP),
                      Field(&Instruction::operands, ElementsAre(VariantWith<uint8_t>(0), VariantWith<uint32_t>(9)))));

    // COINBASE
    // Not in simulator
    // EXPECT_THAT(instructions.at(9),
    //             AllOf(Field(&Instruction::op_code, OpCode::COINBASE),
    //                   Field(&Instruction::operands, ElementsAre(VariantWith<uint8_t>(0),
    //                   VariantWith<uint32_t>(10)))));

    // Public inputs for the circuit
    std::vector<FF> calldata = {};

    FF sender = 1;
    FF address = 2;
    FF feeperl2gas = 3;
    FF feeperdagas = 4;
    FF transactionfee = 5;
    FF chainid = 6;
    FF version = 7;
    FF blocknumber = 8;
    FF timestamp = 9;
    // Not in simulator
    // FF coinbase = 10;

    // The return data for this test should be a the opcodes in sequence, as the opcodes dst address lines up with
    // this array The returndata call above will then return this array
    std::vector<FF> returndata = { sender,      address,        feeperl2gas,
                                   feeperdagas, transactionfee, chainid,
                                   version,     blocknumber,    /*coinbase,*/ timestamp };

    // Set up public inputs to contain the above values
    // TODO: maybe have a javascript like object construction so that this is readable
    // Reduce the amount of times we have similar code to this
    public_inputs_vec[SENDER_SELECTOR] = sender;
    public_inputs_vec[ADDRESS_SELECTOR] = address;

    // Global variables
    public_inputs_vec[CHAIN_ID_OFFSET] = chainid;
    public_inputs_vec[VERSION_OFFSET] = version;
    public_inputs_vec[BLOCK_NUMBER_OFFSET] = blocknumber;
    public_inputs_vec[TIMESTAMP_OFFSET] = timestamp;
    // Not in the simulator yet
    // public_inputs_vec[COINBASE_OFFSET] = coinbase;

    // Fees
    public_inputs_vec[FEE_PER_DA_GAS_OFFSET] = feeperdagas;
    public_inputs_vec[FEE_PER_L2_GAS_OFFSET] = feeperl2gas;

    // Transaction fee
    public_inputs_vec[TRANSACTION_FEE_OFFSET] = transactionfee;

    auto trace = Execution::gen_trace(instructions, returndata, calldata, public_inputs_vec);

    // Validate that the opcode read the correct value into ia
    // Check sender
    auto sender_row =
        std::ranges::find_if(trace.begin(), trace.end(), [](Row r) { return r.avm_main_sel_op_sender == 1; });
    EXPECT_EQ(sender_row->avm_main_ia, sender);

    // Check address
    auto address_row =
        std::ranges::find_if(trace.begin(), trace.end(), [](Row r) { return r.avm_main_sel_op_address == 1; });
    EXPECT_EQ(address_row->avm_main_ia, address);

    // Check chain id
    auto chainid_row =
        std::ranges::find_if(trace.begin(), trace.end(), [](Row r) { return r.avm_main_sel_op_chain_id == 1; });
    EXPECT_EQ(chainid_row->avm_main_ia, chainid);

    // Check version
    auto version_row =
        std::ranges::find_if(trace.begin(), trace.end(), [](Row r) { return r.avm_main_sel_op_version == 1; });
    EXPECT_EQ(version_row->avm_main_ia, version);

    // Check blocknumber
    auto blocknumber_row =
        std::ranges::find_if(trace.begin(), trace.end(), [](Row r) { return r.avm_main_sel_op_block_number == 1; });
    EXPECT_EQ(blocknumber_row->avm_main_ia, blocknumber);

    // Check timestamp
    auto timestamp_row =
        std::ranges::find_if(trace.begin(), trace.end(), [](Row r) { return r.avm_main_sel_op_timestamp == 1; });
    EXPECT_EQ(timestamp_row->avm_main_ia, timestamp);

    // Check feeperdagas
    auto feeperdagas_row =
        std::ranges::find_if(trace.begin(), trace.end(), [](Row r) { return r.avm_main_sel_op_fee_per_da_gas == 1; });
    EXPECT_EQ(feeperdagas_row->avm_main_ia, feeperdagas);

    // Check feeperl2gas
    auto feeperl2gas_row =
        std::ranges::find_if(trace.begin(), trace.end(), [](Row r) { return r.avm_main_sel_op_fee_per_l2_gas == 1; });
    EXPECT_EQ(feeperl2gas_row->avm_main_ia, feeperl2gas);

    // Check transactionfee
    auto transactionfee_row =
        std::ranges::find_if(trace.begin(), trace.end(), [](Row r) { return r.avm_main_sel_op_transaction_fee == 1; });
    EXPECT_EQ(transactionfee_row->avm_main_ia, transactionfee);

    // // Check coinbase
    // Not in simulator
    // auto coinbase_row =
    //     std::ranges::find_if(trace.begin(), trace.end(), [](Row r) { return r.avm_main_sel_op_coinbase == 1; });
    // EXPECT_EQ(coinbase_row->avm_main_ia, coinbase);

    validate_trace(std::move(trace));
}

// Should throw whenever the wrong number of public inputs are provided
TEST_F(AvmExecutionTests, ExecutorThrowsWithIncorrectNumberOfPublicInputs)
{
    std::string bytecode_hex = to_hex(OpCode::SENDER) + // opcode SENDER
                               "00"                     // Indirect flag
                               "00000007";              // addr 7

    std::vector<FF> calldata = {};
    std::vector<FF> returndata = {};
    std::vector<FF> public_inputs_vec = { 1 };

<<<<<<< HEAD
    auto bytecode = hex_to_bytes(bytecode_hex);
    auto instructions = Deserialization::parse(bytecode);

    EXPECT_THROW_WITH_MESSAGE(Execution::gen_trace(instructions, calldata, returndata, public_inputs_vec),
=======
    EXPECT_THROW_WITH_MESSAGE(Execution::gen_trace(instructions, returndata, calldata, public_inputs_vec),
>>>>>>> 058856e3
                              "Public inputs vector is not of PUBLIC_CIRCUIT_PUBLIC_INPUTS_LENGTH");
}

TEST_F(AvmExecutionTests, kernelOutputEmitOpcodes)
{
    // Set values into the first register to emit
    std::string bytecode_hex = to_hex(OpCode::SET) + // opcode Set
                               "00"                  // Indirect flag
                               "03"                  // U32
                               "00000001"            // value 1
                               "00000001"            // dst_offset 1
                               // Cast set to field
                               + to_hex(OpCode::CAST) +               // opcode CAST
                               "00"                                   // Indirect flag
                               "06"                                   // tag field
                               "00000001"                             // dst 1
                               "00000001"                             // dst 1
                               + to_hex(OpCode::EMITNOTEHASH) +       // opcode EMITNOTEHASH
                               "00"                                   // Indirect flag
                               "00000001"                             // src offset 1
                               + to_hex(OpCode::EMITNULLIFIER) +      // opcode EMITNOTEHASH
                               "00"                                   // Indirect flag
                               "00000001"                             // src offset 1
                               + to_hex(OpCode::EMITUNENCRYPTEDLOG) + // opcode EMITNOTEHASH
                               "00"                                   // Indirect flag
                               "00000001"                             // src offset 1
                               + to_hex(OpCode::RETURN) +             // opcode RETURN
                               "00"                                   // Indirect flag
                               "00000000"                             // ret offset 0
                               "00000000";                            // ret size 0

    auto bytecode = hex_to_bytes(bytecode_hex);
    auto instructions = Deserialization::parse(bytecode);

    // 2 instructions
    ASSERT_THAT(instructions, SizeIs(6));

    std::vector<FF> calldata = {};
    std::vector<FF> reutrndata = {};

    // Craft public inputs object - in this case all return values are known to be a fixed value 1
    std::vector<FF> public_inputs_vec(PUBLIC_CIRCUIT_PUBLIC_INPUTS_LENGTH);

    auto trace = Execution::gen_trace(instructions);

    // CHECK EMIT NOTE HASH
    // Check output data + side effect counters have been set correctly
    auto emit_note_hash_row =
        std::ranges::find_if(trace.begin(), trace.end(), [](Row r) { return r.avm_main_sel_op_emit_note_hash == 1; });
    EXPECT_EQ(emit_note_hash_row->avm_main_ia, 1);
    EXPECT_EQ(emit_note_hash_row->avm_kernel_side_effect_counter, 0);

    // Get the row of the first note hash out
    uint32_t emit_note_hash_out_offset = AvmKernelTraceBuilder::START_EMIT_NOTE_HASH_WRITE_OFFSET;
    auto emit_note_hash_kernel_out_row = std::ranges::find_if(
        trace.begin(), trace.end(), [&](Row r) { return r.avm_main_clk == emit_note_hash_out_offset; });
    EXPECT_EQ(emit_note_hash_kernel_out_row->avm_kernel_kernel_value_out__is_public, 1);
    EXPECT_EQ(emit_note_hash_kernel_out_row->avm_kernel_kernel_side_effect_out__is_public, 0);

    // CHECK EMIT NULLIFIER
    auto emit_nullifier_row =
        std::ranges::find_if(trace.begin(), trace.end(), [](Row r) { return r.avm_main_sel_op_emit_nullifier == 1; });
    EXPECT_EQ(emit_nullifier_row->avm_main_ia, 1);
    EXPECT_EQ(emit_nullifier_row->avm_kernel_side_effect_counter, 1);

    uint32_t emit_nullifier_out_offset = AvmKernelTraceBuilder::START_EMIT_NULLIFIER_WRITE_OFFSET;
    auto emit_nullifier_kernel_out_row = std::ranges::find_if(
        trace.begin(), trace.end(), [&](Row r) { return r.avm_main_clk == emit_nullifier_out_offset; });
    EXPECT_EQ(emit_nullifier_kernel_out_row->avm_kernel_kernel_value_out__is_public, 1);
    EXPECT_EQ(emit_nullifier_kernel_out_row->avm_kernel_kernel_side_effect_out__is_public, 1);

    // CHECK EMIT UNENCRYPTED LOG
    auto emit_log_row = std::ranges::find_if(
        trace.begin(), trace.end(), [](Row r) { return r.avm_main_sel_op_emit_unencrypted_log == 1; });
    EXPECT_EQ(emit_log_row->avm_main_ia, 1);
    EXPECT_EQ(emit_log_row->avm_kernel_side_effect_counter, 2);

    uint32_t emit_log_out_offset = AvmKernelTraceBuilder::START_EMIT_UNENCRYPTED_LOG_WRITE_OFFSET;
    auto emit_log_kernel_out_row =
        std::ranges::find_if(trace.begin(), trace.end(), [&](Row r) { return r.avm_main_clk == emit_log_out_offset; });
    EXPECT_EQ(emit_log_kernel_out_row->avm_kernel_kernel_value_out__is_public, 1);
    EXPECT_EQ(emit_log_kernel_out_row->avm_kernel_kernel_side_effect_out__is_public, 2);

    validate_trace(std::move(trace));
}

// SLOAD and SSTORE
TEST_F(AvmExecutionTests, kernelOutputStorageOpcodes)
{
    // Sload from a value that has not previously been written to will require a hint to process
    std::string bytecode_hex = to_hex(OpCode::SET) + // opcode SET
                               "00"                  // Indirect flag
                               "03"                  // U32
                               "00000009"            // value 9
                               "00000001"            // dst_offset 1
                               // Cast set to field
                               + to_hex(OpCode::CAST) +   // opcode CAST
                               "00"                       // Indirect flag
                               "06"                       // tag field
                               "00000001"                 // dst 1
                               "00000001"                 // dst 1
                               + to_hex(OpCode::SLOAD) +  // opcode SLOAD
                               "00"                       // Indirect flag
                               "00000001"                 // slot offset 1
                               "00000002"                 // write storage value to offset 2
                               + to_hex(OpCode::SSTORE) + // opcode SSTORE
                               "00"                       // Indirect flag
                               "00000001"                 // slot offset 1
                               "00000002"                 // value write offset 2
                               + to_hex(OpCode::RETURN) + // opcode RETURN
                               "00"                       // Indirect flag
                               "00000000"                 // ret offset 0
                               "00000000";                // ret size 0

    auto bytecode = hex_to_bytes(bytecode_hex);
    auto instructions = Deserialization::parse(bytecode);

    // 2 instructions
    ASSERT_THAT(instructions, SizeIs(5));

    std::vector<FF> calldata = {};
    std::vector<FF> returndata = {};

    // Craft public inputs object - in this case all return values are known to be a fixed value 1
    std::vector<FF> public_inputs_vec(PUBLIC_CIRCUIT_PUBLIC_INPUTS_LENGTH);

    // Generate Hint for Sload operation
    ExecutionHints execution_hints = {};
    execution_hints.storage_values[FF(9)] = FF(42); // Slot 9 = value 42

    auto trace = Execution::gen_trace(instructions, returndata, calldata, public_inputs_vec, execution_hints);

    // CHECK SLOAD
    // Check output data + side effect counters have been set correctly
    auto sload_row =
        std::ranges::find_if(trace.begin(), trace.end(), [](Row r) { return r.avm_main_sel_op_sload == 1; });
    EXPECT_EQ(sload_row->avm_main_ia, 42); // Read value
    EXPECT_EQ(sload_row->avm_main_ib, 9);  // Storage slot
    EXPECT_EQ(sload_row->avm_kernel_side_effect_counter, 0);

    // Get the row of the first note hash out
    uint32_t sload_out_offset = AvmKernelTraceBuilder::START_SLOAD_WRITE_OFFSET;
    auto sload_kernel_out_row =
        std::ranges::find_if(trace.begin(), trace.end(), [&](Row r) { return r.avm_main_clk == sload_out_offset; });
    EXPECT_EQ(sload_kernel_out_row->avm_kernel_kernel_value_out__is_public, 42); // value
    EXPECT_EQ(sload_kernel_out_row->avm_kernel_kernel_side_effect_out__is_public, 0);
    EXPECT_EQ(sload_kernel_out_row->avm_kernel_kernel_metadata_out__is_public, 9); // slot

    // CHECK SSTORE
    auto sstore_row =
        std::ranges::find_if(trace.begin(), trace.end(), [](Row r) { return r.avm_main_sel_op_sstore == 1; });
    EXPECT_EQ(sstore_row->avm_main_ia, 42); // Read value
    EXPECT_EQ(sstore_row->avm_main_ib, 9);  // Storage slot
    EXPECT_EQ(sstore_row->avm_kernel_side_effect_counter, 1);

    // Get the row of the first note hash out
    uint32_t sstore_out_offset = AvmKernelTraceBuilder::START_SSTORE_WRITE_OFFSET;
    auto sstore_kernel_out_row =
        std::ranges::find_if(trace.begin(), trace.end(), [&](Row r) { return r.avm_main_clk == sstore_out_offset; });
    EXPECT_EQ(sstore_kernel_out_row->avm_kernel_kernel_value_out__is_public, 42); // value
    EXPECT_EQ(sstore_kernel_out_row->avm_kernel_kernel_side_effect_out__is_public, 1);
    EXPECT_EQ(sstore_kernel_out_row->avm_kernel_kernel_metadata_out__is_public, 9); // slot

    validate_trace(std::move(trace));
}

TEST_F(AvmExecutionTests, kernelOutputHashExistsOpcodes)
{
    // Sload from a value that has not previously been written to will require a hint to process
    std::string bytecode_hex = to_hex(OpCode::SET) + // opcode SET
                               "00"                  // Indirect flag
                               "03"                  // U32
                               "00000001"            // value 1
                               "00000001"            // dst_offset 1
                               // Cast set to field
                               + to_hex(OpCode::CAST) +            // opcode CAST
                               "00"                                // Indirect flag
                               "06"                                // tag field
                               "00000001"                          // dst 1
                               "00000001"                          // dst 1
                               + to_hex(OpCode::NOTEHASHEXISTS) +  // opcode NOTEHASHEXISTS
                               "00"                                // Indirect flag
                               "00000001"                          // slot offset 1
                               "00000002"                          // write storage value to offset 2 (exists value)
                               + to_hex(OpCode::NULLIFIEREXISTS) + // opcode NULLIFIEREXISTS
                               "00"                                // Indirect flag
                               "00000001"                          // slot offset 1
                               "00000002"                          // value write offset 2 (exists value)
                               + to_hex(OpCode::L1TOL2MSGEXISTS) + // opcode L1TOL2MSGEXISTS
                               "00"                                // Indirect flag
                               "00000001"                          // slot offset 1
                               "00000002"                          // value write offset 2 (exists value)
                               + to_hex(OpCode::RETURN) +          // opcode RETURN
                               "00"                                // Indirect flag
                               "00000000"                          // ret offset 0
                               "00000000";                         // ret size 0

    auto bytecode = hex_to_bytes(bytecode_hex);
    auto instructions = Deserialization::parse(bytecode);

    // 2 instructions
    ASSERT_THAT(instructions, SizeIs(6));

    std::vector<FF> calldata = {};
    std::vector<FF> returndata = {};

    // Craft public inputs object - in this case all return values are known to be a fixed value 1
    std::vector<FF> public_inputs_vec(PUBLIC_CIRCUIT_PUBLIC_INPUTS_LENGTH);

    // Generate Hint for Sload operation
    ExecutionHints execution_hints = {};
    execution_hints.note_hash_exists[FF(1)] = true;    // Slot 1 = true
    execution_hints.nullifier_exists[FF(1)] = true;    // Slot 1 = true
    execution_hints.l1_to_l2_msg_exists[FF(1)] = true; // Slot 1 = true

    auto trace = Execution::gen_trace(instructions, returndata, calldata, public_inputs_vec, execution_hints);

    // CHECK NOTEHASHEXISTS
    auto note_hash_row =
        std::ranges::find_if(trace.begin(), trace.end(), [](Row r) { return r.avm_main_sel_op_note_hash_exists == 1; });
    EXPECT_EQ(note_hash_row->avm_main_ia, 1); // Read value
    EXPECT_EQ(note_hash_row->avm_main_ib, 1); // Storage slot
    EXPECT_EQ(note_hash_row->avm_kernel_side_effect_counter, 0);

    // Get the row of the first note hash out
    uint32_t note_hash_exists_offset = AvmKernelTraceBuilder::START_NOTE_HASH_EXISTS_WRITE_OFFSET;
    info("note hash offset: ", note_hash_exists_offset);
    auto note_hash_out_row =
        // TODO: it appears that as note_hash_exists_offset is zero, there are two posisitons where the clk is 0, so it
        // is getting the wrong one
        std::ranges::find_if(
            trace.begin() + sizeof(Row), trace.end(), [&](Row r) { return r.avm_main_clk == note_hash_exists_offset; });
    info("gotten value: @ offset ",
         note_hash_exists_offset,
         ": value: ",
         note_hash_out_row->avm_kernel_kernel_value_out__is_public);
    EXPECT_EQ(note_hash_out_row->avm_kernel_kernel_value_out__is_public, 1); // value
    info("gotten sec: @ offset ",
         note_hash_exists_offset,
         ": sec: ",
         note_hash_out_row->avm_kernel_kernel_side_effect_out__is_public);
    EXPECT_EQ(note_hash_out_row->avm_kernel_kernel_side_effect_out__is_public, 0);
    info("gotten metadata: @ offset ",
         note_hash_exists_offset,
         ": meta: ",
         note_hash_out_row->avm_kernel_kernel_metadata_out__is_public);
    EXPECT_EQ(note_hash_out_row->avm_kernel_kernel_metadata_out__is_public, 1); // slot

    validate_trace(std::move(trace));
}

// Negative test detecting an invalid opcode byte.
TEST_F(AvmExecutionTests, invalidOpcode)
{
    std::string bytecode_hex = to_hex(OpCode::ADD) + // opcode ADD
                               "00"                  // Indirect flag
                               "02"                  // U16
                               "00000007"            // addr a 7
                               "00000009"            // addr b 9
                               "00000001"            // addr c 1
                               "AB"                  // Invalid opcode byte
                               "00000000"            // ret offset 0
                               "00000000";           // ret size 0

    auto bytecode = hex_to_bytes(bytecode_hex);
    EXPECT_THROW_WITH_MESSAGE(Deserialization::parse(bytecode), "Invalid opcode");
}

// Negative test detecting an invalid memmory instruction tag.
TEST_F(AvmExecutionTests, invalidInstructionTag)
{
    std::string bytecode_hex = to_hex(OpCode::ADD) +      // opcode ADD
                               "00"                       // Indirect flag
                               "00"                       // Wrong type
                               "00000007"                 // addr a 7
                               "00000009"                 // addr b 9
                               "00000001"                 // addr c 1
                               + to_hex(OpCode::RETURN) + // opcode RETURN
                               "00"                       // Indirect flag
                               "00000000"                 // ret offset 0
                               "00000000";                // ret size 0

    auto bytecode = hex_to_bytes(bytecode_hex);
    EXPECT_THROW_WITH_MESSAGE(Deserialization::parse(bytecode), "Instruction tag is invalid");
}

// Negative test detecting SET opcode with instruction memory tag set to FF.
TEST_F(AvmExecutionTests, ffInstructionTagSetOpcode)
{
    std::string bytecode_hex = "00"                    // ADD
                               "00"                    // Indirect flag
                               "05"                    // U128
                               "00000007"              // addr a 7
                               "00000009"              // addr b 9
                               "00000001"              // addr c 1
                               + to_hex(OpCode::SET) + // opcode SET
                               "00"                    // Indirect flag
                               "06"                    // tag FF
                               "00002344";             //

    auto bytecode = hex_to_bytes(bytecode_hex);
    EXPECT_THROW_WITH_MESSAGE(Deserialization::parse(bytecode), "Instruction tag for SET opcode is invalid");
}

// Negative test detecting SET opcode without any operand.
TEST_F(AvmExecutionTests, SetOpcodeNoOperand)
{
    std::string bytecode_hex = "00"                    // ADD
                               "00"                    // Indirect flag
                               "05"                    // U128
                               "00000007"              // addr a 7
                               "00000009"              // addr b 9
                               "00000001"              // addr c 1
                               + to_hex(OpCode::SET) + // opcode SET
                               "00";                   // Indirect flag

    auto bytecode = hex_to_bytes(bytecode_hex);
    EXPECT_THROW_WITH_MESSAGE(Deserialization::parse(bytecode), "Operand for SET opcode is missing");
}

// Negative test detecting an incomplete instruction: missing instruction tag
TEST_F(AvmExecutionTests, truncatedInstructionNoTag)
{
    std::string bytecode_hex = to_hex(OpCode::ADD) +  // opcode ADD
                               "00"                   // Indirect flag
                               "02"                   // U16
                               "00000007"             // addr a 7
                               "00000009"             // addr b 9
                               "00000001"             // addr c 1
                               + to_hex(OpCode::SUB); // opcode SUB

    auto bytecode = hex_to_bytes(bytecode_hex);
    EXPECT_THROW_WITH_MESSAGE(Deserialization::parse(bytecode), "Operand is missing");
}

// Negative test detecting an incomplete instruction: instruction tag present but an operand is missing
TEST_F(AvmExecutionTests, truncatedInstructionNoOperand)
{
    std::string bytecode_hex = to_hex(OpCode::ADD) +   // opcode ADD
                               "00"                    // Indirect flag
                               "02"                    // U16
                               "00000007"              // addr a 7
                               "00000009"              // addr b 9
                               "00000001"              // addr c 1
                               + to_hex(OpCode::SUB) + // opcode SUB
                               "00"                    // Indirect flag
                               "04"                    // U64
                               "AB2373E7"              // addr a
                               "FFFFFFBB";             // addr b and missing address for c = a-b

    auto bytecode = hex_to_bytes(bytecode_hex);
    EXPECT_THROW_WITH_MESSAGE(Deserialization::parse(bytecode), "Operand is missing");
}

} // namespace tests_avm<|MERGE_RESOLUTION|>--- conflicted
+++ resolved
@@ -893,11 +893,7 @@
     std::vector<FF> expected_output = { 1862536192, 526086805, 2067405084,    593147560,
                                         726610467,  813867028, 4091010797ULL, 3974542186ULL };
 
-<<<<<<< HEAD
     std::vector<FF> public_inputs_vec(PUBLIC_CIRCUIT_PUBLIC_INPUTS_LENGTH);
-=======
-    std::vector<FF> calldata = std::vector<FF>();
->>>>>>> 058856e3
     auto trace = Execution::gen_trace(instructions, returndata, calldata, public_inputs_vec);
 
     // Find the first row enabling the Sha256Compression selector
@@ -1550,14 +1546,10 @@
     std::vector<FF> returndata = {};
     std::vector<FF> public_inputs_vec = { 1 };
 
-<<<<<<< HEAD
     auto bytecode = hex_to_bytes(bytecode_hex);
     auto instructions = Deserialization::parse(bytecode);
 
     EXPECT_THROW_WITH_MESSAGE(Execution::gen_trace(instructions, calldata, returndata, public_inputs_vec),
-=======
-    EXPECT_THROW_WITH_MESSAGE(Execution::gen_trace(instructions, returndata, calldata, public_inputs_vec),
->>>>>>> 058856e3
                               "Public inputs vector is not of PUBLIC_CIRCUIT_PUBLIC_INPUTS_LENGTH");
 }
 
