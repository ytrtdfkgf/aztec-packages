#include "bool.hpp"
#include "barretenberg/circuit_checker/circuit_checker.hpp"
#include "barretenberg/stdlib/primitives/byte_array/byte_array.cpp"
#include "barretenberg/stdlib/primitives/circuit_builders/circuit_builders.hpp"
#include "barretenberg/transcript/origin_tag.hpp"
#include <gtest/gtest.h>
#include <tuple>

#define STDLIB_TYPE_ALIASES                                                                                            \
    using Builder = TypeParam;                                                                                         \
    using witness_ct = stdlib::witness_t<Builder>;                                                                     \
    using bool_ct = stdlib::bool_t<Builder>;

using namespace bb;

namespace {
auto& engine = numeric::get_debug_randomness();
}
STANDARD_TESTING_TAGS
template <class Builder> class BoolTest : public ::testing::Test {};

using CircuitTypes = ::testing::Types<bb::CircuitSimulatorBN254, bb::StandardCircuitBuilder, bb::UltraCircuitBuilder>;

TYPED_TEST_SUITE(BoolTest, CircuitTypes);
TYPED_TEST(BoolTest, TestBasicOperations)
{

    STDLIB_TYPE_ALIASES
    auto builder = Builder();

<<<<<<< HEAD
    bool_ct a = witness_ct(&builder, bb::fr::one());
    auto gates_before = builder.get_num_gates();
=======
    auto gates_before = builder.get_estimated_num_finalized_gates();
>>>>>>> b259f335

    a = witness_ct(&builder, bb::fr::one());
    bool_ct b = witness_ct(&builder, bb::fr::zero());

    a.set_origin_tag(submitted_value_origin_tag);
    b.set_origin_tag(challenge_origin_tag);

    a = a ^ b; // a = 1
    EXPECT_EQ(a.get_value(), 1);

    // Tags are merged on XOR
    EXPECT_EQ(a.get_origin_tag(), first_two_merged_tag);

    b = !b; // b = 1 (witness 0)
    EXPECT_EQ(b.get_value(), 1);

    // Tag is preserved on NOT
    EXPECT_EQ(b.get_origin_tag(), challenge_origin_tag);

    a.set_origin_tag(submitted_value_origin_tag);

    bool_ct d = (a == b); //
    EXPECT_EQ(d.get_value(), 1);

    // Tags are merged on ==
    EXPECT_EQ(d.get_origin_tag(), first_two_merged_tag);

    d = false; // d = 0
    d.set_origin_tag(challenge_origin_tag);
    EXPECT_EQ(d.get_value(), 0);

    bool_ct e = a | d; // e = 1 = a
    EXPECT_EQ(e.get_value(), 1);

    // Tags are merged on OR
    EXPECT_EQ(e.get_origin_tag(), first_two_merged_tag);

    bool_ct f = e ^ b; // f = 0
    EXPECT_EQ(f.get_value(), 0);

    f.set_origin_tag(challenge_origin_tag);
    d = (!f) & a; // d = 1
    EXPECT_EQ(d.get_value(), 1);

    // Tags are merged on AND
    EXPECT_EQ(d.get_origin_tag(), first_two_merged_tag);

    bool result = CircuitChecker::check(builder);
    EXPECT_EQ(result, true);

<<<<<<< HEAD
    if (std::is_same_v<Builder, bb::StandardCircuitBuilder>) {
        auto gates_after = builder.get_num_gates();
=======
    if (!IsSimulator<Builder>) {
        auto gates_after = builder.get_estimated_num_finalized_gates();
>>>>>>> b259f335
        EXPECT_EQ(gates_after - gates_before, 6UL);
    }
    if (std::is_same_v<Builder, bb::UltraCircuitBuilder>) {
        auto gates_after = builder.get_num_gates();
        EXPECT_EQ(gates_after - gates_before, 5UL);
    }
}

TYPED_TEST(BoolTest, Xor)
{
    STDLIB_TYPE_ALIASES
    auto builder = Builder();

    for (size_t j = 0; j < 4; ++j) {
        bool lhs_constant = (bool)(j % 2);
        bool rhs_constant = (bool)(j > 1 ? true : false);

        for (size_t i = 0; i < 4; ++i) {
            bool a_val = (bool)(i % 2);
            bool b_val = (bool)(i > 1 ? true : false);
            bool_ct a = lhs_constant ? bool_ct(a_val) : (witness_ct(&builder, a_val));
            bool_ct b = rhs_constant ? bool_ct(b_val) : (witness_ct(&builder, b_val));
            bool_ct c = a ^ b;
            EXPECT_EQ(c.get_value(), a.get_value() ^ b.get_value());
        }
    }
    bool result = CircuitChecker::check(builder);
    EXPECT_EQ(result, true);
}

TYPED_TEST(BoolTest, XorConstants)
{
    STDLIB_TYPE_ALIASES
    auto builder = Builder();

    for (size_t i = 0; i < 32; ++i) {
        bool_ct a = witness_ct(&builder, (bool)(i % 2));
        bool_ct b = witness_ct(&builder, (bool)(i % 3 == 1));
        a ^ b;
    }
    for (size_t i = 0; i < 32; ++i) {
        if (i % 2 == 0) {
            bool_ct a = witness_ct(&builder, (bool)(i % 2));
            bool_ct b(&builder, (bool)(i % 3 == 1));
            a ^ b;
        } else {
            bool_ct a(&builder, (bool)(i % 2));
            bool_ct b = witness_ct(&builder, (bool)(i % 3 == 1));
            a ^ b;
        }
    }

    bool result = CircuitChecker::check(builder);
    EXPECT_EQ(result, true);
}

TYPED_TEST(BoolTest, XorTwinConstants)
{
    STDLIB_TYPE_ALIASES
    auto builder = Builder();

    bool_ct c;
    for (size_t i = 0; i < 32; ++i) {
        bool_ct a(&builder, (i % 1) == 0);
        bool_ct b(&builder, (i % 1) == 1);
        c = c ^ a ^ b;
    }
    c = c ^ bool_ct(witness_ct(&builder, true));
    for (size_t i = 0; i < 32; ++i) {
        if (i % 2 == 0) {
            bool_ct a = witness_ct(&builder, (bool)(i % 2));
            bool_ct b(&builder, (bool)(i % 3 == 1));
            c = c ^ a ^ b;
        } else {
            bool_ct a(&builder, (bool)(i % 2));
            bool_ct b = witness_ct(&builder, (bool)(i % 3 == 1));
            c = c ^ a ^ b;
        }
    }

    bool result = CircuitChecker::check(builder);
    EXPECT_EQ(result, true);
}

TYPED_TEST(BoolTest, LogicalAnd)
{
    STDLIB_TYPE_ALIASES
    auto builder = Builder();

    bool_ct a = witness_ct(&builder, 1);
    bool_ct b = witness_ct(&builder, 1);

    a.set_origin_tag(submitted_value_origin_tag);
    b.set_origin_tag(challenge_origin_tag);

    auto c = (!a) && (!b);

    // Tags are merged on logical AND
    EXPECT_EQ(c.get_origin_tag(), first_two_merged_tag);

    bool result = CircuitChecker::check(builder);
    EXPECT_EQ(result, true);
}

TYPED_TEST(BoolTest, And)
{
    STDLIB_TYPE_ALIASES
    auto builder = Builder();

    for (size_t i = 0; i < 32; ++i) {
        bool_ct a = witness_ct(&builder, (bool)(i % 1));
        bool_ct b = witness_ct(&builder, (bool)(i % 2 == 1));
        // clang-format off
        a& b;
        // clang-format on
    }

    bool result = CircuitChecker::check(builder);
    EXPECT_EQ(result, true);
}

TYPED_TEST(BoolTest, AndConstants)
{
    STDLIB_TYPE_ALIASES
    auto builder = Builder();

    for (size_t i = 0; i < 32; ++i) {
        bool_ct a = witness_ct(&builder, (bool)(i % 2));
        bool_ct b = witness_ct(&builder, (bool)(i % 3 == 1));
        // clang-format off
        a& b;
        // clang-format on
    }
    for (size_t i = 0; i < 32; ++i) {
        if (i % 2 == 0) {
            bool_ct a = witness_ct(&builder, (bool)(i % 2));
            bool_ct b(&builder, (bool)(i % 3 == 1));
            // clang-format off
            a& b;
            // clang-format on
        } else {
            bool_ct a(&builder, (bool)(i % 2));
            bool_ct b = witness_ct(&builder, (bool)(i % 3 == 1));
            // clang-format off
            a& b;
            // clang-format on
        }
    }

    bool result = CircuitChecker::check(builder);
    EXPECT_EQ(result, true);
}

TYPED_TEST(BoolTest, or)
{
    STDLIB_TYPE_ALIASES
    auto builder = Builder();

    for (size_t i = 0; i < 32; ++i) {
        bool_ct a = witness_ct(&builder, (bool)(i % 2));
        bool_ct b = witness_ct(&builder, (bool)(i % 3 == 1));
        a | b;
    }

    bool result = CircuitChecker::check(builder);
    EXPECT_EQ(result, true);
}

TYPED_TEST(BoolTest, OrConstants)
{
    STDLIB_TYPE_ALIASES
    auto builder = Builder();

    for (size_t i = 0; i < 32; ++i) {
        bool_ct a = witness_ct(&builder, (bool)(i % 2));
        bool_ct b = witness_ct(&builder, (bool)(i % 3 == 1));
        a | b;
    }
    for (size_t i = 0; i < 32; ++i) {
        if (i % 2 == 0) {
            bool_ct a = witness_ct(&builder, (bool)(i % 2));
            bool_ct b(&builder, (bool)(i % 3 == 1));
            a | b;
        } else {
            bool_ct a(&builder, (bool)(i % 2));
            bool_ct b = witness_ct(&builder, (bool)(i % 3 == 1));
            a | b;
        }
    }

    bool result = CircuitChecker::check(builder);
    EXPECT_EQ(result, true);
}

TYPED_TEST(BoolTest, Eq)
{
    STDLIB_TYPE_ALIASES
    auto builder = Builder();

    bool a_alt[32];
    bool b_alt[32];
    bool c_alt[32];
    bool d_alt[32];
    for (size_t i = 0; i < 32; ++i) {
        if (i % 2 == 0) {
            a_alt[i] = bool(i % 2);
            b_alt[i] = false;
            c_alt[i] = a_alt[i] ^ b_alt[i];
            d_alt[i] = a_alt[i] == c_alt[i];
        } else {
            a_alt[i] = true;
            b_alt[i] = false;
            c_alt[i] = false;
            d_alt[i] = false;
        }
    }
    bool_ct a[32];
    bool_ct b[32];
    bool_ct c[32];
    bool_ct d[32];
    for (size_t i = 0; i < 32; ++i) {
        if (i % 2 == 0) {
            a[i] = witness_ct(&builder, (bool)(i % 2));
            b[i] = witness_ct(&builder, (bool)(0));
            c[i] = a[i] ^ b[i];
            d[i] = a[i] == c[i];
        } else {
            a[i] = witness_ct(&builder, (bool)(1));
            b[i] = witness_ct(&builder, (bool)(0));
            c[i] = a[i] & b[i];
            d[i] = a[i] == c[i];
        }
    }
    for (size_t i = 0; i < 32; ++i) {
        EXPECT_EQ(a[i].get_value(), a_alt[i]);
        EXPECT_EQ(b[i].get_value(), b_alt[i]);
        EXPECT_EQ(c[i].get_value(), c_alt[i]);
        EXPECT_EQ(d[i].get_value(), d_alt[i]);
    }

    bool result = CircuitChecker::check(builder);
    EXPECT_EQ(result, true);
}

TYPED_TEST(BoolTest, Implies)
{
    STDLIB_TYPE_ALIASES
    auto builder = Builder();

    for (size_t j = 0; j < 4; ++j) {
        bool lhs_constant = (bool)(j % 2);
        bool rhs_constant = (bool)(j > 1 ? true : false);

        for (size_t i = 0; i < 4; ++i) {
            bool a_val = (bool)(i % 2);
            bool b_val = (bool)(i > 1 ? true : false);
            bool_ct a = lhs_constant ? bool_ct(a_val) : (witness_ct(&builder, a_val));
            bool_ct b = rhs_constant ? bool_ct(b_val) : (witness_ct(&builder, b_val));
            if (!(lhs_constant || rhs_constant)) {
                a.set_origin_tag(submitted_value_origin_tag);
                b.set_origin_tag(challenge_origin_tag);
            }
            bool_ct c = a.implies(b);
            EXPECT_EQ(c.get_value(), !a.get_value() || b.get_value());
            if (!(lhs_constant || rhs_constant)) {
                // Tags are merged on implies
                EXPECT_EQ(c.get_origin_tag(), first_two_merged_tag);
            }
        }
    }

    bool result = CircuitChecker::check(builder);
    EXPECT_EQ(result, true);
}

TYPED_TEST(BoolTest, ImpliesBothWays)
{
    STDLIB_TYPE_ALIASES
    auto builder = Builder();

    for (size_t j = 0; j < 4; ++j) {
        bool lhs_constant = (bool)(j % 2);
        bool rhs_constant = (bool)(j > 1 ? true : false);

        for (size_t i = 0; i < 4; ++i) {
            bool a_val = (bool)(i % 2);
            bool b_val = (bool)(i > 1 ? true : false);
            bool_ct a = lhs_constant ? bool_ct(a_val) : (witness_ct(&builder, a_val));
            bool_ct b = rhs_constant ? bool_ct(b_val) : (witness_ct(&builder, b_val));
            if (!(lhs_constant || rhs_constant)) {
                a.set_origin_tag(submitted_value_origin_tag);
                b.set_origin_tag(challenge_origin_tag);
            }
            bool_ct c = a.implies_both_ways(b);
            EXPECT_EQ(c.get_value(), !(a.get_value() ^ b.get_value()));

            if (!(lhs_constant || rhs_constant)) {
                // Tags are merged on implies both ways
                EXPECT_EQ(c.get_origin_tag(), first_two_merged_tag);
            }
        }
    }

    bool result = CircuitChecker::check(builder);
    EXPECT_EQ(result, true);
}

TYPED_TEST(BoolTest, MustImply)
{
    STDLIB_TYPE_ALIASES
    auto builder = Builder();

    for (size_t j = 0; j < 4; ++j) {
        bool lhs_constant = (bool)(j % 2);
        bool rhs_constant = (bool)(j > 1 ? true : false);

        for (size_t i = 4; i < 14; i += 2) {
            // If a number is divisible by 2 and 3, it is divisible by 6
            bool two = (bool)(i % 2);
            bool three = (bool)(i % 3);
            bool six = (bool)(i % 6);
            bool a_val = (two && three);
            bool b_val = six;
            bool_ct a = lhs_constant ? bool_ct(a_val) : (witness_ct(&builder, a_val));
            bool_ct b = rhs_constant ? bool_ct(b_val) : (witness_ct(&builder, b_val));
            a.must_imply(b);
        }
    }

    bool result = CircuitChecker::check(builder);
    EXPECT_EQ(result, true);
}

TYPED_TEST(BoolTest, MustImplyFails)
{
    STDLIB_TYPE_ALIASES
    auto builder = Builder();

    for (size_t j = 0; j < 3; ++j) { // ignore the case when both lhs and rhs are constants
        bool lhs_constant = (bool)(j % 2);
        bool rhs_constant = (bool)(j > 1 ? true : false);

        // If a number is divisible by 2 and 3, it is divisible by 6
        // => 8 is not divisible by 3, so it must not be divisible by 6
        const size_t i = 8;
        bool a_val = (bool)(i % 2 == 0);
        bool b_val = (bool)(i % 6 == 0);
        bool_ct a = lhs_constant ? bool_ct(a_val) : (witness_ct(&builder, a_val));
        bool_ct b = rhs_constant ? bool_ct(b_val) : (witness_ct(&builder, b_val));
        a.must_imply(b, "div by 2 does not imply div by 8");

        EXPECT_EQ(builder.failed(), true);
        EXPECT_EQ(builder.err(), "div by 2 does not imply div by 8");
    }
}

TYPED_TEST(BoolTest, MustImplyMultiple)
{
    STDLIB_TYPE_ALIASES
    auto builder = Builder();

    /**
     * Define g(x) = 2x + 12
     * if x is divisible by both 4 and 6:
     *     => g(x) > 0
     *     => g(x) is even
     *     => g(x) >= 12
     *     => g(x) is a multiple of 6
     */
    auto g = [](size_t x) { return 2 * x + 12; };

    for (size_t j = 0; j < 3; ++j) { // ignore when both lhs and rhs are constants
        bool lhs_constant = (bool)(j % 2);
        bool rhs_constant = (bool)(j > 1 ? true : false);

        for (size_t x = 10; x < 18; x += 2) {
            std::vector<std::pair<bool_ct, std::string>> conditions;
            bool four = (bool)(x % 4 == 0);
            bool six = (bool)(x % 6 == 0);

            bool_ct a = lhs_constant ? bool_ct(four) : (witness_ct(&builder, four));
            bool_ct b = rhs_constant ? bool_ct(six) : (witness_ct(&builder, six));

            auto g_x = g(x);
            conditions.push_back(std::make_pair(g_x > 0, "g(x) > 0"));
            conditions.push_back(std::make_pair(g_x % 2 == 0, "g(x) is even"));
            conditions.push_back(std::make_pair(g_x >= 12, "g(x) >= 12"));
            conditions.push_back(std::make_pair(g_x % 6 == 0, "g(x) is a multiple of 6"));

            (a && b).must_imply(conditions);

            if (builder.failed()) {
                EXPECT_EQ(builder.err(), "multi implication fail: g(x) is a multiple of 6");
            } else {
                bool result = CircuitChecker::check(builder);
                EXPECT_EQ(result, true);
            }
        }
    }
}

TYPED_TEST(BoolTest, MustImplyMultipleFails)
{
    STDLIB_TYPE_ALIASES
    auto builder = Builder();

    /**
     * Given x = 15:
     * (x > 10)
     *  => (x > 8)
     *  => (x > 5)
     *  ≠> (x > 18)
     */
    for (size_t j = 0; j < 2; ++j) { // ignore when both lhs and rhs are constants
        bool is_constant = (bool)(j % 2);

        size_t x = 15;
        bool main = (bool)(x > 10);
        bool_ct main_ct = is_constant ? bool_ct(main) : (witness_ct(&builder, main));

        std::vector<std::pair<bool_ct, std::string>> conditions;
        conditions.push_back(std::make_pair(witness_ct(&builder, x > 8), "x > 8"));
        conditions.push_back(std::make_pair(witness_ct(&builder, x > 5), "x > 5"));
        conditions.push_back(std::make_pair(witness_ct(&builder, x > 18), "x > 18"));

        main_ct.must_imply(conditions);

        EXPECT_EQ(builder.failed(), true);
        EXPECT_EQ(builder.err(), "multi implication fail: x > 18");
    }
}

TYPED_TEST(BoolTest, ConditionalAssign)
{
    STDLIB_TYPE_ALIASES
    auto builder = Builder();

    for (size_t j = 0; j < 4; ++j) {
        bool lhs_constant = (bool)(j % 2);
        bool rhs_constant = (bool)(j > 1 ? true : false);

        const uint256_t x = (uint256_t(1) << 128) - 1;
        const uint256_t val = engine.get_random_uint256();

        bool condition = (val % 2 == 0);
        bool right = x < val;
        bool left = x > val;
        bool_ct l_ct = lhs_constant ? bool_ct(left) : (witness_ct(&builder, left));
        bool_ct r_ct = rhs_constant ? bool_ct(right) : (witness_ct(&builder, right));
        bool_ct cond = (witness_ct(&builder, condition));

        if (!(lhs_constant | rhs_constant)) {
            cond.set_origin_tag(submitted_value_origin_tag);
            l_ct.set_origin_tag(challenge_origin_tag);
            r_ct.set_origin_tag(next_challenge_tag);
        }
        auto result = bool_ct::conditional_assign(cond, l_ct, r_ct);

        if (!(lhs_constant | rhs_constant)) {
            // Tags are merged on conditional assign
            EXPECT_EQ(result.get_origin_tag(), first_second_third_merged_tag);
        }

        EXPECT_EQ(result.get_value(), condition ? left : right);
    }
    info("num gates = ", builder.get_estimated_num_finalized_gates());
    bool result = CircuitChecker::check(builder);
    EXPECT_EQ(result, true);
}

TYPED_TEST(BoolTest, TestSimpleProof)
{
    STDLIB_TYPE_ALIASES
    auto builder = Builder();

    bool_ct a(&builder);
    bool_ct b(&builder);
    a = witness_ct(&builder, bb::fr::one());
    b = witness_ct(&builder, bb::fr::zero());
    // bool_ct c(&builder);
    a = a ^ b;            // a = 1
    b = !b;               // b = 1 (witness 0)
    bool_ct c = (a == b); // c = 1
    bool_ct d(&builder);  // d = ?
    d = false;            // d = 0
    bool_ct e = a | d;    // e = 1 = a
    bool_ct f = e ^ b;    // f = 0
    d = (!f) & a;         // d = 1
    for (size_t i = 0; i < 64; ++i) {
        a = witness_ct(&builder, (bool)(i % 2));
        b = witness_ct(&builder, (bool)(i % 3 == 1));
        c = a ^ b;
        a = b ^ c;
        c = a;
        a = b;
        f = b;
    }

    bool result = CircuitChecker::check(builder);
    EXPECT_EQ(result, true);
}

TYPED_TEST(BoolTest, Normalize)
{
    STDLIB_TYPE_ALIASES
    auto builder = Builder();

    auto generate_constraints = [&builder](bool value, bool is_constant, bool is_inverted) {
        bool_ct a = is_constant ? bool_ct(&builder, value) : witness_ct(&builder, value);
        bool_ct b = is_inverted ? !a : a;
        if (!is_constant) {
            b.set_origin_tag(submitted_value_origin_tag);
        }
        bool_ct c = b.normalize();
        EXPECT_EQ(c.get_value(), value ^ is_inverted);
        if (!is_constant) {
            EXPECT_EQ(c.get_origin_tag(), submitted_value_origin_tag);
        }
    };

    generate_constraints(false, false, false);
    generate_constraints(false, false, true);
    generate_constraints(false, true, false);
    generate_constraints(false, true, true);
    generate_constraints(true, false, false);
    generate_constraints(true, false, true);
    generate_constraints(true, true, false);
    generate_constraints(true, true, true);

    bool result = CircuitChecker::check(builder);
    EXPECT_EQ(result, true);
}<|MERGE_RESOLUTION|>--- conflicted
+++ resolved
@@ -28,12 +28,8 @@
     STDLIB_TYPE_ALIASES
     auto builder = Builder();
 
-<<<<<<< HEAD
     bool_ct a = witness_ct(&builder, bb::fr::one());
-    auto gates_before = builder.get_num_gates();
-=======
     auto gates_before = builder.get_estimated_num_finalized_gates();
->>>>>>> b259f335
 
     a = witness_ct(&builder, bb::fr::one());
     bool_ct b = witness_ct(&builder, bb::fr::zero());
@@ -84,18 +80,11 @@
     bool result = CircuitChecker::check(builder);
     EXPECT_EQ(result, true);
 
-<<<<<<< HEAD
     if (std::is_same_v<Builder, bb::StandardCircuitBuilder>) {
         auto gates_after = builder.get_num_gates();
-=======
-    if (!IsSimulator<Builder>) {
+    } else if (!IsSimulator<Builder>) {
         auto gates_after = builder.get_estimated_num_finalized_gates();
->>>>>>> b259f335
         EXPECT_EQ(gates_after - gates_before, 6UL);
-    }
-    if (std::is_same_v<Builder, bb::UltraCircuitBuilder>) {
-        auto gates_after = builder.get_num_gates();
-        EXPECT_EQ(gates_after - gates_before, 5UL);
     }
 }
 
