--- conflicted
+++ resolved
@@ -306,15 +306,11 @@
     fn analyze_block(&mut self, block: BasicBlockId, mut references: Block) {
         let instructions = self.inserter.function.dfg[block].take_instructions();
 
-<<<<<<< HEAD
-        self.add_aliases_for_reference_parameters(block, &mut references);
-=======
         // If this is the entry block, take all the block parameters and assume they may
         // be aliased to each other
         if block == self.inserter.function.entry_block() {
             self.add_aliases_for_reference_parameters(block, &mut references);
         }
->>>>>>> a3a3c01c
 
         for instruction in instructions {
             self.analyze_instruction(block, &mut references, instruction);
@@ -332,20 +328,6 @@
         self.blocks.insert(block, references);
     }
 
-<<<<<<< HEAD
-    /// Add a self-alias for input parameters, similarly to how a newly allocated reference has
-    /// one alias already - itself. If we don't, then the checks using `reference_parameters()`
-    /// might find the default (empty) aliases and think the an input reference can be removed.
-    fn add_aliases_for_reference_parameters(&self, block: BasicBlockId, references: &mut Block) {
-        let dfg = &self.inserter.function.dfg;
-        let params = dfg.block_parameters(block);
-        let params = params.iter().filter(|p| dfg.value_is_reference(**p));
-
-        for param in params {
-            let expression =
-                references.expressions.entry(*param).or_insert(Expression::Other(*param));
-            references.aliases.entry(expression.clone()).or_insert_with(|| AliasSet::known(*param));
-=======
     /// Go through each parameter and register that all reference parameters of the same type are
     /// possibly aliased to each other. If there are parameters with nested references (arrays of
     /// references or references containing other references) we give up and assume all parameter
@@ -384,7 +366,6 @@
                 let previous = references.expressions.insert(alias, expression.clone());
                 assert!(previous.is_none());
             });
->>>>>>> a3a3c01c
         }
     }
 
