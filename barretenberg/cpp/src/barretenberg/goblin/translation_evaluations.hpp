--- conflicted
+++ resolved
@@ -13,24 +13,6 @@
     BF op, Px, Py, z1, z2;
     static constexpr uint32_t NUM_EVALUATIONS = 5;
     static size_t size() { return field_conversion::calc_num_bn254_frs<BF>() * NUM_EVALUATIONS; }
-<<<<<<< HEAD
-    // std::vector<FF> to_buffer() const
-    // {
-    //     std::vector<FF> result;
-    //     result.reserve(size());
-    //     const auto insert = [&result](const BF& elt) {
-    //         std::vector<FF> buf = field_conversion::convert_to_bn254_frs(elt);
-    //         result.insert(result.end(), buf.begin(), buf.end());
-    //     };
-    //     insert(op);
-    //     insert(Px);
-    //     insert(Py);
-    //     insert(z1);
-    //     insert(z2);
-    //     return result;
-    // }
-=======
->>>>>>> 86a33140
 
     MSGPACK_FIELDS(op, Px, Py, z1, z2);
 };
