--- conflicted
+++ resolved
@@ -102,11 +102,7 @@
     execute_relation_check_rounds();
 
     // Fiat-Shamir: rho, y, x, z
-<<<<<<< HEAD
-    // Execute Zeromorph multilinear PCS
-=======
     // Execute Shplemini PCS
->>>>>>> 80f9cc47
     vinfo("executing pcs opening rounds...");
     execute_pcs_rounds();
 
