--- conflicted
+++ resolved
@@ -84,15 +84,10 @@
   e2e_token_contract: {}
   e2e_p2p_gossip:
     test_path: 'e2e_p2p/gossip_network.test.ts'
-<<<<<<< HEAD
     with_alerts: true
-  e2e_p2p_gerousia:
-    test_path: 'e2e_p2p/gerousia.test.ts'
-    with_alerts: true
-=======
   e2e_p2p_upgrade_governance_proposer:
     test_path: 'e2e_p2p/upgrade_governance_proposer.test.ts'
->>>>>>> 0d9d68b7
+    with_alerts: true
   e2e_p2p_rediscovery:
     test_path: 'e2e_p2p/rediscovery.test.ts'
     with_alerts: true
