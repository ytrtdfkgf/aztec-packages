--- conflicted
+++ resolved
@@ -23,24 +23,15 @@
     },
     {
       "name": "default-pic",
-<<<<<<< HEAD
-      "displayName": "Build with Clang with PIC",
-      "description": "Build with globally installed Clang with PIC",
-=======
       "displayName": "Build with Clang with Position Independent Code",
       "description": "Build with globally installed Clang with Position Independent Code",
->>>>>>> 69032911
       "binaryDir": "build-pic",
       "generator": "Ninja",
       "environment": {
         "CC": "clang",
         "CXX": "clang++",
-<<<<<<< HEAD
-        "CMAKE_EXPORT_COMPILE_COMMANDS": "ON"
-=======
         "CMAKE_EXPORT_COMPILE_COMMANDS": "ON",
         "LDFLAGS": "-Wl,-undefined,dynamic_lookup"
->>>>>>> 69032911
       },
       "cacheVariables": {
         "TARGET_ARCH": "skylake",
@@ -94,13 +85,8 @@
     },
     {
       "name": "clang16-pic",
-<<<<<<< HEAD
-      "displayName": "Release build with PIC",
-      "description": "Build with globally installed Clang-16 using PIC",
-=======
       "displayName": "Release build with Position Independent Code",
       "description": "Build with globally installed Clang-16 using Position Independent Code",
->>>>>>> 69032911
       "inherits": "clang16",
       "binaryDir": "build-pic",
       "cacheVariables": {
@@ -510,8 +496,6 @@
       "configurePreset": "clang16-pic"
     },
     {
-<<<<<<< HEAD
-=======
       "name": "default-pic",
       "inherits": "default",
       "configurePreset": "default-pic"
@@ -522,7 +506,6 @@
       "configurePreset": "tracy-gates"
     },
     {
->>>>>>> 69032911
       "name": "clang16-dbg-fast",
       "inherits": "default",
       "configurePreset": "clang16-dbg-fast"
