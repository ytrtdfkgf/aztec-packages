import {
  type Body,
  MerkleTreeId,
  type MerkleTreeWriteOperations,
  type ProcessedTx,
  TxEffect,
  getTreeHeight,
  toTxEffect,
} from '@aztec/circuit-types';
import {
  ARCHIVE_HEIGHT,
  AppendOnlyTreeSnapshot,
  type BaseOrMergeRollupPublicInputs,
  BaseRollupHints,
  BlockMergeRollupInputs,
  type BlockRootOrBlockMergePublicInputs,
  ConstantRollupData,
  ContentCommitment,
  Fr,
  type GlobalVariables,
  Header,
  MAX_NULLIFIERS_PER_TX,
  MAX_TOTAL_PUBLIC_DATA_UPDATE_REQUESTS_PER_TX,
  MembershipWitness,
  MergeRollupInputs,
  MerkleTreeCalculator,
  type NESTED_RECURSIVE_PROOF_LENGTH,
  NOTE_HASH_SUBTREE_HEIGHT,
  NOTE_HASH_SUBTREE_SIBLING_PATH_LENGTH,
  NULLIFIER_SUBTREE_HEIGHT,
  NULLIFIER_SUBTREE_SIBLING_PATH_LENGTH,
  NULLIFIER_TREE_HEIGHT,
  NUMBER_OF_L1_L2_MESSAGES_PER_ROLLUP,
  NullifierLeafPreimage,
  PUBLIC_DATA_SUBTREE_HEIGHT,
  PUBLIC_DATA_SUBTREE_SIBLING_PATH_LENGTH,
  PUBLIC_DATA_TREE_HEIGHT,
  type ParityPublicInputs,
  PartialStateReference,
  PreviousRollupBlockData,
  PreviousRollupData,
  PublicDataHint,
  PublicDataTreeLeaf,
  type PublicDataTreeLeafPreimage,
  PublicDataUpdateRequest,
  type RecursiveProof,
  RootRollupInputs,
  type SpongeBlob,
  StateDiffHints,
  StateReference,
  VK_TREE_HEIGHT,
  type VerificationKeyAsFields,
} from '@aztec/circuits.js';
import { assertPermutation, makeTuple } from '@aztec/foundation/array';
import { padArrayEnd } from '@aztec/foundation/collection';
import { sha256Trunc } from '@aztec/foundation/crypto';
import { type DebugLogger } from '@aztec/foundation/log';
import { type Tuple, assertLength, toFriendlyJSON } from '@aztec/foundation/serialize';
import { computeUnbalancedMerkleRoot } from '@aztec/foundation/trees';
import { getVKIndex, getVKSiblingPath, getVKTreeRoot } from '@aztec/noir-protocol-circuits-types';
import { protocolContractTreeRoot } from '@aztec/protocol-contracts';
import { HintsBuilder, computeFeePayerBalanceLeafSlot } from '@aztec/simulator';
import { type MerkleTreeReadOperations } from '@aztec/world-state';

import { inspect } from 'util';

/**
 * Type representing the names of the trees for the base rollup.
 */
type BaseTreeNames = 'NoteHashTree' | 'ContractTree' | 'NullifierTree' | 'PublicDataTree';
/**
 * Type representing the names of the trees.
 */
export type TreeNames = BaseTreeNames | 'L1ToL2MessageTree' | 'Archive';

// Builds the hints for base rollup. Updating the contract, nullifier, and data trees in the process.
export async function buildBaseRollupHints(
  tx: ProcessedTx,
  globalVariables: GlobalVariables,
  db: MerkleTreeWriteOperations,
<<<<<<< HEAD
  startSpongeBlob: SpongeBlob,
  kernelVk: VerificationKeyData,
=======
>>>>>>> a4bd3e14
) {
  // Get trees info before any changes hit
  const constants = await getConstantRollupData(globalVariables, db);
  const start = new PartialStateReference(
    await getTreeSnapshot(MerkleTreeId.NOTE_HASH_TREE, db),
    await getTreeSnapshot(MerkleTreeId.NULLIFIER_TREE, db),
    await getTreeSnapshot(MerkleTreeId.PUBLIC_DATA_TREE, db),
  );
  // Get the subtree sibling paths for the circuit
  const noteHashSubtreeSiblingPathArray = await getSubtreeSiblingPath(
    MerkleTreeId.NOTE_HASH_TREE,
    NOTE_HASH_SUBTREE_HEIGHT,
    db,
  );

  const noteHashSubtreeSiblingPath = makeTuple(NOTE_HASH_SUBTREE_SIBLING_PATH_LENGTH, i =>
    i < noteHashSubtreeSiblingPathArray.length ? noteHashSubtreeSiblingPathArray[i] : Fr.ZERO,
  );

  // Create data hint for reading fee payer initial balance in Fee Juice
  // If no fee payer is set, read hint should be empty
  // If there is already a public data write for this slot, also skip the read hint
  const hintsBuilder = new HintsBuilder(db);
  const leafSlot = computeFeePayerBalanceLeafSlot(tx.data.feePayer);
  const existingBalanceWrite = tx.data.end.publicDataUpdateRequests.find(write => write.leafSlot.equals(leafSlot));
  const feePayerFeeJuiceBalanceReadHint =
    leafSlot.isZero() || existingBalanceWrite
      ? PublicDataHint.empty()
      : await hintsBuilder.getPublicDataHint(leafSlot.toBigInt());

  // Update the note hash trees with the new items being inserted to get the new roots
  // that will be used by the next iteration of the base rollup circuit, skipping the empty ones
  const noteHashes = tx.data.end.noteHashes;
  await db.appendLeaves(MerkleTreeId.NOTE_HASH_TREE, noteHashes);

  // The read witnesses for a given TX should be generated before the writes of the same TX are applied.
  // All reads that refer to writes in the same tx are transient and can be simplified out.
  const txPublicDataUpdateRequestInfo = await processPublicDataUpdateRequests(tx, db);

  // Update the nullifier tree, capturing the low nullifier info for each individual operation
  const {
    lowLeavesWitnessData: nullifierWitnessLeaves,
    newSubtreeSiblingPath: nullifiersSubtreeSiblingPath,
    sortedNewLeaves: sortednullifiers,
    sortedNewLeavesIndexes,
  } = await db.batchInsert(
    MerkleTreeId.NULLIFIER_TREE,
    tx.data.end.nullifiers.map(n => n.toBuffer()),
    NULLIFIER_SUBTREE_HEIGHT,
  );
  if (nullifierWitnessLeaves === undefined) {
    throw new Error(`Could not craft nullifier batch insertion proofs`);
  }

  // Extract witness objects from returned data
  const nullifierPredecessorMembershipWitnessesWithoutPadding: MembershipWitness<typeof NULLIFIER_TREE_HEIGHT>[] =
    nullifierWitnessLeaves.map(l =>
      MembershipWitness.fromBufferArray(l.index, assertLength(l.siblingPath.toBufferArray(), NULLIFIER_TREE_HEIGHT)),
    );

  const nullifierSubtreeSiblingPathArray = nullifiersSubtreeSiblingPath.toFields();

  const nullifierSubtreeSiblingPath = makeTuple(NULLIFIER_SUBTREE_SIBLING_PATH_LENGTH, i =>
    i < nullifierSubtreeSiblingPathArray.length ? nullifierSubtreeSiblingPathArray[i] : Fr.ZERO,
  );

  const publicDataSiblingPath = txPublicDataUpdateRequestInfo.newPublicDataSubtreeSiblingPath;

  const stateDiffHints = StateDiffHints.from({
    nullifierPredecessorPreimages: makeTuple(MAX_NULLIFIERS_PER_TX, i =>
      i < nullifierWitnessLeaves.length
        ? (nullifierWitnessLeaves[i].leafPreimage as NullifierLeafPreimage)
        : NullifierLeafPreimage.empty(),
    ),
    nullifierPredecessorMembershipWitnesses: makeTuple(MAX_NULLIFIERS_PER_TX, i =>
      i < nullifierPredecessorMembershipWitnessesWithoutPadding.length
        ? nullifierPredecessorMembershipWitnessesWithoutPadding[i]
        : makeEmptyMembershipWitness(NULLIFIER_TREE_HEIGHT),
    ),
    sortedNullifiers: makeTuple(MAX_NULLIFIERS_PER_TX, i => Fr.fromBuffer(sortednullifiers[i])),
    sortedNullifierIndexes: makeTuple(MAX_NULLIFIERS_PER_TX, i => sortedNewLeavesIndexes[i]),
    noteHashSubtreeSiblingPath,
    nullifierSubtreeSiblingPath,
    publicDataSiblingPath,
  });

  const blockHash = tx.data.constants.historicalHeader.hash();
  const archiveRootMembershipWitness = await getMembershipWitnessFor(
    blockHash,
    MerkleTreeId.ARCHIVE,
    ARCHIVE_HEIGHT,
    db,
  );

<<<<<<< HEAD
  // Append new data to startSpongeBlob
  const inputSpongeBlob = startSpongeBlob.clone();
  startSpongeBlob.absorb(toTxEffect(tx, globalVariables.gasFees).toFields());

  return BaseRollupInputs.from({
    kernelData: getKernelDataFor(tx, kernelVk, proof),
=======
  return BaseRollupHints.from({
>>>>>>> a4bd3e14
    start,
    startSpongeBlob: inputSpongeBlob,
    stateDiffHints,
    feePayerFeeJuiceBalanceReadHint: feePayerFeeJuiceBalanceReadHint,
    sortedPublicDataWrites: txPublicDataUpdateRequestInfo.sortedPublicDataWrites,
    sortedPublicDataWritesIndexes: txPublicDataUpdateRequestInfo.sortedPublicDataWritesIndexes,
    lowPublicDataWritesPreimages: txPublicDataUpdateRequestInfo.lowPublicDataWritesPreimages,
    lowPublicDataWritesMembershipWitnesses: txPublicDataUpdateRequestInfo.lowPublicDataWritesMembershipWitnesses,
    archiveRootMembershipWitness,
    constants,
  });
}

export function createMergeRollupInputs(
  left: [BaseOrMergeRollupPublicInputs, RecursiveProof<typeof NESTED_RECURSIVE_PROOF_LENGTH>, VerificationKeyAsFields],
  right: [BaseOrMergeRollupPublicInputs, RecursiveProof<typeof NESTED_RECURSIVE_PROOF_LENGTH>, VerificationKeyAsFields],
) {
  const mergeInputs = new MergeRollupInputs([
    getPreviousRollupDataFromPublicInputs(left[0], left[1], left[2]),
    getPreviousRollupDataFromPublicInputs(right[0], right[1], right[2]),
  ]);
  return mergeInputs;
}

export function createBlockMergeRollupInputs(
  left: [
    BlockRootOrBlockMergePublicInputs,
    RecursiveProof<typeof NESTED_RECURSIVE_PROOF_LENGTH>,
    VerificationKeyAsFields,
  ],
  right: [
    BlockRootOrBlockMergePublicInputs,
    RecursiveProof<typeof NESTED_RECURSIVE_PROOF_LENGTH>,
    VerificationKeyAsFields,
  ],
) {
  const mergeInputs = new BlockMergeRollupInputs([
    getPreviousRollupBlockDataFromPublicInputs(left[0], left[1], left[2]),
    getPreviousRollupBlockDataFromPublicInputs(right[0], right[1], right[2]),
  ]);
  return mergeInputs;
}

export function buildHeaderFromCircuitOutputs(
  previousMergeData: [BaseOrMergeRollupPublicInputs, BaseOrMergeRollupPublicInputs],
  parityPublicInputs: ParityPublicInputs,
  rootRollupOutputs: BlockRootOrBlockMergePublicInputs,
  updatedL1ToL2TreeSnapshot: AppendOnlyTreeSnapshot,
  logger?: DebugLogger,
) {
  const contentCommitment = new ContentCommitment(
    new Fr(previousMergeData[0].numTxs + previousMergeData[1].numTxs),
    parityPublicInputs.shaRoot.toBuffer(),
    sha256Trunc(Buffer.concat([previousMergeData[0].outHash.toBuffer(), previousMergeData[1].outHash.toBuffer()])),
  );
  const state = new StateReference(updatedL1ToL2TreeSnapshot, previousMergeData[1].end);
  const header = new Header(
    rootRollupOutputs.previousArchive,
    contentCommitment,
    state,
    previousMergeData[0].constants.globalVariables,
    previousMergeData[0].accumulatedFees.add(previousMergeData[1].accumulatedFees),
  );
  if (!header.hash().equals(rootRollupOutputs.endBlockHash)) {
    logger?.error(
      `Block header mismatch when building header from circuit outputs.` +
        `\n\nHeader: ${inspect(header)}` +
        `\n\nCircuit: ${toFriendlyJSON(rootRollupOutputs)}`,
    );
    throw new Error(`Block header mismatch when building from circuit outputs`);
  }
  return header;
}

export async function buildHeaderFromTxEffects(
  body: Body,
  globalVariables: GlobalVariables,
  l1ToL2Messages: Fr[],
  db: MerkleTreeReadOperations,
) {
  const stateReference = new StateReference(
    await getTreeSnapshot(MerkleTreeId.L1_TO_L2_MESSAGE_TREE, db),
    new PartialStateReference(
      await getTreeSnapshot(MerkleTreeId.NOTE_HASH_TREE, db),
      await getTreeSnapshot(MerkleTreeId.NULLIFIER_TREE, db),
      await getTreeSnapshot(MerkleTreeId.PUBLIC_DATA_TREE, db),
    ),
  );

  const previousArchive = await getTreeSnapshot(MerkleTreeId.ARCHIVE, db);

  const outHash = computeUnbalancedMerkleRoot(
    body.txEffects.map(tx => tx.txOutHash()),
    TxEffect.empty().txOutHash(),
  );

  l1ToL2Messages = padArrayEnd(l1ToL2Messages, Fr.ZERO, NUMBER_OF_L1_L2_MESSAGES_PER_ROLLUP);
  const hasher = (left: Buffer, right: Buffer) => sha256Trunc(Buffer.concat([left, right]));
  const parityHeight = Math.ceil(Math.log2(NUMBER_OF_L1_L2_MESSAGES_PER_ROLLUP));
  const parityShaRoot = new MerkleTreeCalculator(parityHeight, Fr.ZERO.toBuffer(), hasher).computeTreeRoot(
    l1ToL2Messages.map(msg => msg.toBuffer()),
  );

  const contentCommitment = new ContentCommitment(new Fr(body.numberOfTxsIncludingPadded), parityShaRoot, outHash);

  const fees = body.txEffects.reduce((acc, tx) => acc.add(tx.transactionFee), Fr.ZERO);
  return new Header(previousArchive, contentCommitment, stateReference, globalVariables, fees);
}

// Validate that the roots of all local trees match the output of the root circuit simulation
export async function validateBlockRootOutput(
  blockRootOutput: BlockRootOrBlockMergePublicInputs,
  blockHeader: Header,
  db: MerkleTreeReadOperations,
) {
  await Promise.all([
    validateState(blockHeader.state, db),
    validateSimulatedTree(await getTreeSnapshot(MerkleTreeId.ARCHIVE, db), blockRootOutput.newArchive, 'Archive'),
  ]);
}

export async function validateState(state: StateReference, db: MerkleTreeReadOperations) {
  const promises = [MerkleTreeId.NOTE_HASH_TREE, MerkleTreeId.NULLIFIER_TREE, MerkleTreeId.PUBLIC_DATA_TREE].map(
    async (id: MerkleTreeId) => {
      return { key: id, value: await getTreeSnapshot(id, db) };
    },
  );
  const snapshots: Map<MerkleTreeId, AppendOnlyTreeSnapshot> = new Map(
    (await Promise.all(promises)).map(obj => [obj.key, obj.value]),
  );
  validatePartialState(state.partial, snapshots);
  validateSimulatedTree(
    await getTreeSnapshot(MerkleTreeId.L1_TO_L2_MESSAGE_TREE, db),
    state.l1ToL2MessageTree,
    'L1ToL2MessageTree',
  );
}

export async function getRootTreeSiblingPath<TID extends MerkleTreeId>(treeId: TID, db: MerkleTreeReadOperations) {
  const { size } = await db.getTreeInfo(treeId);
  const path = await db.getSiblingPath(treeId, size);
  return padArrayEnd(path.toFields(), Fr.ZERO, getTreeHeight(treeId));
}

// Builds the inputs for the final root rollup circuit, without making any changes to trees
export function getRootRollupInput(
  rollupOutputLeft: BlockRootOrBlockMergePublicInputs,
  rollupProofLeft: RecursiveProof<typeof NESTED_RECURSIVE_PROOF_LENGTH>,
  verificationKeyLeft: VerificationKeyAsFields,
  rollupOutputRight: BlockRootOrBlockMergePublicInputs,
  rollupProofRight: RecursiveProof<typeof NESTED_RECURSIVE_PROOF_LENGTH>,
  verificationKeyRight: VerificationKeyAsFields,
  proverId: Fr,
) {
  const previousRollupData: RootRollupInputs['previousRollupData'] = [
    getPreviousRollupBlockDataFromPublicInputs(rollupOutputLeft, rollupProofLeft, verificationKeyLeft),
    getPreviousRollupBlockDataFromPublicInputs(rollupOutputRight, rollupProofRight, verificationKeyRight),
  ];

  return RootRollupInputs.from({
    previousRollupData,
    proverId,
  });
}

export function getPreviousRollupDataFromPublicInputs(
  rollupOutput: BaseOrMergeRollupPublicInputs,
  rollupProof: RecursiveProof<typeof NESTED_RECURSIVE_PROOF_LENGTH>,
  vk: VerificationKeyAsFields,
) {
  const leafIndex = getVKIndex(vk);

  return new PreviousRollupData(
    rollupOutput,
    rollupProof,
    vk,
    new MembershipWitness(VK_TREE_HEIGHT, BigInt(leafIndex), getVKSiblingPath(leafIndex)),
  );
}

export function getPreviousRollupBlockDataFromPublicInputs(
  rollupOutput: BlockRootOrBlockMergePublicInputs,
  rollupProof: RecursiveProof<typeof NESTED_RECURSIVE_PROOF_LENGTH>,
  vk: VerificationKeyAsFields,
) {
  const leafIndex = getVKIndex(vk);

  return new PreviousRollupBlockData(
    rollupOutput,
    rollupProof,
    vk,
    new MembershipWitness(VK_TREE_HEIGHT, BigInt(leafIndex), getVKSiblingPath(leafIndex)),
  );
}

export async function getConstantRollupData(
  globalVariables: GlobalVariables,
  db: MerkleTreeReadOperations,
): Promise<ConstantRollupData> {
  return ConstantRollupData.from({
    vkTreeRoot: getVKTreeRoot(),
    protocolContractTreeRoot,
    lastArchive: await getTreeSnapshot(MerkleTreeId.ARCHIVE, db),
    globalVariables,
  });
}

export async function getTreeSnapshot(id: MerkleTreeId, db: MerkleTreeReadOperations): Promise<AppendOnlyTreeSnapshot> {
  const treeInfo = await db.getTreeInfo(id);
  return new AppendOnlyTreeSnapshot(Fr.fromBuffer(treeInfo.root), Number(treeInfo.size));
}

export function makeEmptyMembershipWitness<N extends number>(height: N) {
  return new MembershipWitness(
    height,
    0n,
    makeTuple(height, () => Fr.ZERO),
  );
}

export async function processPublicDataUpdateRequests(tx: ProcessedTx, db: MerkleTreeWriteOperations) {
  const allPublicDataUpdateRequests = padArrayEnd(
    tx.finalPublicDataUpdateRequests,
    PublicDataUpdateRequest.empty(),
    MAX_TOTAL_PUBLIC_DATA_UPDATE_REQUESTS_PER_TX,
  );

  const allPublicDataWrites = allPublicDataUpdateRequests.map(
    ({ leafSlot, newValue }) => new PublicDataTreeLeaf(leafSlot, newValue),
  );
  const { lowLeavesWitnessData, newSubtreeSiblingPath, sortedNewLeaves, sortedNewLeavesIndexes } = await db.batchInsert(
    MerkleTreeId.PUBLIC_DATA_TREE,
    allPublicDataWrites.map(x => x.toBuffer()),
    // TODO(#3675) remove oldValue from update requests
    PUBLIC_DATA_SUBTREE_HEIGHT,
  );

  if (lowLeavesWitnessData === undefined) {
    throw new Error(`Could not craft public data batch insertion proofs`);
  }

  const sortedPublicDataWrites = makeTuple(MAX_TOTAL_PUBLIC_DATA_UPDATE_REQUESTS_PER_TX, i => {
    return PublicDataTreeLeaf.fromBuffer(sortedNewLeaves[i]);
  });

  const sortedPublicDataWritesIndexes = makeTuple(MAX_TOTAL_PUBLIC_DATA_UPDATE_REQUESTS_PER_TX, i => {
    return sortedNewLeavesIndexes[i];
  });

  const subtreeSiblingPathAsFields = newSubtreeSiblingPath.toFields();
  const newPublicDataSubtreeSiblingPath = makeTuple(PUBLIC_DATA_SUBTREE_SIBLING_PATH_LENGTH, i => {
    return subtreeSiblingPathAsFields[i];
  });

  const lowPublicDataWritesMembershipWitnesses: Tuple<
    MembershipWitness<typeof PUBLIC_DATA_TREE_HEIGHT>,
    typeof MAX_TOTAL_PUBLIC_DATA_UPDATE_REQUESTS_PER_TX
  > = makeTuple(MAX_TOTAL_PUBLIC_DATA_UPDATE_REQUESTS_PER_TX, i => {
    const witness = lowLeavesWitnessData[i];
    return MembershipWitness.fromBufferArray(
      witness.index,
      assertLength(witness.siblingPath.toBufferArray(), PUBLIC_DATA_TREE_HEIGHT),
    );
  });

  const lowPublicDataWritesPreimages: Tuple<
    PublicDataTreeLeafPreimage,
    typeof MAX_TOTAL_PUBLIC_DATA_UPDATE_REQUESTS_PER_TX
  > = makeTuple(MAX_TOTAL_PUBLIC_DATA_UPDATE_REQUESTS_PER_TX, i => {
    return lowLeavesWitnessData[i].leafPreimage as PublicDataTreeLeafPreimage;
  });

  // validate that the sortedPublicDataWrites and sortedPublicDataWritesIndexes are in the correct order
  // otherwise it will just fail in the circuit
  assertPermutation(allPublicDataWrites, sortedPublicDataWrites, sortedPublicDataWritesIndexes, (a, b) => a.equals(b));

  return {
    lowPublicDataWritesPreimages,
    lowPublicDataWritesMembershipWitnesses,
    newPublicDataSubtreeSiblingPath,
    sortedPublicDataWrites,
    sortedPublicDataWritesIndexes,
  };
}

export async function getSubtreeSiblingPath(
  treeId: MerkleTreeId,
  subtreeHeight: number,
  db: MerkleTreeReadOperations,
): Promise<Fr[]> {
  const nextAvailableLeafIndex = await db.getTreeInfo(treeId).then(t => t.size);
  const fullSiblingPath = await db.getSiblingPath(treeId, nextAvailableLeafIndex);

  // Drop the first subtreeHeight items since we only care about the path to the subtree root
  return fullSiblingPath.getSubtreeSiblingPath(subtreeHeight).toFields();
}

// Scan a tree searching for a specific value and return a membership witness proof for it
export async function getMembershipWitnessFor<N extends number>(
  value: Fr,
  treeId: MerkleTreeId,
  height: N,
  db: MerkleTreeReadOperations,
): Promise<MembershipWitness<N>> {
  // If this is an empty tx, then just return zeroes
  if (value.isZero()) {
    return makeEmptyMembershipWitness(height);
  }

  const index = await db.findLeafIndex(treeId, value.toBuffer());
  if (index === undefined) {
    throw new Error(`Leaf with value ${value} not found in tree ${MerkleTreeId[treeId]}`);
  }
  const path = await db.getSiblingPath(treeId, index);
  return new MembershipWitness(height, index, assertLength(path.toFields(), height));
}

export function validatePartialState(
  partialState: PartialStateReference,
  treeSnapshots: Map<MerkleTreeId, AppendOnlyTreeSnapshot>,
) {
  validateSimulatedTree(treeSnapshots.get(MerkleTreeId.NOTE_HASH_TREE)!, partialState.noteHashTree, 'NoteHashTree');
  validateSimulatedTree(treeSnapshots.get(MerkleTreeId.NULLIFIER_TREE)!, partialState.nullifierTree, 'NullifierTree');
  validateSimulatedTree(
    treeSnapshots.get(MerkleTreeId.PUBLIC_DATA_TREE)!,
    partialState.publicDataTree,
    'PublicDataTree',
  );
}

// Helper for comparing two trees snapshots
export function validateSimulatedTree(
  localTree: AppendOnlyTreeSnapshot,
  simulatedTree: AppendOnlyTreeSnapshot,
  name: TreeNames,
  label?: string,
) {
  if (!simulatedTree.root.toBuffer().equals(localTree.root.toBuffer())) {
    throw new Error(`${label ?? name} tree root mismatch (local ${localTree.root}, simulated ${simulatedTree.root})`);
  }
  if (simulatedTree.nextAvailableLeafIndex !== localTree.nextAvailableLeafIndex) {
    throw new Error(
      `${label ?? name} tree next available leaf index mismatch (local ${localTree.nextAvailableLeafIndex}, simulated ${
        simulatedTree.nextAvailableLeafIndex
      })`,
    );
  }
}

export function validateTx(tx: ProcessedTx) {
  const txHeader = tx.data.constants.historicalHeader;
  if (txHeader.state.l1ToL2MessageTree.isZero()) {
    throw new Error(`Empty L1 to L2 messages tree in tx: ${toFriendlyJSON(tx)}`);
  }
  if (txHeader.state.partial.noteHashTree.isZero()) {
    throw new Error(`Empty note hash tree in tx: ${toFriendlyJSON(tx)}`);
  }
  if (txHeader.state.partial.nullifierTree.isZero()) {
    throw new Error(`Empty nullifier tree in tx: ${toFriendlyJSON(tx)}`);
  }
  if (txHeader.state.partial.publicDataTree.isZero()) {
    throw new Error(`Empty public data tree in tx: ${toFriendlyJSON(tx)}`);
  }
}<|MERGE_RESOLUTION|>--- conflicted
+++ resolved
@@ -78,11 +78,7 @@
   tx: ProcessedTx,
   globalVariables: GlobalVariables,
   db: MerkleTreeWriteOperations,
-<<<<<<< HEAD
   startSpongeBlob: SpongeBlob,
-  kernelVk: VerificationKeyData,
-=======
->>>>>>> a4bd3e14
 ) {
   // Get trees info before any changes hit
   const constants = await getConstantRollupData(globalVariables, db);
@@ -177,16 +173,11 @@
     db,
   );
 
-<<<<<<< HEAD
   // Append new data to startSpongeBlob
   const inputSpongeBlob = startSpongeBlob.clone();
   startSpongeBlob.absorb(toTxEffect(tx, globalVariables.gasFees).toFields());
 
-  return BaseRollupInputs.from({
-    kernelData: getKernelDataFor(tx, kernelVk, proof),
-=======
   return BaseRollupHints.from({
->>>>>>> a4bd3e14
     start,
     startSpongeBlob: inputSpongeBlob,
     stateDiffHints,
