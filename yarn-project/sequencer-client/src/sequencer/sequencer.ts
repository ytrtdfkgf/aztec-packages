--- conflicted
+++ resolved
@@ -430,41 +430,6 @@
     const numRealTxs = validTxs.length;
     const blockSize = Math.max(2, numRealTxs);
 
-<<<<<<< HEAD
-    const blockBuildingTimer = new Timer();
-    const blockBuilder = this.blockBuilderFactory.create(this.worldState.getLatest());
-    await blockBuilder.startNewBlock(blockSize, newGlobalVariables, l1ToL2Messages);
-
-    const timer = new Timer();
-    const [publicProcessorDuration, [processedTxs, failedTxs]] = await elapsed(() =>
-      processor.process(validTxs, blockSize, blockBuilder, this.txValidatorFactory.validatorForProcessedTxs()),
-    );
-    this.log.info(`Public processor duration ${timer.ms()}ms`);
-
-    if (failedTxs.length > 0) {
-      const failedTxData = failedTxs.map(fail => fail.tx);
-      this.log.debug(`Dropping failed txs ${Tx.getHashes(failedTxData).join(', ')}`);
-      await this.p2pClient.deleteTxs(Tx.getHashes(failedTxData));
-    }
-
-    await this.publisher.validateBlockForSubmission(proposalHeader);
-
-    if (
-      !this.shouldProposeBlock(historicalHeader, {
-        validTxsCount: validTxs.length,
-        processedTxsCount: processedTxs.length,
-      })
-    ) {
-      // TODO: Roll back changes to world state
-      throw new Error('Should not propose the block');
-    }
-
-    // All real transactions have been added, set the block as full and complete the proving.
-    const block = await blockBuilder.setBlockCompleted();
-
-    // TODO(@PhilWindle) We should probably periodically check for things like another
-    // block being published before ours instead of just waiting on our block
-=======
     const fork = await this.worldState.fork();
     try {
       // We create a fresh processor each time to reset any cached state (eg storage writes)
@@ -481,7 +446,6 @@
         this.log.debug(`Dropping failed txs ${Tx.getHashes(failedTxData).join(', ')}`);
         await this.p2pClient.deleteTxs(Tx.getHashes(failedTxData));
       }
->>>>>>> 9d3b351d
 
       await this.publisher.validateBlockForSubmission(proposalHeader);
 
