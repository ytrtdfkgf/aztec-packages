import {
  type BlockAttestation,
  type EpochProofQuote,
  type L1ToL2MessageSource,
  type L2Block,
  type L2BlockSource,
  type ProcessedTx,
  Tx,
  type TxHash,
  type TxValidator,
  type WorldStateStatus,
  type WorldStateSynchronizer,
} from '@aztec/circuit-types';
import { type AllowedElement, BlockProofError } from '@aztec/circuit-types/interfaces';
import { type L2BlockBuiltStats } from '@aztec/circuit-types/stats';
import {
  AppendOnlyTreeSnapshot,
  ContentCommitment,
  GENESIS_ARCHIVE_ROOT,
  Header,
  StateReference,
} from '@aztec/circuits.js';
import { AztecAddress } from '@aztec/foundation/aztec-address';
import { EthAddress } from '@aztec/foundation/eth-address';
import { Signature } from '@aztec/foundation/eth-signature';
import { Fr } from '@aztec/foundation/fields';
import { createDebugLogger } from '@aztec/foundation/log';
import { RunningPromise } from '@aztec/foundation/running-promise';
import { Timer, elapsed } from '@aztec/foundation/timer';
import { type P2P } from '@aztec/p2p';
import { type PublicProcessorFactory } from '@aztec/simulator';
import { Attributes, type TelemetryClient, type Tracer, trackSpan } from '@aztec/telemetry-client';
import { type ValidatorClient } from '@aztec/validator-client';

import { inspect } from 'util';

import { type BlockBuilderFactory } from '../block_builder/index.js';
import { type GlobalVariableBuilder } from '../global_variable_builder/global_builder.js';
import { type L1Publisher } from '../publisher/l1-publisher.js';
import { prettyLogViemError } from '../publisher/utils.js';
import { type TxValidatorFactory } from '../tx_validator/tx_validator_factory.js';
import { type SequencerConfig } from './config.js';
import { SequencerMetrics } from './metrics.js';

export type ShouldProposeArgs = {
  pendingTxsCount?: number;
  validTxsCount?: number;
  processedTxsCount?: number;
};

/**
 * Sequencer client
 * - Wins a period of time to become the sequencer (depending on finalized protocol).
 * - Chooses a set of txs from the tx pool to be in the rollup.
 * - Simulate the rollup of txs.
 * - Adds proof requests to the request pool (not for this milestone).
 * - Receives results to those proofs from the network (repeats as necessary) (not for this milestone).
 * - Publishes L1 tx(s) to the rollup contract via RollupPublisher.
 */
export class Sequencer {
  private runningPromise?: RunningPromise;
  private pollingIntervalMs: number = 1000;
  private maxTxsPerBlock = 32;
  private minTxsPerBLock = 1;
  private minSecondsBetweenBlocks = 0;
  private maxSecondsBetweenBlocks = 0;
  // TODO: zero values should not be allowed for the following 2 values in PROD
  private _coinbase = EthAddress.ZERO;
  private _feeRecipient = AztecAddress.ZERO;
  private lastPublishedBlock = 0;
  private state = SequencerState.STOPPED;
  private allowedInSetup: AllowedElement[] = [];
  private allowedInTeardown: AllowedElement[] = [];
  private maxBlockSizeInBytes: number = 1024 * 1024;
  private metrics: SequencerMetrics;
  private isFlushing: boolean = false;

  constructor(
    private publisher: L1Publisher,
    private validatorClient: ValidatorClient | undefined, // During migration the validator client can be inactive
    private globalsBuilder: GlobalVariableBuilder,
    private p2pClient: P2P,
    private worldState: WorldStateSynchronizer,
    private blockBuilderFactory: BlockBuilderFactory,
    private l2BlockSource: L2BlockSource,
    private l1ToL2MessageSource: L1ToL2MessageSource,
    private publicProcessorFactory: PublicProcessorFactory,
    private txValidatorFactory: TxValidatorFactory,
    telemetry: TelemetryClient,
    private config: SequencerConfig = {},
    private log = createDebugLogger('aztec:sequencer'),
  ) {
    this.updateConfig(config);
    this.metrics = new SequencerMetrics(telemetry, () => this.state, 'Sequencer');
    this.log.verbose(`Initialized sequencer with ${this.minTxsPerBLock}-${this.maxTxsPerBlock} txs per block.`);
  }

  get tracer(): Tracer {
    return this.metrics.tracer;
  }

  /**
   * Updates sequencer config.
   * @param config - New parameters.
   */
  public updateConfig(config: SequencerConfig) {
    if (config.transactionPollingIntervalMS !== undefined) {
      this.pollingIntervalMs = config.transactionPollingIntervalMS;
    }
    if (config.maxTxsPerBlock !== undefined) {
      this.maxTxsPerBlock = config.maxTxsPerBlock;
    }
    if (config.minTxsPerBlock !== undefined) {
      this.minTxsPerBLock = config.minTxsPerBlock;
    }
    if (config.minSecondsBetweenBlocks !== undefined) {
      this.minSecondsBetweenBlocks = config.minSecondsBetweenBlocks;
    }
    if (config.maxSecondsBetweenBlocks !== undefined) {
      this.maxSecondsBetweenBlocks = config.maxSecondsBetweenBlocks;
    }
    if (config.coinbase) {
      this._coinbase = config.coinbase;
    }
    if (config.feeRecipient) {
      this._feeRecipient = config.feeRecipient;
    }
    if (config.allowedInSetup) {
      this.allowedInSetup = config.allowedInSetup;
    }
    if (config.maxBlockSizeInBytes !== undefined) {
      this.maxBlockSizeInBytes = config.maxBlockSizeInBytes;
    }
    // TODO(#5917) remove this. it is no longer needed since we don't need to whitelist functions in teardown
    if (config.allowedInTeardown) {
      this.allowedInTeardown = config.allowedInTeardown;
    }
    // TODO: Just read everything from the config object as needed instead of copying everything into local vars.
    this.config = config;
  }

  /**
   * Starts the sequencer and moves to IDLE state. Blocks until the initial sync is complete.
   */
  public async start() {
    await this.initialSync();

    this.runningPromise = new RunningPromise(this.work.bind(this), this.pollingIntervalMs);
    this.runningPromise.start();
    this.state = SequencerState.IDLE;
    this.log.info('Sequencer started');
  }

  /**
   * Stops the sequencer from processing txs and moves to STOPPED state.
   */
  public async stop(): Promise<void> {
    this.log.debug(`Stopping sequencer`);
    await this.runningPromise?.stop();
    this.publisher.interrupt();
    this.state = SequencerState.STOPPED;
    this.log.info('Stopped sequencer');
  }

  /**
   * Starts a previously stopped sequencer.
   */
  public restart() {
    this.log.info('Restarting sequencer');
    this.publisher.restart();
    this.runningPromise!.start();
    this.state = SequencerState.IDLE;
  }

  /**
   * Returns the current state of the sequencer.
   * @returns An object with a state entry with one of SequencerState.
   */
  public status() {
    return { state: this.state };
  }

  protected async initialSync() {
    // TODO: Should we wait for world state to be ready, or is the caller expected to run await start?
    this.lastPublishedBlock = await this.worldState.status().then((s: WorldStateStatus) => s.syncedToL2Block);
  }

  /**
   * @notice  Performs most of the sequencer duties:
   *          - Checks if we are up to date
   *          - If we are and we are the sequencer, collect txs and build a block
   *          - Collect attestations for the block
   *          - Submit block
   *          - If our block for some reason is not included, revert the state
   */
  protected async work() {
    // Update state when the previous block has been synced
    const prevBlockSynced = await this.isBlockSynced();
    // Do not go forward with new block if the previous one has not been mined and processed
    if (!prevBlockSynced) {
      this.log.debug('Previous block has not been mined and processed yet');
      return;
    }

    if (prevBlockSynced && this.state === SequencerState.PUBLISHING_BLOCK) {
      this.log.debug(`Block has been synced`);
      this.state = SequencerState.IDLE;
    }

    const chainTip = await this.l2BlockSource.getBlock(-1);
    const historicalHeader = chainTip?.header;

    const newBlockNumber =
      (historicalHeader === undefined
        ? await this.l2BlockSource.getBlockNumber()
        : Number(historicalHeader.globalVariables.blockNumber.toBigInt())) + 1;

    // If we cannot find a tip archive, assume genesis.
    const chainTipArchive =
      chainTip == undefined ? new Fr(GENESIS_ARCHIVE_ROOT).toBuffer() : chainTip?.archive.root.toBuffer();

    let slot: bigint;
    try {
      slot = await this.mayProposeBlock(chainTipArchive, BigInt(newBlockNumber));
    } catch (err) {
      this.log.debug(`Cannot propose for block ${newBlockNumber}`);
      return;
    }

    if (!this.shouldProposeBlock(historicalHeader, {})) {
      return;
    }

    this.state = SequencerState.WAITING_FOR_TXS;

    // Get txs to build the new block.
    const pendingTxs = this.p2pClient.getTxs('pending');

    if (!this.shouldProposeBlock(historicalHeader, { pendingTxsCount: pendingTxs.length })) {
      return;
    }
    this.log.debug(`Retrieved ${pendingTxs.length} txs from P2P pool`);

    const newGlobalVariables = await this.globalsBuilder.buildGlobalVariables(
      new Fr(newBlockNumber),
      this._coinbase,
      this._feeRecipient,
      slot,
    );

    // If I created a "partial" header here that should make our job much easier.
    const proposalHeader = new Header(
      new AppendOnlyTreeSnapshot(Fr.fromBuffer(chainTipArchive), 1),
      ContentCommitment.empty(),
      StateReference.empty(),
      newGlobalVariables,
      Fr.ZERO,
    );

    // TODO: It should be responsibility of the P2P layer to validate txs before passing them on here
    const allValidTxs = await this.takeValidTxs(
      pendingTxs,
      this.txValidatorFactory.validatorForNewTxs(newGlobalVariables, this.allowedInSetup),
    );

    // TODO: We are taking the size of the tx from private-land, but we should be doing this after running
    // public functions. Only reason why we do it here now is because the public processor and orchestrator
    // are set up such that they require knowing the total number of txs in advance. Still, main reason for
    // exceeding max block size in bytes is contract class registration, which happens in private-land. This
    // may break if we start emitting lots of log data from public-land.
    const validTxs = this.takeTxsWithinMaxSize(allValidTxs);

    // Bail if we don't have enough valid txs
    if (!this.shouldProposeBlock(historicalHeader, { validTxsCount: validTxs.length })) {
      return;
    }

    try {
      // @note  It is very important that the following function will FAIL and not just return early
      //        if it have made any state changes. If not, we won't rollback the state, and you will
      //        be in for a world of pain.
      await this.buildBlockAndPublish(validTxs, proposalHeader, historicalHeader);
    } catch (err) {
      if (BlockProofError.isBlockProofError(err)) {
        const txHashes = err.txHashes.filter(h => !h.isZero());
        this.log.warn(`Proving block failed, removing ${txHashes.length} txs from pool`);
        await this.p2pClient.deleteTxs(txHashes);
      }
      this.log.error(`Rolling back world state DB due to error assembling block`, (err as any).stack);
      await this.worldState.getLatest().rollback();
    }
  }

  /** Whether to skip the check of min txs per block if more than maxSecondsBetweenBlocks has passed since the previous block. */
  private skipMinTxsPerBlockCheck(historicalHeader: Header | undefined): boolean {
    const lastBlockTime = historicalHeader?.globalVariables.timestamp.toNumber() || 0;
    const currentTime = Math.floor(Date.now() / 1000);
    const elapsed = currentTime - lastBlockTime;

    return this.maxSecondsBetweenBlocks > 0 && elapsed >= this.maxSecondsBetweenBlocks;
  }

  async mayProposeBlock(tipArchive: Buffer, proposalBlockNumber: bigint): Promise<bigint> {
    // This checks that we can propose, and gives us the slot that we are to propose for
    try {
      const [slot, blockNumber] = await this.publisher.canProposeAtNextEthBlock(tipArchive);

      if (proposalBlockNumber !== blockNumber) {
        const msg = `Block number mismatch. Expected ${proposalBlockNumber} but got ${blockNumber}`;
        this.log.debug(msg);
        throw new Error(msg);
      }

      this.log.debug(`Can propose block ${proposalBlockNumber} at slot ${slot}`);
      return slot;
    } catch (err) {
      prettyLogViemError(err, this.log);
      throw err;
    }
  }

  shouldProposeBlock(historicalHeader: Header | undefined, args: ShouldProposeArgs): boolean {
    if (this.isFlushing) {
      this.log.verbose(`Flushing all pending txs in new block`);
      return true;
    }

    // Compute time elapsed since the previous block
    const lastBlockTime = historicalHeader?.globalVariables.timestamp.toNumber() || 0;
    const currentTime = Math.floor(Date.now() / 1000);
    const elapsedSinceLastBlock = currentTime - lastBlockTime;
    this.log.debug(
      `Last block mined at ${lastBlockTime} current time is ${currentTime} (elapsed ${elapsedSinceLastBlock})`,
    );

    // If we haven't hit the maxSecondsBetweenBlocks, we need to have at least minTxsPerBLock txs.
    // Do not go forward with new block if not enough time has passed since last block
    if (this.minSecondsBetweenBlocks > 0 && elapsedSinceLastBlock < this.minSecondsBetweenBlocks) {
      this.log.debug(
        `Not creating block because not enough time ${this.minSecondsBetweenBlocks} has passed since last block`,
      );
      return false;
    }

    const skipCheck = this.skipMinTxsPerBlockCheck(historicalHeader);

    // If we haven't hit the maxSecondsBetweenBlocks, we need to have at least minTxsPerBLock txs.
    if (args.pendingTxsCount != undefined) {
      if (args.pendingTxsCount < this.minTxsPerBLock) {
        if (skipCheck) {
          this.log.debug(
            `Creating block with only ${args.pendingTxsCount} txs as more than ${this.maxSecondsBetweenBlocks}s have passed since last block`,
          );
        } else {
          this.log.debug(
            `Not creating block because not enough txs in the pool (got ${args.pendingTxsCount} min ${this.minTxsPerBLock})`,
          );
          return false;
        }
      }
    }

    // Bail if we don't have enough valid txs
    if (args.validTxsCount != undefined) {
      // Bail if we don't have enough valid txs
      if (!skipCheck && args.validTxsCount < this.minTxsPerBLock) {
        this.log.debug(
          `Not creating block because not enough valid txs loaded from the pool (got ${args.validTxsCount} min ${this.minTxsPerBLock})`,
        );
        return false;
      }
    }

    // TODO: This check should be processedTxs.length < this.minTxsPerBLock, so we don't publish a block with
    // less txs than the minimum. But that'd cause the entire block to be aborted and retried. Instead, we should
    // go back to the p2p pool and load more txs until we hit our minTxsPerBLock target. Only if there are no txs
    // we should bail.
    if (args.processedTxsCount != undefined) {
      if (args.processedTxsCount === 0 && !skipCheck && this.minTxsPerBLock > 0) {
        this.log.verbose('No txs processed correctly to build block. Exiting');
        return false;
      }
    }

    return true;
  }

  /**
   * @notice  Build and propose a block to the chain
   *
   * @dev     MUST throw instead of exiting early to ensure that world-state
   *          is being rolled back if the block is dropped.
   *
   * @param validTxs - The valid transactions to construct the block from
   * @param proposalHeader - The partial header constructed for the proposal
   * @param historicalHeader - The historical header of the parent
   */
  @trackSpan('Sequencer.buildBlockAndPublish', (_validTxs, proposalHeader, _historicalHeader) => ({
    [Attributes.BLOCK_NUMBER]: proposalHeader.globalVariables.blockNumber.toNumber(),
  }))
  private async buildBlockAndPublish(
    validTxs: Tx[],
    proposalHeader: Header,
    historicalHeader: Header | undefined,
  ): Promise<void> {
    await this.publisher.validateBlockForSubmission(proposalHeader);

    const newGlobalVariables = proposalHeader.globalVariables;

    this.metrics.recordNewBlock(newGlobalVariables.blockNumber.toNumber(), validTxs.length);
    const workTimer = new Timer();
    this.state = SequencerState.CREATING_BLOCK;
    this.log.info(`Building block ${newGlobalVariables.blockNumber.toNumber()} with ${validTxs.length} transactions`);

    // Get l1 to l2 messages from the contract
    this.log.debug('Requesting L1 to L2 messages from contract');
    const l1ToL2Messages = await this.l1ToL2MessageSource.getL1ToL2Messages(newGlobalVariables.blockNumber.toBigInt());
    this.log.verbose(
      `Retrieved ${l1ToL2Messages.length} L1 to L2 messages for block ${newGlobalVariables.blockNumber.toNumber()}`,
    );

    // We create a fresh processor each time to reset any cached state (eg storage writes)
    const processor = this.publicProcessorFactory.create(historicalHeader, newGlobalVariables);

    const numRealTxs = validTxs.length;
    const blockSize = Math.max(2, numRealTxs);

    const blockBuildingTimer = new Timer();
    const blockBuilder = this.blockBuilderFactory.create(this.worldState.getLatest());
<<<<<<< HEAD
    // TODO(Miranda): Find a nice way to extract num tx effects from non-processed transactions
    const blockTicket = await blockBuilder.startNewBlock(
      blockSize,
      342 * numRealTxs,
      newGlobalVariables,
      l1ToL2Messages,
    );
=======
    await blockBuilder.startNewBlock(blockSize, newGlobalVariables, l1ToL2Messages);
>>>>>>> 0d5b116b

    const [publicProcessorDuration, [processedTxs, failedTxs]] = await elapsed(() =>
      processor.process(validTxs, blockSize, blockBuilder, this.txValidatorFactory.validatorForProcessedTxs()),
    );
    if (failedTxs.length > 0) {
      const failedTxData = failedTxs.map(fail => fail.tx);
      this.log.debug(`Dropping failed txs ${Tx.getHashes(failedTxData).join(', ')}`);
      await this.p2pClient.deleteTxs(Tx.getHashes(failedTxData));
    }

    await this.publisher.validateBlockForSubmission(proposalHeader);

    if (
      !this.shouldProposeBlock(historicalHeader, {
        validTxsCount: validTxs.length,
        processedTxsCount: processedTxs.length,
      })
    ) {
      // TODO: Roll back changes to world state
      throw new Error('Should not propose the block');
    }

    // All real transactions have been added, set the block as full and complete the proving.
    const block = await blockBuilder.setBlockCompleted();

    // TODO(@PhilWindle) We should probably periodically check for things like another
    // block being published before ours instead of just waiting on our block

    await this.publisher.validateBlockForSubmission(block.header);

    const workDuration = workTimer.ms();
    this.log.verbose(
      `Assembled block ${block.number} (txEffectsHash: ${block.header.contentCommitment.txsEffectsHash.toString(
        'hex',
      )})`,
      {
        eventName: 'l2-block-built',
        duration: workDuration,
        publicProcessDuration: publicProcessorDuration,
        rollupCircuitsDuration: blockBuildingTimer.ms(),
        ...block.getStats(),
      } satisfies L2BlockBuiltStats,
    );

    if (this.isFlushing) {
      this.log.verbose(`Flushing completed`);
    }

    const txHashes = validTxs.map(tx => tx.getTxHash());

    this.isFlushing = false;
    this.log.verbose('Collecting attestations');
    const attestations = await this.collectAttestations(block, txHashes);
    this.log.verbose('Attestations collected');

    this.log.verbose('Collecting proof quotes');
    const proofQuote = await this.createProofClaimForPreviousEpoch(newGlobalVariables.slotNumber.toBigInt());
    this.log.verbose(proofQuote ? `Using proof quote ${inspect(proofQuote.payload)}` : 'No proof quote available');

    try {
      await this.publishL2Block(block, attestations, txHashes, proofQuote);
      this.metrics.recordPublishedBlock(workDuration);
      this.log.info(
        `Submitted rollup block ${block.number} with ${
          processedTxs.length
        } transactions duration=${workDuration}ms (Submitter: ${this.publisher.getSenderAddress()})`,
      );
    } catch (err) {
      this.metrics.recordFailedBlock();
      throw err;
    }
  }

  /** Forces the sequencer to bypass all time and tx count checks for the next block and build anyway. */
  public flush() {
    this.isFlushing = true;
  }

  protected async collectAttestations(block: L2Block, txHashes: TxHash[]): Promise<Signature[] | undefined> {
    // TODO(https://github.com/AztecProtocol/aztec-packages/issues/7962): inefficient to have a round trip in here - this should be cached
    const committee = await this.publisher.getCurrentEpochCommittee();
    this.log.debug(`Attesting committee length ${committee.length}`);

    if (committee.length === 0) {
      this.log.debug(`Attesting committee length is 0, skipping`);
      return undefined;
    }

    if (!this.validatorClient) {
      const msg = 'Missing validator client: Cannot collect attestations';
      this.log.error(msg);
      throw new Error(msg);
    }

    const numberOfRequiredAttestations = Math.floor((committee.length * 2) / 3) + 1;

    this.log.verbose('Creating block proposal');
    const proposal = await this.validatorClient.createBlockProposal(block.header, block.archive.root, txHashes);

    this.state = SequencerState.PUBLISHING_BLOCK_TO_PEERS;
    this.log.verbose('Broadcasting block proposal to validators');
    this.validatorClient.broadcastBlockProposal(proposal);

    this.state = SequencerState.WAITING_FOR_ATTESTATIONS;
    const attestations = await this.validatorClient.collectAttestations(proposal, numberOfRequiredAttestations);
    this.log.verbose(`Collected attestations from validators, number of attestations: ${attestations.length}`);

    // note: the smart contract requires that the signatures are provided in the order of the committee
    return orderAttestations(attestations, committee);
  }

  protected async createProofClaimForPreviousEpoch(slotNumber: bigint): Promise<EpochProofQuote | undefined> {
    try {
      // Find out which epoch we are currently in
      const epochForBlock = await this.publisher.getEpochForSlotNumber(slotNumber);
      if (epochForBlock < 1n) {
        // It's the 0th epoch, nothing to be proven yet
        this.log.verbose(`First epoch has no claim`);
        return undefined;
      }
      const epochToProve = epochForBlock - 1n;
      // Find out the next epoch that can be claimed
      const canClaim = await this.publisher.nextEpochToClaim();
      if (canClaim != epochToProve) {
        // It's not the one we are looking to claim
        this.log.verbose(`Unable to claim previous epoch (${canClaim} != ${epochToProve})`);
        return undefined;
      }
      // Get quotes for the epoch to be proven
      const quotes = await this.p2pClient.getEpochProofQuotes(epochToProve);
      this.log.verbose(`Retrieved ${quotes.length} quotes, slot: ${slotNumber}, epoch to prove: ${epochToProve}`);
      for (const quote of quotes) {
        this.log.verbose(inspect(quote.payload));
      }
      // ensure these quotes are still valid for the slot and have the contract validate them
      const validQuotesPromise = Promise.all(
        quotes.filter(x => x.payload.validUntilSlot >= slotNumber).map(x => this.publisher.validateProofQuote(x)),
      );

      const validQuotes = (await validQuotesPromise).filter((q): q is EpochProofQuote => !!q);
      if (!validQuotes.length) {
        this.log.verbose(`Failed to find any valid proof quotes`);
        return undefined;
      }
      // pick the quote with the lowest fee
      const sortedQuotes = validQuotes.sort(
        (a: EpochProofQuote, b: EpochProofQuote) => a.payload.basisPointFee - b.payload.basisPointFee,
      );
      return sortedQuotes[0];
    } catch (err) {
      this.log.error(`Failed to create proof claim for previous epoch: ${err}`);
      return undefined;
    }
  }

  /**
   * Publishes the L2Block to the rollup contract.
   * @param block - The L2Block to be published.
   */
  @trackSpan('Sequencer.publishL2Block', block => ({
    [Attributes.BLOCK_NUMBER]: block.number,
  }))
  protected async publishL2Block(
    block: L2Block,
    attestations?: Signature[],
    txHashes?: TxHash[],
    proofQuote?: EpochProofQuote,
  ) {
    // Publishes new block to the network and awaits the tx to be mined
    this.state = SequencerState.PUBLISHING_BLOCK;

    const publishedL2Block = await this.publisher.proposeL2Block(block, attestations, txHashes, proofQuote);
    if (publishedL2Block) {
      this.lastPublishedBlock = block.number;
    } else {
      throw new Error(`Failed to publish block ${block.number}`);
    }
  }

  protected async takeValidTxs<T extends Tx | ProcessedTx>(txs: T[], validator: TxValidator<T>): Promise<T[]> {
    const [valid, invalid] = await validator.validateTxs(txs);
    if (invalid.length > 0) {
      this.log.debug(`Dropping invalid txs from the p2p pool ${Tx.getHashes(invalid).join(', ')}`);
      await this.p2pClient.deleteTxs(Tx.getHashes(invalid));
    }

    return valid.slice(0, this.maxTxsPerBlock);
  }

  protected takeTxsWithinMaxSize(txs: Tx[]): Tx[] {
    const maxSize = this.maxBlockSizeInBytes;
    let totalSize = 0;

    const toReturn: Tx[] = [];
    for (const tx of txs) {
      const txSize = tx.getSize() - tx.clientIvcProof.clientIvcProofBuffer.length;
      if (totalSize + txSize > maxSize) {
        this.log.warn(
          `Dropping tx ${tx.getTxHash()} with estimated size ${txSize} due to exceeding ${maxSize} block size limit (currently at ${totalSize})`,
        );
        continue;
      }
      toReturn.push(tx);
      totalSize += txSize;
    }

    return toReturn;
  }

  /**
   * Returns whether the previous block sent has been mined, and all dependencies have caught up with it.
   * @returns Boolean indicating if our dependencies are synced to the latest block.
   */
  protected async isBlockSynced() {
    const syncedBlocks = await Promise.all([
      this.worldState.status().then((s: WorldStateStatus) => s.syncedToL2Block),
      this.p2pClient.getStatus().then(s => s.syncedToL2Block),
      this.l2BlockSource.getBlockNumber(),
      this.l1ToL2MessageSource.getBlockNumber(),
    ]);
    const min = Math.min(...syncedBlocks);
    const [worldState, p2p, l2BlockSource, l1ToL2MessageSource] = syncedBlocks;
    const result = min >= this.lastPublishedBlock;
    this.log.debug(`Sync check to last published block ${this.lastPublishedBlock} ${result ? 'succeeded' : 'failed'}`, {
      worldState,
      p2p,
      l2BlockSource,
      l1ToL2MessageSource,
    });
    return result;
  }

  get coinbase(): EthAddress {
    return this._coinbase;
  }

  get feeRecipient(): AztecAddress {
    return this._feeRecipient;
  }
}

/**
 * State of the sequencer.
 */
export enum SequencerState {
  /**
   * Will move to WAITING_FOR_TXS after a configured amount of time.
   */
  IDLE,
  /**
   * Polling the P2P module for txs to include in a block. Will move to CREATING_BLOCK if there are valid txs to include, or back to IDLE otherwise.
   */
  WAITING_FOR_TXS,
  /**
   * Creating a new L2 block. Includes processing public function calls and running rollup circuits. Will move to PUBLISHING_CONTRACT_DATA.
   */
  CREATING_BLOCK,
  /**
   * Publishing blocks to validator peers. Will move to WAITING_FOR_ATTESTATIONS.
   */
  PUBLISHING_BLOCK_TO_PEERS,
  /**
   * The block has been published to peers, and we are waiting for attestations. Will move to PUBLISHING_CONTRACT_DATA.
   */
  WAITING_FOR_ATTESTATIONS,
  /**
   * Sending the tx to L1 with encrypted logs and awaiting it to be mined. Will move back to PUBLISHING_BLOCK once finished.
   */
  PUBLISHING_CONTRACT_DATA,
  /**
   * Sending the tx to L1 with the L2 block data and awaiting it to be mined. Will move to IDLE.
   */
  PUBLISHING_BLOCK,
  /**
   * Sequencer is stopped and not processing any txs from the pool.
   */
  STOPPED,
}

/** Order Attestations
 *
 * Returns attestation signatures in the order of a series of provided ethereum addresses
 * The rollup smart contract expects attestations to appear in the order of the committee
 *
 * @todo: perform this logic within the memory attestation store instead?
 */
function orderAttestations(attestations: BlockAttestation[], orderAddresses: EthAddress[]): Signature[] {
  // Create a map of sender addresses to BlockAttestations
  const attestationMap = new Map<string, BlockAttestation>();

  for (const attestation of attestations) {
    const sender = attestation.getSender();
    if (sender) {
      attestationMap.set(sender.toString(), attestation);
    }
  }

  // Create the ordered array based on the orderAddresses, else return an empty signature
  const orderedAttestations = orderAddresses.map(address => {
    const addressString = address.toString();
    return attestationMap.get(addressString)?.signature || Signature.empty();
  });

  return orderedAttestations;
}<|MERGE_RESOLUTION|>--- conflicted
+++ resolved
@@ -427,7 +427,6 @@
 
     const blockBuildingTimer = new Timer();
     const blockBuilder = this.blockBuilderFactory.create(this.worldState.getLatest());
-<<<<<<< HEAD
     // TODO(Miranda): Find a nice way to extract num tx effects from non-processed transactions
     const blockTicket = await blockBuilder.startNewBlock(
       blockSize,
@@ -435,9 +434,6 @@
       newGlobalVariables,
       l1ToL2Messages,
     );
-=======
-    await blockBuilder.startNewBlock(blockSize, newGlobalVariables, l1ToL2Messages);
->>>>>>> 0d5b116b
 
     const [publicProcessorDuration, [processedTxs, failedTxs]] = await elapsed(() =>
       processor.process(validTxs, blockSize, blockBuilder, this.txValidatorFactory.validatorForProcessedTxs()),
