use acvm::{
    acir::{brillig::BlackBoxOp, BlackBoxFunc},
    AcirField,
};

use crate::brillig::brillig_ir::{
    brillig_variable::{BrilligVariable, BrilligVector, SingleAddrVariable},
    debug_show::DebugToString,
    registers::RegisterAllocator,
    BrilligContext,
};

/// Transforms SSA's black box function calls into the corresponding brillig instructions
/// Extracting arguments and results from the SSA function call
/// And making any necessary type conversions to adapt noir's blackbox calls to brillig's
pub(crate) fn convert_black_box_call<F: AcirField + DebugToString, Registers: RegisterAllocator>(
    brillig_context: &mut BrilligContext<F, Registers>,
    bb_func: &BlackBoxFunc,
    function_arguments: &[BrilligVariable],
    function_results: &[BrilligVariable],
) {
    match bb_func {
<<<<<<< HEAD
=======
        BlackBoxFunc::SHA256 => {
            if let ([message], [BrilligVariable::BrilligArray(result_array)]) =
                (function_arguments, function_results)
            {
                let message_vector = convert_array_or_vector(brillig_context, message, bb_func);
                brillig_context.black_box_op_instruction(BlackBoxOp::Sha256 {
                    message: message_vector.to_heap_vector(),
                    output: result_array.to_heap_array(),
                });
                deallocate_converted_vector(brillig_context, message, message_vector, bb_func);
            } else {
                unreachable!("ICE: SHA256 expects one array argument and one array result")
            }
        }
>>>>>>> f7e4bfb0
        BlackBoxFunc::Blake2s => {
            if let ([message], [BrilligVariable::BrilligArray(result_array)]) =
                (function_arguments, function_results)
            {
                let message_vector = convert_array_or_vector(brillig_context, message, bb_func);
                brillig_context.black_box_op_instruction(BlackBoxOp::Blake2s {
                    message: message_vector.to_heap_vector(),
                    output: result_array.to_heap_array(),
                });
                deallocate_converted_vector(brillig_context, message, message_vector, bb_func);
            } else {
                unreachable!("ICE: Blake2s expects one array argument and one array result")
            }
        }
        BlackBoxFunc::Blake3 => {
            if let ([message], [BrilligVariable::BrilligArray(result_array)]) =
                (function_arguments, function_results)
            {
                let message_vector = convert_array_or_vector(brillig_context, message, bb_func);
                brillig_context.black_box_op_instruction(BlackBoxOp::Blake3 {
                    message: message_vector.to_heap_vector(),
                    output: result_array.to_heap_array(),
                });
                deallocate_converted_vector(brillig_context, message, message_vector, bb_func);
            } else {
                unreachable!("ICE: Blake3 expects one array argument and one array result")
            }
        }
        BlackBoxFunc::Keccak256 => {
            if let (
                [message, BrilligVariable::SingleAddr(message_size)],
                [BrilligVariable::BrilligArray(result_array)],
            ) = (function_arguments, function_results)
            {
                let mut message_vector = convert_array_or_vector(brillig_context, message, bb_func);
                let message_size_as_usize =
                    SingleAddrVariable::new_usize(brillig_context.allocate_register());
                // Message_size is not usize
                brillig_context.cast_instruction(message_size_as_usize, *message_size);

                message_vector.size = message_size_as_usize.address;

                brillig_context.black_box_op_instruction(BlackBoxOp::Keccak256 {
                    message: message_vector.to_heap_vector(),
                    output: result_array.to_heap_array(),
                });
                brillig_context.deallocate_single_addr(message_size_as_usize);
                deallocate_converted_vector(brillig_context, message, message_vector, bb_func);
            } else {
                unreachable!("ICE: Keccak256 expects message, message size and result array")
            }
        }
        BlackBoxFunc::Keccakf1600 => {
            if let ([message], [BrilligVariable::BrilligArray(result_array)]) =
                (function_arguments, function_results)
            {
                let state_vector = convert_array_or_vector(brillig_context, message, bb_func);

                brillig_context.black_box_op_instruction(BlackBoxOp::Keccakf1600 {
                    message: state_vector.to_heap_vector(),
                    output: result_array.to_heap_array(),
                });
                deallocate_converted_vector(brillig_context, message, state_vector, bb_func);
            } else {
                unreachable!("ICE: Keccakf1600 expects one array argument and one array result")
            }
        }
        BlackBoxFunc::EcdsaSecp256k1 => {
            if let (
                [BrilligVariable::BrilligArray(public_key_x), BrilligVariable::BrilligArray(public_key_y), BrilligVariable::BrilligArray(signature), message],
                [BrilligVariable::SingleAddr(result_register)],
            ) = (function_arguments, function_results)
            {
                let message_hash_vector =
                    convert_array_or_vector(brillig_context, message, bb_func);
                brillig_context.black_box_op_instruction(BlackBoxOp::EcdsaSecp256k1 {
                    hashed_msg: message_hash_vector.to_heap_vector(),
                    public_key_x: public_key_x.to_heap_array(),
                    public_key_y: public_key_y.to_heap_array(),
                    signature: signature.to_heap_array(),
                    result: result_register.address,
                });
                deallocate_converted_vector(brillig_context, message, message_hash_vector, bb_func);
            } else {
                unreachable!(
                    "ICE: EcdsaSecp256k1 expects four array arguments and one register result"
                )
            }
        }
        BlackBoxFunc::EcdsaSecp256r1 => {
            if let (
                [BrilligVariable::BrilligArray(public_key_x), BrilligVariable::BrilligArray(public_key_y), BrilligVariable::BrilligArray(signature), message],
                [BrilligVariable::SingleAddr(result_register)],
            ) = (function_arguments, function_results)
            {
                let message_hash_vector =
                    convert_array_or_vector(brillig_context, message, bb_func);
                brillig_context.black_box_op_instruction(BlackBoxOp::EcdsaSecp256r1 {
                    hashed_msg: message_hash_vector.to_heap_vector(),
                    public_key_x: public_key_x.to_heap_array(),
                    public_key_y: public_key_y.to_heap_array(),
                    signature: signature.to_heap_array(),
                    result: result_register.address,
                });
                deallocate_converted_vector(brillig_context, message, message_hash_vector, bb_func);
            } else {
                unreachable!(
                    "ICE: EcdsaSecp256r1 expects four array arguments and one register result"
                )
            }
        }

        BlackBoxFunc::PedersenCommitment => {
            if let (
                [message, BrilligVariable::SingleAddr(domain_separator)],
                [BrilligVariable::BrilligArray(result_array)],
            ) = (function_arguments, function_results)
            {
                let message_vector = convert_array_or_vector(brillig_context, message, bb_func);
                brillig_context.black_box_op_instruction(BlackBoxOp::PedersenCommitment {
                    inputs: message_vector.to_heap_vector(),
                    domain_separator: domain_separator.address,
                    output: result_array.to_heap_array(),
                });
                deallocate_converted_vector(brillig_context, message, message_vector, bb_func);
            } else {
                unreachable!("ICE: Pedersen expects one array argument, a register for the domain separator, and one array result")
            }
        }
        BlackBoxFunc::PedersenHash => {
            if let (
                [message, BrilligVariable::SingleAddr(domain_separator)],
                [BrilligVariable::SingleAddr(result)],
            ) = (function_arguments, function_results)
            {
                let message_vector = convert_array_or_vector(brillig_context, message, bb_func);
                brillig_context.black_box_op_instruction(BlackBoxOp::PedersenHash {
                    inputs: message_vector.to_heap_vector(),
                    domain_separator: domain_separator.address,
                    output: result.address,
                });
                deallocate_converted_vector(brillig_context, message, message_vector, bb_func);
            } else {
                unreachable!("ICE: Pedersen hash expects one array argument, a register for the domain separator, and one register result")
            }
        }
        BlackBoxFunc::SchnorrVerify => {
            if let (
                [BrilligVariable::SingleAddr(public_key_x), BrilligVariable::SingleAddr(public_key_y), BrilligVariable::BrilligArray(signature), message],
                [BrilligVariable::SingleAddr(result_register)],
            ) = (function_arguments, function_results)
            {
                let message_hash = convert_array_or_vector(brillig_context, message, bb_func);
                let signature_vector = brillig_context.array_to_vector_instruction(signature);
                brillig_context.black_box_op_instruction(BlackBoxOp::SchnorrVerify {
                    public_key_x: public_key_x.address,
                    public_key_y: public_key_y.address,
                    message: message_hash.to_heap_vector(),
                    signature: signature_vector.to_heap_vector(),
                    result: result_register.address,
                });
                deallocate_converted_vector(brillig_context, message, message_hash, bb_func);
                brillig_context.deallocate_register(signature_vector.size);
            } else {
                unreachable!("ICE: Schnorr verify expects two registers for the public key, an array for signature, an array for the message hash and one result register")
            }
        }
        BlackBoxFunc::MultiScalarMul => {
            if let ([points, scalars], [BrilligVariable::BrilligArray(outputs)]) =
                (function_arguments, function_results)
            {
                let points_vector = convert_array_or_vector(brillig_context, points, bb_func);
                let scalars_vector = convert_array_or_vector(brillig_context, scalars, bb_func);
                brillig_context.black_box_op_instruction(BlackBoxOp::MultiScalarMul {
                    points: points_vector.to_heap_vector(),
                    scalars: scalars_vector.to_heap_vector(),
                    outputs: outputs.to_heap_array(),
                });
                deallocate_converted_vector(brillig_context, points, points_vector, bb_func);
                deallocate_converted_vector(brillig_context, scalars, scalars_vector, bb_func);
            } else {
                unreachable!(
                    "ICE: MultiScalarMul expects two register arguments and one array result"
                )
            }
        }
        BlackBoxFunc::EmbeddedCurveAdd => {
            if let (
                [BrilligVariable::SingleAddr(input1_x), BrilligVariable::SingleAddr(input1_y), BrilligVariable::SingleAddr(input1_infinite), BrilligVariable::SingleAddr(input2_x), BrilligVariable::SingleAddr(input2_y), BrilligVariable::SingleAddr(input2_infinite)],
                [BrilligVariable::BrilligArray(result_array)],
            ) = (function_arguments, function_results)
            {
                brillig_context.black_box_op_instruction(BlackBoxOp::EmbeddedCurveAdd {
                    input1_x: input1_x.address,
                    input1_y: input1_y.address,
                    input1_infinite: input1_infinite.address,
                    input2_x: input2_x.address,
                    input2_y: input2_y.address,
                    input2_infinite: input2_infinite.address,
                    result: result_array.to_heap_array(),
                });
            } else {
                unreachable!(
                    "ICE: EmbeddedCurveAdd expects four register arguments and one array result"
                )
            }
        }
        BlackBoxFunc::AND => {
            unreachable!("ICE: `BlackBoxFunc::AND` calls should be transformed into a `BinaryOp`")
        }
        BlackBoxFunc::XOR => {
            unreachable!("ICE: `BlackBoxFunc::XOR` calls should be transformed into a `BinaryOp`")
        }
        BlackBoxFunc::RANGE => unreachable!(
            "ICE: `BlackBoxFunc::RANGE` calls should be transformed into a `Instruction::Cast`"
        ),
        BlackBoxFunc::RecursiveAggregation => {}
        BlackBoxFunc::BigIntAdd => {
            if let (
                [BrilligVariable::SingleAddr(lhs), BrilligVariable::SingleAddr(_lhs_modulus), BrilligVariable::SingleAddr(rhs), BrilligVariable::SingleAddr(_rhs_modulus)],
                [BrilligVariable::SingleAddr(output), BrilligVariable::SingleAddr(_modulus_id)],
            ) = (function_arguments, function_results)
            {
                brillig_context.black_box_op_instruction(BlackBoxOp::BigIntAdd {
                    lhs: lhs.address,
                    rhs: rhs.address,
                    output: output.address,
                });
            } else {
                unreachable!(
                    "ICE: BigIntAdd expects four register arguments and two result registers"
                )
            }
        }
        BlackBoxFunc::BigIntSub => {
            if let (
                [BrilligVariable::SingleAddr(lhs), BrilligVariable::SingleAddr(_lhs_modulus), BrilligVariable::SingleAddr(rhs), BrilligVariable::SingleAddr(_rhs_modulus)],
                [BrilligVariable::SingleAddr(output), BrilligVariable::SingleAddr(_modulus_id)],
            ) = (function_arguments, function_results)
            {
                brillig_context.black_box_op_instruction(BlackBoxOp::BigIntSub {
                    lhs: lhs.address,
                    rhs: rhs.address,
                    output: output.address,
                });
            } else {
                unreachable!(
                    "ICE: BigIntSub expects four register arguments and two result registers"
                )
            }
        }
        BlackBoxFunc::BigIntMul => {
            if let (
                [BrilligVariable::SingleAddr(lhs), BrilligVariable::SingleAddr(_lhs_modulus), BrilligVariable::SingleAddr(rhs), BrilligVariable::SingleAddr(_rhs_modulus)],
                [BrilligVariable::SingleAddr(output), BrilligVariable::SingleAddr(_modulus_id)],
            ) = (function_arguments, function_results)
            {
                brillig_context.black_box_op_instruction(BlackBoxOp::BigIntMul {
                    lhs: lhs.address,
                    rhs: rhs.address,
                    output: output.address,
                });
            } else {
                unreachable!(
                    "ICE: BigIntMul expects four register arguments and two result registers"
                )
            }
        }
        BlackBoxFunc::BigIntDiv => {
            if let (
                [BrilligVariable::SingleAddr(lhs), BrilligVariable::SingleAddr(_lhs_modulus), BrilligVariable::SingleAddr(rhs), BrilligVariable::SingleAddr(_rhs_modulus)],
                [BrilligVariable::SingleAddr(output), BrilligVariable::SingleAddr(_modulus_id)],
            ) = (function_arguments, function_results)
            {
                brillig_context.black_box_op_instruction(BlackBoxOp::BigIntDiv {
                    lhs: lhs.address,
                    rhs: rhs.address,
                    output: output.address,
                });
            } else {
                unreachable!(
                    "ICE: BigIntDiv expects four register arguments and two result registers"
                )
            }
        }
        BlackBoxFunc::BigIntFromLeBytes => {
            if let (
                [inputs, modulus],
                [BrilligVariable::SingleAddr(output), BrilligVariable::SingleAddr(_modulus_id)],
            ) = (function_arguments, function_results)
            {
                let inputs_vector = convert_array_or_vector(brillig_context, inputs, bb_func);
                let modulus_vector = convert_array_or_vector(brillig_context, modulus, bb_func);
                brillig_context.black_box_op_instruction(BlackBoxOp::BigIntFromLeBytes {
                    inputs: inputs_vector.to_heap_vector(),
                    modulus: modulus_vector.to_heap_vector(),
                    output: output.address,
                });
                deallocate_converted_vector(brillig_context, inputs, inputs_vector, bb_func);
                deallocate_converted_vector(brillig_context, modulus, modulus_vector, bb_func);
            } else {
                unreachable!(
                    "ICE: BigIntFromLeBytes expects a register and an array  as arguments and two result registers"
                )
            }
        }
        BlackBoxFunc::BigIntToLeBytes => {
            if let (
                [BrilligVariable::SingleAddr(input), BrilligVariable::SingleAddr(_modulus)],
                [result_array],
            ) = (function_arguments, function_results)
            {
                let output = convert_array_or_vector(brillig_context, result_array, bb_func);
                brillig_context.black_box_op_instruction(BlackBoxOp::BigIntToLeBytes {
                    input: input.address,
                    output: output.to_heap_vector(),
                });
                deallocate_converted_vector(brillig_context, result_array, output, bb_func);
            } else {
                unreachable!(
                    "ICE: BigIntToLeBytes expects two register arguments and one array result"
                )
            }
        }
        BlackBoxFunc::Poseidon2Permutation => {
            if let (
                [message, BrilligVariable::SingleAddr(state_len)],
                [BrilligVariable::BrilligArray(result_array)],
            ) = (function_arguments, function_results)
            {
                let message_vector = convert_array_or_vector(brillig_context, message, bb_func);
                brillig_context.black_box_op_instruction(BlackBoxOp::Poseidon2Permutation {
                    message: message_vector.to_heap_vector(),
                    output: result_array.to_heap_array(),
                    len: state_len.address,
                });
                deallocate_converted_vector(brillig_context, message, message_vector, bb_func);
            } else {
                unreachable!("ICE: Poseidon2Permutation expects one array argument, a length and one array result")
            }
        }
        BlackBoxFunc::Sha256Compression => {
            if let ([message, hash_values], [BrilligVariable::BrilligArray(result_array)]) =
                (function_arguments, function_results)
            {
                let message_vector = convert_array_or_vector(brillig_context, message, bb_func);
                let hash_vector = convert_array_or_vector(brillig_context, hash_values, bb_func);
                brillig_context.black_box_op_instruction(BlackBoxOp::Sha256Compression {
                    input: message_vector.to_heap_vector(),
                    hash_values: hash_vector.to_heap_vector(),
                    output: result_array.to_heap_array(),
                });
                deallocate_converted_vector(brillig_context, message, message_vector, bb_func);
                deallocate_converted_vector(brillig_context, hash_values, hash_vector, bb_func);
            } else {
                unreachable!("ICE: Sha256Compression expects two array argument, one array result")
            }
        }
        BlackBoxFunc::AES128Encrypt => {
            if let (
                [inputs, BrilligVariable::BrilligArray(iv), BrilligVariable::BrilligArray(key)],
                [BrilligVariable::SingleAddr(out_len), outputs],
            ) = (function_arguments, function_results)
            {
                let inputs_vector = convert_array_or_vector(brillig_context, inputs, bb_func);
                let outputs_vector = convert_array_or_vector(brillig_context, outputs, bb_func);
                brillig_context.black_box_op_instruction(BlackBoxOp::AES128Encrypt {
                    inputs: inputs_vector.to_heap_vector(),
                    iv: iv.to_heap_array(),
                    key: key.to_heap_array(),
                    outputs: outputs_vector.to_heap_vector(),
                });
                brillig_context.mov_instruction(out_len.address, outputs_vector.size);
                // Returns slice, so we need to allocate memory for it after the fact
                brillig_context.increase_free_memory_pointer_instruction(outputs_vector.size);
                deallocate_converted_vector(brillig_context, inputs, inputs_vector, bb_func);
                deallocate_converted_vector(brillig_context, outputs, outputs_vector, bb_func);
            } else {
                unreachable!("ICE: AES128Encrypt expects three array arguments, one array result")
            }
        }
    }
}

fn convert_array_or_vector<F: AcirField + DebugToString, Registers: RegisterAllocator>(
    brillig_context: &mut BrilligContext<F, Registers>,
    array_or_vector: &BrilligVariable,
    bb_func: &BlackBoxFunc,
) -> BrilligVector {
    match array_or_vector {
        BrilligVariable::BrilligArray(array) => brillig_context.array_to_vector_instruction(array),
        BrilligVariable::BrilligVector(vector) => *vector,
        _ => unreachable!(
            "ICE: {} expected an array or a vector, but got {:?}",
            bb_func.name(),
            array_or_vector
        ),
    }
}

/// Deallocates any new register allocated by the function above.
/// Concretely, the only allocated register between array and vector is the size register if the array was converted to a vector.
fn deallocate_converted_vector<F: AcirField + DebugToString, Registers: RegisterAllocator>(
    brillig_context: &mut BrilligContext<F, Registers>,
    original_array_or_vector: &BrilligVariable,
    converted_vector: BrilligVector,
    bb_func: &BlackBoxFunc,
) {
    match original_array_or_vector {
        BrilligVariable::BrilligArray(_) => {
            brillig_context.deallocate_register(converted_vector.size);
        }
        BrilligVariable::BrilligVector(_) => {}
        _ => unreachable!(
            "ICE: {} expected an array or a vector, but got {:?}",
            bb_func.name(),
            original_array_or_vector
        ),
    }
}<|MERGE_RESOLUTION|>--- conflicted
+++ resolved
@@ -20,23 +20,6 @@
     function_results: &[BrilligVariable],
 ) {
     match bb_func {
-<<<<<<< HEAD
-=======
-        BlackBoxFunc::SHA256 => {
-            if let ([message], [BrilligVariable::BrilligArray(result_array)]) =
-                (function_arguments, function_results)
-            {
-                let message_vector = convert_array_or_vector(brillig_context, message, bb_func);
-                brillig_context.black_box_op_instruction(BlackBoxOp::Sha256 {
-                    message: message_vector.to_heap_vector(),
-                    output: result_array.to_heap_array(),
-                });
-                deallocate_converted_vector(brillig_context, message, message_vector, bb_func);
-            } else {
-                unreachable!("ICE: SHA256 expects one array argument and one array result")
-            }
-        }
->>>>>>> f7e4bfb0
         BlackBoxFunc::Blake2s => {
             if let ([message], [BrilligVariable::BrilligArray(result_array)]) =
                 (function_arguments, function_results)
