--- conflicted
+++ resolved
@@ -111,11 +111,7 @@
     }
     // Execute Shplemini
 
-<<<<<<< HEAD
     BatchOpeningClaim<Curve> opening_claim =
-=======
-    const BatchOpeningClaim<Curve> opening_claim =
->>>>>>> 7766c8e7
         Shplemini::compute_batch_opening_claim(circuit_size,
                                                commitments.get_unshifted_without_concatenated(),
                                                commitments.get_to_be_shifted(),
