#pragma once
<<<<<<< HEAD
#include "barretenberg/commitment_schemes/claim.hpp"
#include "barretenberg/commitment_schemes/commitment_key.hpp"
#include "barretenberg/commitment_schemes/verification_key.hpp"
#include "barretenberg/common/ref_span.hpp"
=======
#include "barretenberg/common/debug_log.hpp"
>>>>>>> e3b8713a
#include "barretenberg/common/ref_vector.hpp"
#include "barretenberg/common/zip_view.hpp"
#include "barretenberg/polynomials/polynomial.hpp"
#include "barretenberg/stdlib/primitives/biggroup/biggroup.hpp"
#include "barretenberg/stdlib/primitives/witness/witness.hpp"
#include "barretenberg/transcript/transcript.hpp"

namespace bb {

/**
 * @brief Compute powers of a given challenge
 *
 * @tparam FF
 * @param challenge
 * @param num_powers
 * @return std::vector<FF>
 */
template <class FF> inline std::vector<FF> powers_of_challenge(const FF challenge, const size_t num_powers)
{
    std::vector<FF> challenge_powers = { FF(1), challenge };
    challenge_powers.reserve(num_powers);
    for (size_t j = 2; j < num_powers; j++) {
        challenge_powers.emplace_back(challenge_powers[j - 1] * challenge);
    }
    return challenge_powers;
};

/**
 * @brief Prover for ZeroMorph multilinear PCS
 *
 * @tparam Curve - The curve used for arithmetising ZeroMorph
 */
template <typename Curve> class ZeroMorphProver_ {
    using FF = typename Curve::ScalarField;
    using Commitment = typename Curve::AffineElement;
    using Polynomial = bb::Polynomial<FF>;
    using OpeningClaim = ProverOpeningClaim<Curve>;

    // TODO(#742): Set this N_max to be the number of G1 elements in the mocked zeromorph SRS once it's in place.
    // (Then, eventually, set it based on the real SRS). For now we set it to be larger then the Client IVC recursive
    // verifier circuit.
    static const size_t N_max = 1 << 25;

  public:
    /**
     * @brief Compute multivariate quotients q_k(X_0, ..., X_{k-1}) for f(X_0, ..., X_{n-1})
     * @details Starting from the coefficients of f, compute q_k inductively from k = n - 1, to k = 0.
     *          f needs to be updated at each step.
     *
     *          First, compute q_{n-1} of size N/2 by
     *          q_{n-1}[l] = f[N/2 + l ] - f[l].
     *
     *          Update f by f[l] <- f[l] + u_{n-1} * q_{n-1}[l]; f now has size N/2.
     *          Compute q_{n-2} of size N/(2^2) by
     *          q_{n-2}[l] = f[N/2^2 + l] - f[l].
     *
     *          Update f by f[l] <- f[l] + u_{n-2} * q_{n-2}[l]; f now has size N/(2^2).
     *          Compute q_{n-3} of size N/(2^3) by
     *          q_{n-3}[l] = f[N/2^3 + l] - f[l]. Repeat similarly until you reach q_0.
     *
     * @param polynomial Multilinear polynomial f(X_0, ..., X_{d-1})
     * @param u_challenge Multivariate challenge u = (u_0, ..., u_{d-1})
     * @return std::vector<Polynomial> The quotients q_k
     */
    static std::vector<Polynomial> compute_multilinear_quotients(Polynomial& polynomial,
                                                                 std::span<const FF> u_challenge)
    {
        DEBUG_LOG(polynomial, u_challenge);
        size_t log_N = numeric::get_msb(polynomial.size());
        // Define the vector of quotients q_k, k = 0, ..., log_N-1
        std::vector<Polynomial> quotients;
        for (size_t k = 0; k < log_N; ++k) {
            size_t size = 1 << k;
            quotients.emplace_back(Polynomial(size)); // degree 2^k - 1
        }

        // Compute the coefficients of q_{n-1}
        size_t size_q = 1 << (log_N - 1);
        Polynomial q{ size_q };
        for (size_t l = 0; l < size_q; ++l) {
            q[l] = polynomial[size_q + l] - polynomial[l];
        }

<<<<<<< HEAD
        quotients[log_N - 1] = q.share();
=======
        quotients[log_N - 1] = q;
        DEBUG_LOG(quotients[log_N - 1], log_N - 1);
>>>>>>> e3b8713a

        std::vector<FF> f_k;
        f_k.resize(size_q);

        std::vector<FF> g(polynomial.data(), polynomial.data() + size_q);

        // Compute q_k in reverse order from k= n-2, i.e. q_{n-2}, ..., q_0
        for (size_t k = 1; k < log_N; ++k) {
            // Compute f_k
            for (size_t l = 0; l < size_q; ++l) {
                f_k[l] = g[l] + u_challenge[log_N - k] * q[l];
            }

            size_q = size_q / 2;
            q = Polynomial{ size_q };

            for (size_t l = 0; l < size_q; ++l) {
                q[l] = f_k[size_q + l] - f_k[l];
            }

            quotients[log_N - k - 1] = q.share();
            g = f_k;
        }

        return quotients;
    }

    /**
     * @brief Construct batched, lifted-degree univariate quotient \hat{q} = \sum_k y^k * X^{N - d_k - 1} * q_k
     * @details The purpose of the batched lifted-degree quotient is to reduce the individual degree checks
     * deg(q_k) <= 2^k - 1 to a single degree check on \hat{q}. This is done by first shifting each of the q_k to the
     * right (i.e. multiplying by an appropriate power of X) so that each is degree N-1, then batching them all together
     * using powers of the provided challenge. Note: In practice, we do not actually compute the shifted q_k, we simply
     * accumulate them into \hat{q} at the appropriate offset.
     *
     * @param quotients Polynomials q_k, interpreted as univariates; deg(q_k) = 2^k - 1
     * @param N circuit size
     * @return Polynomial
     */
    static Polynomial compute_batched_lifted_degree_quotient(std::vector<Polynomial>& quotients,
                                                             FF y_challenge,
                                                             size_t N)
    {
        DEBUG_LOG(quotients, y_challenge, N);
        // Batched lifted degree quotient polynomial
        auto result = Polynomial(N);

        // Compute \hat{q} = \sum_k y^k * X^{N - d_k - 1} * q_k
        size_t k = 0;
        auto scalar = FF(1); // y^k
        for (auto& quotient : quotients) {
            // Rather than explicitly computing the shifts of q_k by N - d_k - 1 (i.e. multiplying q_k by X^{N - d_k -
            // 1}) then accumulating them, we simply accumulate y^k*q_k into \hat{q} at the index offset N - d_k - 1
            auto deg_k = static_cast<size_t>((1 << k) - 1);
            size_t offset = N - deg_k - 1;
            for (size_t idx = 0; idx < deg_k + 1; ++idx) {
                result[offset + idx] += scalar * quotient[idx];
            }
            scalar *= y_challenge; // update batching scalar y^k
            k++;
        }

        return result;
    }

    /**
     * @brief Compute partially evaluated degree check polynomial \zeta_x = q - \sum_k y^k * x^{N - d_k - 1} * q_k
     * @details Compute \zeta_x, where
     *
     *                          \zeta_x = q - \sum_k y^k * x^{N - d_k - 1} * q_k
     *
     * @param batched_quotient
     * @param quotients
     * @param y_challenge
     * @param x_challenge
     * @return Polynomial Degree check polynomial \zeta_x such that \zeta_x(x) = 0
     */
    static Polynomial compute_partially_evaluated_degree_check_polynomial(Polynomial& batched_quotient,
                                                                          std::vector<Polynomial>& quotients,
                                                                          FF y_challenge,
                                                                          FF x_challenge)
    {
        DEBUG_LOG(batched_quotient, quotients, y_challenge, x_challenge);
        size_t N = batched_quotient.size();
        size_t log_N = quotients.size();

        // Initialize partially evaluated degree check polynomial \zeta_x to \hat{q}
        auto result = batched_quotient;

        auto y_power = FF(1); // y^k
        for (size_t k = 0; k < log_N; ++k) {
            // Accumulate y^k * x^{N - d_k - 1} * q_k into \hat{q}
            auto deg_k = static_cast<size_t>((1 << k) - 1);
            auto x_power = x_challenge.pow(N - deg_k - 1); // x^{N - d_k - 1}

            result.add_scaled(quotients[k], -y_power * x_power);

            y_power *= y_challenge; // update batching scalar y^k
        }

        return result;
    }

    /**
     * @brief Compute partially evaluated zeromorph identity polynomial Z_x
     * @details Compute Z_x, where
     *
     *  Z_x = x * f_batched + g_batched - v * x * \Phi_n(x)
     *           - x * \sum_k (x^{2^k}\Phi_{n-k-1}(x^{2^{k-1}}) - u_k\Phi_{n-k}(x^{2^k})) * q_k
     *           + concatentation_term
     *
     * where f_batched = \sum_{i=0}^{m-1}\rho^i*f_i, g_batched = \sum_{i=0}^{l-1}\rho^{m+i}*g_i
     *
     * and concatenation_term = \sum_{i=0}^{num_chunks_per_group}(x^{i * min_N + 1}concatenation_groups_batched_{i})
     *
     * @note The concatenation term arises from an implementation detail in the Translator and is not part of the
     * conventional ZM protocol
     * @param input_polynomial
     * @param quotients
     * @param v_evaluation
     * @param x_challenge
     * @return Polynomial
     */
    static Polynomial compute_partially_evaluated_zeromorph_identity_polynomial(
        Polynomial& f_batched,
        Polynomial& g_batched,
        std::vector<Polynomial>& quotients,
        FF v_evaluation,
        std::span<const FF> u_challenge,
        FF x_challenge,
        std::vector<Polynomial> concatenation_groups_batched = {})
    {
        DEBUG_LOG(
            f_batched, g_batched, quotients, v_evaluation, u_challenge, x_challenge, concatenation_groups_batched);
        size_t N = f_batched.size();
        size_t log_N = quotients.size();

        // Initialize Z_x with x * \sum_{i=0}^{m-1} f_i + \sum_{i=0}^{l-1} g_i
        auto result = g_batched;
        result.add_scaled(f_batched, x_challenge);

        // Compute Z_x -= v * x * \Phi_n(x)
        auto phi_numerator = x_challenge.pow(N) - 1; // x^N - 1
        auto phi_n_x = phi_numerator / (x_challenge - 1);
        result[0] -= v_evaluation * x_challenge * phi_n_x;

        // Add contribution from q_k polynomials
        auto x_power = x_challenge; // x^{2^k}
        for (size_t k = 0; k < log_N; ++k) {
            x_power = x_challenge.pow(1 << k); // x^{2^k}

            // \Phi_{n-k-1}(x^{2^{k + 1}})
            auto phi_term_1 = phi_numerator / (x_challenge.pow(1 << (k + 1)) - 1);

            // \Phi_{n-k}(x^{2^k})
            auto phi_term_2 = phi_numerator / (x_challenge.pow(1 << k) - 1);

            // x^{2^k} * \Phi_{n-k-1}(x^{2^{k+1}}) - u_k *  \Phi_{n-k}(x^{2^k})
            auto scalar = x_power * phi_term_1 - u_challenge[k] * phi_term_2;

            scalar *= x_challenge;
            scalar *= FF(-1);

            result.add_scaled(quotients[k], scalar);
        }

        // If necessary, add to Z_x the contribution related to concatenated polynomials:
        // \sum_{i=0}^{num_chunks_per_group}(x^{i * min_n + 1}concatenation_groups_batched_{i}).
        // We are effectively reconstructing concatenated polynomials from their chunks now that we know x
        // Note: this is an implementation detail related to Translator and is not part of the standard protocol.
        if (!concatenation_groups_batched.empty()) {
            size_t MINICIRCUIT_N = N / concatenation_groups_batched.size();
            auto x_to_minicircuit_N =
                x_challenge.pow(MINICIRCUIT_N); // power of x used to shift polynomials to the right
            auto running_shift = x_challenge;
            for (size_t i = 0; i < concatenation_groups_batched.size(); i++) {
                result.add_scaled(concatenation_groups_batched[i], running_shift);
                running_shift *= x_to_minicircuit_N;
            }
        }

        return result;
    }

    /**
     * @brief Compute combined evaluation and degree-check polynomial pi
     * @details Compute univariate polynomial pi, where
     *
     *  pi = (\zeta_c + z*Z_x) X^{N_{max}-(N-1)}
     *
     * The proof that pi(x) = 0 for some verifier challenge x will then be computed as part of the univariate PCS
     * opening. If this is instantiated with KZG, the PCS is going to compute the quotient
     * q_pi = (q_\zeta + z*q_Z)X^{N_{max}-(N-1)}, with q_\zeta = \zeta_x/(X-x), q_Z = Z_x/(X-x),
     *
     * @param Z_x
     * @param zeta_x
     * @param x_challenge
     * @param z_challenge
     * @param N_max
     * @return Polynomial
     */
    static Polynomial compute_batched_evaluation_and_degree_check_polynomial(Polynomial& zeta_x,
                                                                             Polynomial& Z_x,
                                                                             FF z_challenge)
    {
        DEBUG_LOG(zeta_x, Z_x, x_challenge, z_challenge);
        // We cannot commit to polynomials with size > N_max
        size_t N = zeta_x.size();
        ASSERT(N <= N_max);

        // Compute batched polynomial zeta_x + Z_x
        auto batched_polynomial = zeta_x;
        batched_polynomial.add_scaled(Z_x, z_challenge);

        // TODO(#742): To complete the degree check, we need to do an opening proof for x_challenge with a univariate
        // PCS for the degree-lifted polynomial (\zeta_c + z*Z_x)*X^{N_max - N - 1}. If this PCS is KZG, verification
        // then requires a pairing check similar to the standard KZG check but with [1]_2 replaced by [X^{N_max - N
        // -1}]_2. Two issues: A) we do not have an SRS with these G2 elements (so need to generate a fake setup until
        // we can do the real thing), and B) its not clear to me how to update our pairing algorithms to do this type of
        // pairing. For now, simply construct pi without the shift and do a standard KZG pairing check if the PCS is
        // KZG. When we're ready, all we have to do to make this fully legit is commit to the shift here and update the
        // pairing check accordingly. Note: When this is implemented properly, it doesnt make sense to store the
        // (massive) shifted polynomial of size N_max. Ideally would only store the unshifted version and just compute
        // the shifted commitment directly via a new method.

        return batched_polynomial;
    }

    /**
     * @brief  * @brief Returns a univariate opening claim equivalent to a set of multilinear evaluation claims for
     * unshifted polynomials f_i and to-be-shifted polynomials g_i to be subsequently proved with a univariate PCS
     *
     * @param f_polynomials Unshifted polynomials
     * @param g_polynomials To-be-shifted polynomials (of which the shifts h_i were evaluated by sumcheck)
     * @param evaluations Set of evaluations v_i = f_i(u), w_i = h_i(u) = g_i_shifted(u)
     * @param multilinear_challenge Multilinear challenge point u
     * @param commitment_key
     * @param transcript
     *
     * @todo https://github.com/AztecProtocol/barretenberg/issues/1030: document concatenation trick
     */
    template <typename Transcript>
    static OpeningClaim prove(FF circuit_size,
                              RefSpan<Polynomial> f_polynomials,
                              RefSpan<Polynomial> g_polynomials,
                              RefSpan<FF> f_evaluations,
                              RefSpan<FF> g_shift_evaluations,
                              std::span<FF> multilinear_challenge,
                              const std::shared_ptr<CommitmentKey<Curve>>& commitment_key,
                              const std::shared_ptr<Transcript>& transcript,
                              RefSpan<Polynomial> concatenated_polynomials = {},
                              RefSpan<FF> concatenated_evaluations = {},
                              const std::vector<RefVector<Polynomial>>& concatenation_groups = {})
    {
        DEBUG_LOG(f_polynomials,
                  g_polynomials,
                  g_shift_evaluations,
                  multilinear_challenge,
                  commitment_key,
                  transcript,
                  concatenated_polynomials,
                  concatenated_evaluations,
                  concatenation_groups);
        // Generate batching challenge \rho and powers 1,...,\rho^{m-1}
        const FF rho = transcript->template get_challenge<FF>("rho");

        // Extract multilinear challenge u and claimed multilinear evaluations from Sumcheck output
        std::span<const FF> u_challenge = multilinear_challenge;
        size_t log_N = numeric::get_msb(static_cast<uint32_t>(circuit_size));
        size_t N = 1 << log_N;

        // Compute batching of unshifted polynomials f_i and to-be-shifted polynomials g_i:
        // f_batched = sum_{i=0}^{m-1}\rho^i*f_i and g_batched = sum_{i=0}^{l-1}\rho^{m+i}*g_i,
        // and also batched evaluation
        // v = sum_{i=0}^{m-1}\rho^i*f_i(u) + sum_{i=0}^{l-1}\rho^{m+i}*h_i(u).
        // Note: g_batched is formed from the to-be-shifted polynomials, but the batched evaluation incorporates the
        // evaluations produced by sumcheck of h_i = g_i_shifted.
        FF batched_evaluation{ 0 };
        Polynomial f_batched(N); // batched unshifted polynomials
        FF batching_scalar{ 1 };
        for (auto [f_poly, f_eval] : zip_view(f_polynomials, f_evaluations)) {
            f_batched.add_scaled(f_poly, batching_scalar);
            batched_evaluation += batching_scalar * f_eval;
            batching_scalar *= rho;
        }

        Polynomial g_batched{ N }; // batched to-be-shifted polynomials
        for (auto [g_poly, g_shift_eval] : zip_view(g_polynomials, g_shift_evaluations)) {
            g_batched.add_scaled(g_poly, batching_scalar);
            batched_evaluation += batching_scalar * g_shift_eval;
            batching_scalar *= rho;
        };

        size_t num_groups = concatenation_groups.size();
        size_t num_chunks_per_group = concatenation_groups.empty() ? 0 : concatenation_groups[0].size();
        // Concatenated polynomials
        Polynomial concatenated_batched(N);

        // construct concatention_groups_batched
        std::vector<Polynomial> concatenation_groups_batched;
        for (size_t i = 0; i < num_chunks_per_group; ++i) {
            concatenation_groups_batched.push_back(Polynomial(N));
        }
        // for each group
        for (size_t i = 0; i < num_groups; ++i) {
            concatenated_batched.add_scaled(concatenated_polynomials[i], batching_scalar);
            // for each element in a group
            for (size_t j = 0; j < num_chunks_per_group; ++j) {
                concatenation_groups_batched[j].add_scaled(concatenation_groups[i][j], batching_scalar);
            }
            batched_evaluation += batching_scalar * concatenated_evaluations[i];
            batching_scalar *= rho;
        }

        // Compute the full batched polynomial f = f_batched + g_batched.shifted() = f_batched + h_batched. This is the
        // polynomial for which we compute the quotients q_k and prove f(u) = v_batched.
        Polynomial f_polynomial = f_batched;
        f_polynomial += g_batched.shifted();
        f_polynomial += concatenated_batched;

        // Compute the multilinear quotients q_k = q_k(X_0, ..., X_{k-1})
        std::vector<Polynomial> quotients = compute_multilinear_quotients(f_polynomial, u_challenge);
        // Compute and send commitments C_{q_k} = [q_k], k = 0,...,d-1
        for (size_t idx = 0; idx < log_N; ++idx) {
<<<<<<< HEAD
            Commitment q_k_commitment = commitment_key->commit(quotients[idx]);
            std::string label = "ZM:C_q_" + std::to_string(idx);
            transcript->send_to_verifier(label, q_k_commitment);
        }
        // Add buffer elements to remove log_N dependence in proof
        for (size_t idx = log_N; idx < CONST_PROOF_SIZE_LOG_N; ++idx) {
            auto buffer_element = Commitment::one();
=======
            q_k_commitments[idx] = commitment_key->commit(quotients[idx]);
            DEBUG_LOG(idx, quotients[idx], q_k_commitments[idx]);
>>>>>>> e3b8713a
            std::string label = "ZM:C_q_" + std::to_string(idx);
            transcript->send_to_verifier(label, buffer_element);
        }

        // Get challenge y
        FF y_challenge = transcript->template get_challenge<FF>("ZM:y");

        // Compute the batched, lifted-degree quotient \hat{q}
        auto batched_quotient = compute_batched_lifted_degree_quotient(quotients, y_challenge, N);

        // Compute and send the commitment C_q = [\hat{q}]
        auto q_commitment = commitment_key->commit(batched_quotient);
        transcript->send_to_verifier("ZM:C_q", q_commitment);

        // Get challenges x and z
        auto [x_challenge, z_challenge] = transcript->template get_challenges<FF>("ZM:x", "ZM:z");

        // Compute degree check polynomial \zeta partially evaluated at x
        auto zeta_x =
            compute_partially_evaluated_degree_check_polynomial(batched_quotient, quotients, y_challenge, x_challenge);

        // Compute ZeroMorph identity polynomial Z partially evaluated at x
        auto Z_x = compute_partially_evaluated_zeromorph_identity_polynomial(f_batched,
                                                                             g_batched,
                                                                             quotients,
                                                                             batched_evaluation,
                                                                             u_challenge,
                                                                             x_challenge,
                                                                             concatenation_groups_batched);

        // Compute batched degree-check and ZM-identity quotient polynomial pi
        auto pi_polynomial = compute_batched_evaluation_and_degree_check_polynomial(zeta_x, Z_x, z_challenge);

        // Returns the claim used to generate an opening proof for the univariate polynomial at x_challenge
        return { pi_polynomial, { .challenge = x_challenge, .evaluation = FF(0) } };
    }
};

/**
 * @brief Verifier for ZeroMorph multilinear PCS
 *
 * @tparam Curve - The Curve used to arithmetise ZeroMorph
 */
template <typename Curve> class ZeroMorphVerifier_ {
    using FF = typename Curve::ScalarField;
    using Commitment = typename Curve::AffineElement;

  public:
    /**
     * @brief Compute commitment to partially evaluated batched lifted degree quotient identity
     * @details Compute commitment C_{\zeta_x} = [\zeta_x]_1 using homomorphicity:
     *
     *  C_{\zeta_x} = [q]_1 - \sum_k y^k * x^{N - d_k - 1} * [q_k]_1
     *
     * @param C_q Commitment to batched lifted degree quotient
     * @param C_q_k Commitments to quotients q_k
     * @param y_challenge
     * @param x_challenge
     * @return Commitment
     */
    static Commitment compute_C_zeta_x(const Commitment& C_q,
                                       std::vector<Commitment>& C_q_k,
                                       FF y_challenge,
                                       FF x_challenge,
                                       const FF log_circuit_size,
                                       const FF circuit_size)
    {
        size_t N{ 0 };
        size_t log_N{ 0 };
        if constexpr (Curve::is_stdlib_type) {
            N = static_cast<uint32_t>(circuit_size.get_value());
            log_N = static_cast<uint32_t>(log_circuit_size.get_value());
        } else {
            N = static_cast<uint32_t>(circuit_size);
            log_N = static_cast<uint32_t>(log_circuit_size);
        }

        // Instantiate containers for input to batch mul
        std::vector<FF> scalars;
        std::vector<Commitment> commitments;

        // Contribution from C_q
        if constexpr (Curve::is_stdlib_type) {
            auto builder = x_challenge.get_context();
            scalars.emplace_back(FF(builder, 1));
        } else {
            scalars.emplace_back(FF(1));
        }
        commitments.emplace_back(C_q);

        // Contribution from C_q_k, k = 0,...,log_N-1
        for (size_t k = 0; k < CONST_PROOF_SIZE_LOG_N; ++k) {
            // Utilize dummy rounds in order to make verifier circuit independent of proof size
            bool is_dummy_round = k >= log_N;
            auto deg_k = static_cast<size_t>((1 << k) - 1);
            // Compute scalar y^k * x^{N - deg_k - 1}
            // TODO(https://github.com/AztecProtocol/barretenberg/issues/1039): pow may not add proper constraints
            FF scalar = y_challenge.pow(k);
            size_t x_exponent = is_dummy_round ? 0 : N - deg_k - 1;
            scalar *= x_challenge.pow(x_exponent);
            scalar *= FF(-1);
            if constexpr (Curve::is_stdlib_type) {
                auto builder = x_challenge.get_context();
                FF zero = FF::from_witness(builder, 0);
                stdlib::bool_t dummy_round = stdlib::witness_t(builder, is_dummy_round);
                // TODO(https://github.com/AztecProtocol/barretenberg/issues/1039): is it kosher to reassign like this?
                scalar = FF::conditional_assign(dummy_round, zero, scalar);
            } else {
                if (is_dummy_round) {
                    scalar = 0;
                }
            }
            scalars.emplace_back(scalar);
            commitments.emplace_back(C_q_k[k]);
        }

        // Compute batch mul to get the result
        if constexpr (Curve::is_stdlib_type) {
            // If Ultra and using biggroup, handle edge cases in batch_mul
            if constexpr (IsUltraBuilder<typename Curve::Builder> && stdlib::IsBigGroup<Commitment>) {
                return Commitment::batch_mul(commitments, scalars, /*max_num_bits=*/0, /*with_edgecases=*/true);
            } else {
                return Commitment::batch_mul(commitments, scalars);
            }
        } else {
            return batch_mul_native(commitments, scalars);
        }
    }

    /**
     * @brief Compute commitment to partially evaluated ZeroMorph identity Z
     * @details Compute commitment C_{Z_x} = [Z_x]_1 using homomorphicity:
     *
     *  C_{Z_x} = x * \sum_{i=0}^{m-1}\rho^i*[f_i] + \sum_{i=0}^{l-1}\rho^{m+i}*[g_i] - v * x * \Phi_n(x) * [1]_1
     *              - x * \sum_k (x^{2^k}\Phi_{n-k-1}(x^{2^{k-1}}) - u_k\Phi_{n-k}(x^{2^k})) * [q_k]
     *              + concatentation_term
     * where
     *
     *  concatenation_term = \sum{i=0}^{o-1}\sum_{j=0}^{num_chunks_per_group}(rho^{m+l+i} * x^{j * min_N + 1}
     *                       * concatenation_groups_commitments_{i}_{j})
     *
     * @note The concatenation term arises from an implementation detail in the Translator and is not part of the
     * conventional ZM protocol
     * @param g1_identity first element in the SRS
     * @param f_commitments Commitments to unshifted polynomials [f_i]
     * @param g_commitments Commitments to to-be-shifted polynomials [g_i]
     * @param C_q_k Commitments to q_k
     * @param rho
     * @param batched_evaluation \sum_{i=0}^{m-1} \rho^i*f_i(u) + \sum_{i=0}^{l-1} \rho^{m+i}*h_i(u)
     * @param x_challenge
     * @param u_challenge multilinear challenge
     * @param concatenation_groups_commitments
     * @return Commitment
     */
    static Commitment compute_C_Z_x(const Commitment& g1_identity,
                                    RefSpan<Commitment> f_commitments,
                                    RefSpan<Commitment> g_commitments,
                                    std::span<Commitment> C_q_k,
                                    FF rho,
                                    FF batched_evaluation,
                                    FF x_challenge,
                                    std::span<FF> u_challenge,
                                    const FF log_circuit_size,
                                    const FF circuit_size,
                                    const std::vector<RefVector<Commitment>>& concatenation_groups_commitments = {})
    {
        size_t N{ 0 };
        size_t log_N{ 0 };
        if constexpr (Curve::is_stdlib_type) {
            N = static_cast<uint32_t>(circuit_size.get_value());
            log_N = static_cast<uint32_t>(log_circuit_size.get_value());
        } else {
            N = static_cast<uint32_t>(circuit_size);
            log_N = static_cast<uint32_t>(log_circuit_size);
        }

        std::vector<FF> scalars;
        std::vector<Commitment> commitments;

        // Phi_n(x) = (x^N - 1) / (x - 1)
        // TODO(https://github.com/AztecProtocol/barretenberg/issues/1039): pow may not add proper constraints
        auto phi_numerator = x_challenge.pow(N) - 1; // x^N - 1
        auto phi_n_x = phi_numerator / (x_challenge - 1);

        // Add contribution: -v * x * \Phi_n(x) * [1]_1
        scalars.emplace_back(FF(-1) * batched_evaluation * x_challenge * phi_n_x);

        commitments.emplace_back(g1_identity);

        // Add contribution: x * \sum_{i=0}^{m-1} \rho^i*[f_i]
        auto rho_pow = FF(1);
        for (auto& commitment : f_commitments) {
            scalars.emplace_back(x_challenge * rho_pow);
            commitments.emplace_back(commitment);
            rho_pow *= rho;
        }

        // Add contribution: \sum_{i=0}^{l-1} \rho^{m+i}*[g_i]
        for (auto& commitment : g_commitments) {
            scalars.emplace_back(rho_pow);
            commitments.emplace_back(commitment);
            rho_pow *= rho;
        }

        // If applicable, add contribution from concatenated polynomial commitments
        // Note: this is an implementation detail related to Translator and is not part of the standard protocol.
        if (!concatenation_groups_commitments.empty()) {
            size_t CONCATENATION_GROUP_SIZE = concatenation_groups_commitments[0].size();
            size_t MINICIRCUIT_N = N / CONCATENATION_GROUP_SIZE;
            std::vector<FF> x_shifts;
            auto current_x_shift = x_challenge;
            auto x_to_minicircuit_n = x_challenge.pow(MINICIRCUIT_N);
            for (size_t i = 0; i < CONCATENATION_GROUP_SIZE; ++i) {
                x_shifts.emplace_back(current_x_shift);
                current_x_shift *= x_to_minicircuit_n;
            }
            for (auto& concatenation_group_commitment : concatenation_groups_commitments) {
                for (size_t i = 0; i < CONCATENATION_GROUP_SIZE; ++i) {
                    scalars.emplace_back(rho_pow * x_shifts[i]);
                    commitments.emplace_back(concatenation_group_commitment[i]);
                }
                rho_pow *= rho;
            }
        }

        // Add contributions: scalar * [q_k],  k = 0,...,log_N, where
        // scalar = -x * (x^{2^k} * \Phi_{n-k-1}(x^{2^{k+1}}) - u_k * \Phi_{n-k}(x^{2^k}))
        auto x_pow_2k = x_challenge;                 // x^{2^k}
        auto x_pow_2kp1 = x_challenge * x_challenge; // x^{2^{k + 1}}
        for (size_t k = 0; k < CONST_PROOF_SIZE_LOG_N; ++k) {
            // Utilize dummy rounds in order to make verifier circuit independent of proof size
            bool is_dummy_round = k >= log_N;
            if constexpr (Curve::is_stdlib_type) {
                auto builder = x_challenge.get_context();
                stdlib::bool_t dummy_scalar = stdlib::witness_t(builder, is_dummy_round);
                auto phi_term_1 = phi_numerator / (x_pow_2kp1 - 1); // \Phi_{n-k-1}(x^{2^{k + 1}})
                auto phi_term_2 = phi_numerator / (x_pow_2k - 1);   // \Phi_{n-k}(x^{2^k})

                auto scalar = x_pow_2k * phi_term_1;
                scalar -= u_challenge[k] * phi_term_2;
                scalar *= x_challenge;
                scalar *= -FF(1);

                FF zero = FF::from_witness(builder, 0);
                scalar = FF::conditional_assign(dummy_scalar, zero, scalar);
                scalars.emplace_back(scalar);
                commitments.emplace_back(C_q_k[k]);

                x_pow_2k = FF::conditional_assign(dummy_scalar, x_pow_2k, x_pow_2kp1);
                x_pow_2kp1 = FF::conditional_assign(dummy_scalar, x_pow_2kp1, x_pow_2kp1 * x_pow_2kp1);
            } else {
                if (is_dummy_round) {
                    scalars.emplace_back(0);
                    commitments.emplace_back(C_q_k[k]);
                } else {
                    auto phi_term_1 = phi_numerator / (x_pow_2kp1 - 1); // \Phi_{n-k-1}(x^{2^{k + 1}})
                    auto phi_term_2 = phi_numerator / (x_pow_2k - 1);   // \Phi_{n-k}(x^{2^k})

                    auto scalar = x_pow_2k * phi_term_1;
                    scalar -= u_challenge[k] * phi_term_2;
                    scalar *= x_challenge;
                    scalar *= FF(-1);

                    scalars.emplace_back(scalar);
                    commitments.emplace_back(C_q_k[k]);

                    // Update powers of challenge x
                    x_pow_2k = x_pow_2kp1;
                    x_pow_2kp1 *= x_pow_2kp1;
                }
            }
        }

        if constexpr (Curve::is_stdlib_type) {
            // If Ultra and using biggroup, handle edge cases in batch_mul
            if constexpr (IsUltraBuilder<typename Curve::Builder> && stdlib::IsBigGroup<Commitment>) {
                return Commitment::batch_mul(commitments, scalars, /*max_num_bits=*/0, /*with_edgecases=*/true);
            } else {
                return Commitment::batch_mul(commitments, scalars);
            }
        } else {
            return batch_mul_native(commitments, scalars);
        }
    }

    /**
     * @brief Utility for native batch multiplication of group elements
     * @note This is used only for native verification and is not optimized for efficiency
     */
    static Commitment batch_mul_native(const std::vector<Commitment>& _points, const std::vector<FF>& _scalars)
    {
        std::vector<Commitment> points;
        std::vector<FF> scalars;
        for (auto [point, scalar] : zip_view(_points, _scalars)) {
            // TODO(https://github.com/AztecProtocol/barretenberg/issues/866) Special handling of point at infinity here
            // due to incorrect serialization.
            if (!scalar.is_zero() && !point.is_point_at_infinity() && !point.y.is_zero()) {
                points.emplace_back(point);
                scalars.emplace_back(scalar);
            }
        }

        if (points.empty()) {
            return Commitment::infinity();
        }

        auto result = points[0] * scalars[0];
        for (size_t idx = 1; idx < scalars.size(); ++idx) {
            result = result + points[idx] * scalars[idx];
        }
        return result;
    }

    /**
     * @brief Return the univariate opening claim used to verify, in a subsequent PCS, a set of multilinear evaluation
     * claims for unshifted polynomials f_i and to-be-shifted polynomials g_i
     *
     * @param commitments Commitments to polynomials f_i and g_i (unshifted and to-be-shifted)
     * @param claimed_evaluations Claimed evaluations v_i = f_i(u) and w_i = h_i(u) = g_i_shifted(u)
     * @param multivariate_challenge Challenge point u
     * @param transcript
     * @return VerifierAccumulator Inputs to the final PCS verification check that will be accumulated
     */
    template <typename Transcript>
    static OpeningClaim<Curve> verify(FF circuit_size,
                                      RefSpan<Commitment> unshifted_commitments,
                                      RefSpan<Commitment> to_be_shifted_commitments,
                                      RefSpan<FF> unshifted_evaluations,
                                      RefSpan<FF> shifted_evaluations,
                                      std::span<FF> multivariate_challenge,
                                      const Commitment& g1_identity,
                                      const std::shared_ptr<Transcript>& transcript,
                                      const std::vector<RefVector<Commitment>>& concatenation_group_commitments = {},
                                      RefSpan<FF> concatenated_evaluations = {})
    {
        FF log_N;
        // TODO(https://github.com/AztecProtocol/barretenberg/issues/1039): Connect witness log_N to circuit size
        if constexpr (Curve::is_stdlib_type) {
            log_N = FF(static_cast<int>(numeric::get_msb(static_cast<uint32_t>(circuit_size.get_value()))));
        } else {
            log_N = numeric::get_msb(static_cast<uint32_t>(circuit_size));
        }
        FF rho = transcript->template get_challenge<FF>("rho");

        // Construct batched evaluation v = sum_{i=0}^{m-1}\rho^i*f_i(u) + sum_{i=0}^{l-1}\rho^{m+i}*h_i(u)
        FF batched_evaluation = FF(0);
        FF batching_scalar = FF(1);
        for (auto& value : unshifted_evaluations) {
            batched_evaluation += value * batching_scalar;
            batching_scalar *= rho;
        }
        for (auto& value : shifted_evaluations) {
            batched_evaluation += value * batching_scalar;
            batching_scalar *= rho;
        }
        for (auto& value : concatenated_evaluations) {
            batched_evaluation += value * batching_scalar;
            batching_scalar *= rho;
        }

        // Receive commitments [q_k]
        std::vector<Commitment> C_q_k;
        C_q_k.reserve(CONST_PROOF_SIZE_LOG_N);
        for (size_t i = 0; i < CONST_PROOF_SIZE_LOG_N; ++i) {
            C_q_k.emplace_back(transcript->template receive_from_prover<Commitment>("ZM:C_q_" + std::to_string(i)));
        }

        // Challenge y
        FF y_challenge = transcript->template get_challenge<FF>("ZM:y");

        // Receive commitment C_{q}
        auto C_q = transcript->template receive_from_prover<Commitment>("ZM:C_q");

        // Challenges x, z
        auto [x_challenge, z_challenge] = transcript->template get_challenges<FF>("ZM:x", "ZM:z");

        // Compute commitment C_{\zeta_x}
        auto C_zeta_x = compute_C_zeta_x(C_q, C_q_k, y_challenge, x_challenge, log_N, circuit_size);

        // Compute commitment C_{Z_x}
        Commitment C_Z_x = compute_C_Z_x(g1_identity,
                                         unshifted_commitments,
                                         to_be_shifted_commitments,
                                         C_q_k,
                                         rho,
                                         batched_evaluation,
                                         x_challenge,
                                         multivariate_challenge,
                                         log_N,
                                         circuit_size,
                                         concatenation_group_commitments);

        // Compute commitment C_{\zeta,Z}
        Commitment C_zeta_Z;
        if constexpr (Curve::is_stdlib_type) {
            // Express operation as a batch_mul in order to use Goblinization if available
            auto builder = z_challenge.get_context();
            std::vector<FF> scalars = { FF(builder, 1), z_challenge };
            std::vector<Commitment> points = { C_zeta_x, C_Z_x };
            // If Ultra and using biggroup, handle edge cases in batch_mul
            if constexpr (IsUltraBuilder<typename Curve::Builder> && stdlib::IsBigGroup<Commitment>) {
                C_zeta_Z = Commitment::batch_mul(points, scalars, /*max_num_bits=*/0, /*with_edgecases=*/true);
            } else {
                C_zeta_Z = Commitment::batch_mul(points, scalars);
            }
        } else {
            C_zeta_Z = C_zeta_x + C_Z_x * z_challenge;
        }

        return { .opening_pair = { .challenge = x_challenge, .evaluation = FF(0) }, .commitment = C_zeta_Z };
    }
};

} // namespace bb<|MERGE_RESOLUTION|>--- conflicted
+++ resolved
@@ -1,12 +1,10 @@
 #pragma once
-<<<<<<< HEAD
+
 #include "barretenberg/commitment_schemes/claim.hpp"
 #include "barretenberg/commitment_schemes/commitment_key.hpp"
 #include "barretenberg/commitment_schemes/verification_key.hpp"
+#include "barretenberg/common/debug_log.hpp"
 #include "barretenberg/common/ref_span.hpp"
-=======
-#include "barretenberg/common/debug_log.hpp"
->>>>>>> e3b8713a
 #include "barretenberg/common/ref_vector.hpp"
 #include "barretenberg/common/zip_view.hpp"
 #include "barretenberg/polynomials/polynomial.hpp"
@@ -46,8 +44,8 @@
     using OpeningClaim = ProverOpeningClaim<Curve>;
 
     // TODO(#742): Set this N_max to be the number of G1 elements in the mocked zeromorph SRS once it's in place.
-    // (Then, eventually, set it based on the real SRS). For now we set it to be larger then the Client IVC recursive
-    // verifier circuit.
+    // (Then, eventually, set it based on the real SRS). For now we set it to be larger then the Client IVC
+    // recursive verifier circuit.
     static const size_t N_max = 1 << 25;
 
   public:
@@ -90,12 +88,8 @@
             q[l] = polynomial[size_q + l] - polynomial[l];
         }
 
-<<<<<<< HEAD
         quotients[log_N - 1] = q.share();
-=======
-        quotients[log_N - 1] = q;
         DEBUG_LOG(quotients[log_N - 1], log_N - 1);
->>>>>>> e3b8713a
 
         std::vector<FF> f_k;
         f_k.resize(size_q);
@@ -126,10 +120,10 @@
     /**
      * @brief Construct batched, lifted-degree univariate quotient \hat{q} = \sum_k y^k * X^{N - d_k - 1} * q_k
      * @details The purpose of the batched lifted-degree quotient is to reduce the individual degree checks
-     * deg(q_k) <= 2^k - 1 to a single degree check on \hat{q}. This is done by first shifting each of the q_k to the
-     * right (i.e. multiplying by an appropriate power of X) so that each is degree N-1, then batching them all together
-     * using powers of the provided challenge. Note: In practice, we do not actually compute the shifted q_k, we simply
-     * accumulate them into \hat{q} at the appropriate offset.
+     * deg(q_k) <= 2^k - 1 to a single degree check on \hat{q}. This is done by first shifting each of the q_k to
+     * the right (i.e. multiplying by an appropriate power of X) so that each is degree N-1, then batching them all
+     * together using powers of the provided challenge. Note: In practice, we do not actually compute the shifted
+     * q_k, we simply accumulate them into \hat{q} at the appropriate offset.
      *
      * @param quotients Polynomials q_k, interpreted as univariates; deg(q_k) = 2^k - 1
      * @param N circuit size
@@ -147,8 +141,9 @@
         size_t k = 0;
         auto scalar = FF(1); // y^k
         for (auto& quotient : quotients) {
-            // Rather than explicitly computing the shifts of q_k by N - d_k - 1 (i.e. multiplying q_k by X^{N - d_k -
-            // 1}) then accumulating them, we simply accumulate y^k*q_k into \hat{q} at the index offset N - d_k - 1
+            // Rather than explicitly computing the shifts of q_k by N - d_k - 1 (i.e. multiplying q_k by X^{N - d_k
+            // - 1}) then accumulating them, we simply accumulate y^k*q_k into \hat{q} at the index offset N - d_k -
+            // 1
             auto deg_k = static_cast<size_t>((1 << k) - 1);
             size_t offset = N - deg_k - 1;
             for (size_t idx = 0; idx < deg_k + 1; ++idx) {
@@ -301,7 +296,7 @@
                                                                              Polynomial& Z_x,
                                                                              FF z_challenge)
     {
-        DEBUG_LOG(zeta_x, Z_x, x_challenge, z_challenge);
+        DEBUG_LOG(zeta_x, Z_x, z_challenge);
         // We cannot commit to polynomials with size > N_max
         size_t N = zeta_x.size();
         ASSERT(N <= N_max);
@@ -310,16 +305,16 @@
         auto batched_polynomial = zeta_x;
         batched_polynomial.add_scaled(Z_x, z_challenge);
 
-        // TODO(#742): To complete the degree check, we need to do an opening proof for x_challenge with a univariate
-        // PCS for the degree-lifted polynomial (\zeta_c + z*Z_x)*X^{N_max - N - 1}. If this PCS is KZG, verification
-        // then requires a pairing check similar to the standard KZG check but with [1]_2 replaced by [X^{N_max - N
-        // -1}]_2. Two issues: A) we do not have an SRS with these G2 elements (so need to generate a fake setup until
-        // we can do the real thing), and B) its not clear to me how to update our pairing algorithms to do this type of
-        // pairing. For now, simply construct pi without the shift and do a standard KZG pairing check if the PCS is
-        // KZG. When we're ready, all we have to do to make this fully legit is commit to the shift here and update the
-        // pairing check accordingly. Note: When this is implemented properly, it doesnt make sense to store the
-        // (massive) shifted polynomial of size N_max. Ideally would only store the unshifted version and just compute
-        // the shifted commitment directly via a new method.
+        // TODO(#742): To complete the degree check, we need to do an opening proof for x_challenge with a
+        // univariate PCS for the degree-lifted polynomial (\zeta_c + z*Z_x)*X^{N_max - N - 1}. If this PCS is KZG,
+        // verification then requires a pairing check similar to the standard KZG check but with [1]_2 replaced by
+        // [X^{N_max - N -1}]_2. Two issues: A) we do not have an SRS with these G2 elements (so need to generate a
+        // fake setup until we can do the real thing), and B) its not clear to me how to update our pairing
+        // algorithms to do this type of pairing. For now, simply construct pi without the shift and do a standard
+        // KZG pairing check if the PCS is KZG. When we're ready, all we have to do to make this fully legit is
+        // commit to the shift here and update the pairing check accordingly. Note: When this is implemented
+        // properly, it doesnt make sense to store the (massive) shifted polynomial of size N_max. Ideally would
+        // only store the unshifted version and just compute the shifted commitment directly via a new method.
 
         return batched_polynomial;
     }
@@ -410,8 +405,8 @@
             batching_scalar *= rho;
         }
 
-        // Compute the full batched polynomial f = f_batched + g_batched.shifted() = f_batched + h_batched. This is the
-        // polynomial for which we compute the quotients q_k and prove f(u) = v_batched.
+        // Compute the full batched polynomial f = f_batched + g_batched.shifted() = f_batched + h_batched. This is
+        // the polynomial for which we compute the quotients q_k and prove f(u) = v_batched.
         Polynomial f_polynomial = f_batched;
         f_polynomial += g_batched.shifted();
         f_polynomial += concatenated_batched;
@@ -420,18 +415,14 @@
         std::vector<Polynomial> quotients = compute_multilinear_quotients(f_polynomial, u_challenge);
         // Compute and send commitments C_{q_k} = [q_k], k = 0,...,d-1
         for (size_t idx = 0; idx < log_N; ++idx) {
-<<<<<<< HEAD
             Commitment q_k_commitment = commitment_key->commit(quotients[idx]);
+            DEBUG_LOG(idx, q_k_commitment);
             std::string label = "ZM:C_q_" + std::to_string(idx);
             transcript->send_to_verifier(label, q_k_commitment);
         }
         // Add buffer elements to remove log_N dependence in proof
         for (size_t idx = log_N; idx < CONST_PROOF_SIZE_LOG_N; ++idx) {
             auto buffer_element = Commitment::one();
-=======
-            q_k_commitments[idx] = commitment_key->commit(quotients[idx]);
-            DEBUG_LOG(idx, quotients[idx], q_k_commitments[idx]);
->>>>>>> e3b8713a
             std::string label = "ZM:C_q_" + std::to_string(idx);
             transcript->send_to_verifier(label, buffer_element);
         }
@@ -537,7 +528,8 @@
                 auto builder = x_challenge.get_context();
                 FF zero = FF::from_witness(builder, 0);
                 stdlib::bool_t dummy_round = stdlib::witness_t(builder, is_dummy_round);
-                // TODO(https://github.com/AztecProtocol/barretenberg/issues/1039): is it kosher to reassign like this?
+                // TODO(https://github.com/AztecProtocol/barretenberg/issues/1039): is it kosher to reassign like
+                // this?
                 scalar = FF::conditional_assign(dummy_round, zero, scalar);
             } else {
                 if (is_dummy_round) {
@@ -726,8 +718,8 @@
         std::vector<Commitment> points;
         std::vector<FF> scalars;
         for (auto [point, scalar] : zip_view(_points, _scalars)) {
-            // TODO(https://github.com/AztecProtocol/barretenberg/issues/866) Special handling of point at infinity here
-            // due to incorrect serialization.
+            // TODO(https://github.com/AztecProtocol/barretenberg/issues/866) Special handling of point at infinity
+            // here due to incorrect serialization.
             if (!scalar.is_zero() && !point.is_point_at_infinity() && !point.y.is_zero()) {
                 points.emplace_back(point);
                 scalars.emplace_back(scalar);
@@ -746,8 +738,8 @@
     }
 
     /**
-     * @brief Return the univariate opening claim used to verify, in a subsequent PCS, a set of multilinear evaluation
-     * claims for unshifted polynomials f_i and to-be-shifted polynomials g_i
+     * @brief Return the univariate opening claim used to verify, in a subsequent PCS, a set of multilinear
+     * evaluation claims for unshifted polynomials f_i and to-be-shifted polynomials g_i
      *
      * @param commitments Commitments to polynomials f_i and g_i (unshifted and to-be-shifted)
      * @param claimed_evaluations Claimed evaluations v_i = f_i(u) and w_i = h_i(u) = g_i_shifted(u)
