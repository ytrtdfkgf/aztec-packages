#pragma once

#include "bincode.hpp"
#include "serde.hpp"

namespace Program {

struct Witness {
    uint32_t value;

    friend bool operator==(const Witness&, const Witness&);
    std::vector<uint8_t> bincodeSerialize() const;
    static Witness bincodeDeserialize(std::vector<uint8_t>);
};

struct FunctionInput {
    Program::Witness witness;
    uint32_t num_bits;

    friend bool operator==(const FunctionInput&, const FunctionInput&);
    std::vector<uint8_t> bincodeSerialize() const;
    static FunctionInput bincodeDeserialize(std::vector<uint8_t>);
};

struct BlackBoxFuncCall {

    struct AND {
        Program::FunctionInput lhs;
        Program::FunctionInput rhs;
        Program::Witness output;

        friend bool operator==(const AND&, const AND&);
        std::vector<uint8_t> bincodeSerialize() const;
        static AND bincodeDeserialize(std::vector<uint8_t>);
    };

    struct XOR {
        Program::FunctionInput lhs;
        Program::FunctionInput rhs;
        Program::Witness output;

        friend bool operator==(const XOR&, const XOR&);
        std::vector<uint8_t> bincodeSerialize() const;
        static XOR bincodeDeserialize(std::vector<uint8_t>);
    };

    struct RANGE {
        Program::FunctionInput input;

        friend bool operator==(const RANGE&, const RANGE&);
        std::vector<uint8_t> bincodeSerialize() const;
        static RANGE bincodeDeserialize(std::vector<uint8_t>);
    };

<<<<<<< HEAD
=======
    struct SHA256 {
        std::vector<Program::FunctionInput> inputs;
        std::array<Program::Witness, 32> outputs;

        friend bool operator==(const SHA256&, const SHA256&);
        std::vector<uint8_t> bincodeSerialize() const;
        static SHA256 bincodeDeserialize(std::vector<uint8_t>);
    };

>>>>>>> edeea3df
    struct Blake2s {
        std::vector<Program::FunctionInput> inputs;
        std::array<Program::Witness, 32> outputs;

        friend bool operator==(const Blake2s&, const Blake2s&);
        std::vector<uint8_t> bincodeSerialize() const;
        static Blake2s bincodeDeserialize(std::vector<uint8_t>);
    };

    struct Blake3 {
        std::vector<Program::FunctionInput> inputs;
        std::array<Program::Witness, 32> outputs;

        friend bool operator==(const Blake3&, const Blake3&);
        std::vector<uint8_t> bincodeSerialize() const;
        static Blake3 bincodeDeserialize(std::vector<uint8_t>);
    };

    struct SchnorrVerify {
        Program::FunctionInput public_key_x;
        Program::FunctionInput public_key_y;
        std::array<Program::FunctionInput, 64> signature;
        std::vector<Program::FunctionInput> message;
        Program::Witness output;

        friend bool operator==(const SchnorrVerify&, const SchnorrVerify&);
        std::vector<uint8_t> bincodeSerialize() const;
        static SchnorrVerify bincodeDeserialize(std::vector<uint8_t>);
    };

    struct PedersenCommitment {
        std::vector<Program::FunctionInput> inputs;
        uint32_t domain_separator;
        std::array<Program::Witness, 2> outputs;

        friend bool operator==(const PedersenCommitment&, const PedersenCommitment&);
        std::vector<uint8_t> bincodeSerialize() const;
        static PedersenCommitment bincodeDeserialize(std::vector<uint8_t>);
    };

    struct PedersenHash {
        std::vector<Program::FunctionInput> inputs;
        uint32_t domain_separator;
        Program::Witness output;

        friend bool operator==(const PedersenHash&, const PedersenHash&);
        std::vector<uint8_t> bincodeSerialize() const;
        static PedersenHash bincodeDeserialize(std::vector<uint8_t>);
    };

    struct EcdsaSecp256k1 {
        std::array<Program::FunctionInput, 32> public_key_x;
        std::array<Program::FunctionInput, 32> public_key_y;
        std::array<Program::FunctionInput, 64> signature;
        std::array<Program::FunctionInput, 32> hashed_message;
        Program::Witness output;

        friend bool operator==(const EcdsaSecp256k1&, const EcdsaSecp256k1&);
        std::vector<uint8_t> bincodeSerialize() const;
        static EcdsaSecp256k1 bincodeDeserialize(std::vector<uint8_t>);
    };

    struct EcdsaSecp256r1 {
        std::array<Program::FunctionInput, 32> public_key_x;
        std::array<Program::FunctionInput, 32> public_key_y;
        std::array<Program::FunctionInput, 64> signature;
        std::array<Program::FunctionInput, 32> hashed_message;
        Program::Witness output;

        friend bool operator==(const EcdsaSecp256r1&, const EcdsaSecp256r1&);
        std::vector<uint8_t> bincodeSerialize() const;
        static EcdsaSecp256r1 bincodeDeserialize(std::vector<uint8_t>);
    };

    struct FixedBaseScalarMul {
        Program::FunctionInput low;
        Program::FunctionInput high;
        std::array<Program::Witness, 2> outputs;

        friend bool operator==(const FixedBaseScalarMul&, const FixedBaseScalarMul&);
        std::vector<uint8_t> bincodeSerialize() const;
        static FixedBaseScalarMul bincodeDeserialize(std::vector<uint8_t>);
    };

    struct EmbeddedCurveAdd {
        Program::FunctionInput input1_x;
        Program::FunctionInput input1_y;
        Program::FunctionInput input2_x;
        Program::FunctionInput input2_y;
        std::array<Program::Witness, 2> outputs;

        friend bool operator==(const EmbeddedCurveAdd&, const EmbeddedCurveAdd&);
        std::vector<uint8_t> bincodeSerialize() const;
        static EmbeddedCurveAdd bincodeDeserialize(std::vector<uint8_t>);
    };

    struct Keccak256 {
        std::vector<Program::FunctionInput> inputs;
        Program::FunctionInput var_message_size;
        std::array<Program::Witness, 32> outputs;

        friend bool operator==(const Keccak256&, const Keccak256&);
        std::vector<uint8_t> bincodeSerialize() const;
        static Keccak256 bincodeDeserialize(std::vector<uint8_t>);
    };

    struct Keccakf1600 {
        std::array<Program::FunctionInput, 25> inputs;
        std::array<Program::Witness, 25> outputs;

        friend bool operator==(const Keccakf1600&, const Keccakf1600&);
        std::vector<uint8_t> bincodeSerialize() const;
        static Keccakf1600 bincodeDeserialize(std::vector<uint8_t>);
    };

    struct RecursiveAggregation {
        std::vector<Program::FunctionInput> verification_key;
        std::vector<Program::FunctionInput> proof;
        std::vector<Program::FunctionInput> public_inputs;
        Program::FunctionInput key_hash;

        friend bool operator==(const RecursiveAggregation&, const RecursiveAggregation&);
        std::vector<uint8_t> bincodeSerialize() const;
        static RecursiveAggregation bincodeDeserialize(std::vector<uint8_t>);
    };

    struct BigIntAdd {
        uint32_t lhs;
        uint32_t rhs;
        uint32_t output;

        friend bool operator==(const BigIntAdd&, const BigIntAdd&);
        std::vector<uint8_t> bincodeSerialize() const;
        static BigIntAdd bincodeDeserialize(std::vector<uint8_t>);
    };

    struct BigIntSub {
        uint32_t lhs;
        uint32_t rhs;
        uint32_t output;

        friend bool operator==(const BigIntSub&, const BigIntSub&);
        std::vector<uint8_t> bincodeSerialize() const;
        static BigIntSub bincodeDeserialize(std::vector<uint8_t>);
    };

    struct BigIntMul {
        uint32_t lhs;
        uint32_t rhs;
        uint32_t output;

        friend bool operator==(const BigIntMul&, const BigIntMul&);
        std::vector<uint8_t> bincodeSerialize() const;
        static BigIntMul bincodeDeserialize(std::vector<uint8_t>);
    };

    struct BigIntDiv {
        uint32_t lhs;
        uint32_t rhs;
        uint32_t output;

        friend bool operator==(const BigIntDiv&, const BigIntDiv&);
        std::vector<uint8_t> bincodeSerialize() const;
        static BigIntDiv bincodeDeserialize(std::vector<uint8_t>);
    };

    struct BigIntFromLeBytes {
        std::vector<Program::FunctionInput> inputs;
        std::vector<uint8_t> modulus;
        uint32_t output;

        friend bool operator==(const BigIntFromLeBytes&, const BigIntFromLeBytes&);
        std::vector<uint8_t> bincodeSerialize() const;
        static BigIntFromLeBytes bincodeDeserialize(std::vector<uint8_t>);
    };

    struct BigIntToLeBytes {
        uint32_t input;
        std::vector<Program::Witness> outputs;

        friend bool operator==(const BigIntToLeBytes&, const BigIntToLeBytes&);
        std::vector<uint8_t> bincodeSerialize() const;
        static BigIntToLeBytes bincodeDeserialize(std::vector<uint8_t>);
    };

    struct Poseidon2Permutation {
        std::vector<Program::FunctionInput> inputs;
        std::vector<Program::Witness> outputs;
        uint32_t len;

        friend bool operator==(const Poseidon2Permutation&, const Poseidon2Permutation&);
        std::vector<uint8_t> bincodeSerialize() const;
        static Poseidon2Permutation bincodeDeserialize(std::vector<uint8_t>);
    };

    struct Sha256Compression {
        std::array<Program::FunctionInput, 16> inputs;
        std::array<Program::FunctionInput, 8> hash_values;
        std::array<Program::Witness, 8> outputs;

        friend bool operator==(const Sha256Compression&, const Sha256Compression&);
        std::vector<uint8_t> bincodeSerialize() const;
        static Sha256Compression bincodeDeserialize(std::vector<uint8_t>);
    };

    std::variant<AND,
                 XOR,
                 RANGE,
                 Blake2s,
                 Blake3,
                 SchnorrVerify,
                 PedersenCommitment,
                 PedersenHash,
                 EcdsaSecp256k1,
                 EcdsaSecp256r1,
                 FixedBaseScalarMul,
                 EmbeddedCurveAdd,
                 Keccak256,
                 Keccakf1600,
                 RecursiveAggregation,
                 BigIntAdd,
                 BigIntSub,
                 BigIntMul,
                 BigIntDiv,
                 BigIntFromLeBytes,
                 BigIntToLeBytes,
                 Poseidon2Permutation,
                 Sha256Compression>
        value;

    friend bool operator==(const BlackBoxFuncCall&, const BlackBoxFuncCall&);
    std::vector<uint8_t> bincodeSerialize() const;
    static BlackBoxFuncCall bincodeDeserialize(std::vector<uint8_t>);
};

struct BlockId {
    uint32_t value;

    friend bool operator==(const BlockId&, const BlockId&);
    std::vector<uint8_t> bincodeSerialize() const;
    static BlockId bincodeDeserialize(std::vector<uint8_t>);
};

struct Expression {
    std::vector<std::tuple<std::string, Program::Witness, Program::Witness>> mul_terms;
    std::vector<std::tuple<std::string, Program::Witness>> linear_combinations;
    std::string q_c;

    friend bool operator==(const Expression&, const Expression&);
    std::vector<uint8_t> bincodeSerialize() const;
    static Expression bincodeDeserialize(std::vector<uint8_t>);
};

struct BrilligInputs {

    struct Single {
        Program::Expression value;

        friend bool operator==(const Single&, const Single&);
        std::vector<uint8_t> bincodeSerialize() const;
        static Single bincodeDeserialize(std::vector<uint8_t>);
    };

    struct Array {
        std::vector<Program::Expression> value;

        friend bool operator==(const Array&, const Array&);
        std::vector<uint8_t> bincodeSerialize() const;
        static Array bincodeDeserialize(std::vector<uint8_t>);
    };

    struct MemoryArray {
        Program::BlockId value;

        friend bool operator==(const MemoryArray&, const MemoryArray&);
        std::vector<uint8_t> bincodeSerialize() const;
        static MemoryArray bincodeDeserialize(std::vector<uint8_t>);
    };

    std::variant<Single, Array, MemoryArray> value;

    friend bool operator==(const BrilligInputs&, const BrilligInputs&);
    std::vector<uint8_t> bincodeSerialize() const;
    static BrilligInputs bincodeDeserialize(std::vector<uint8_t>);
};

struct BinaryFieldOp {

    struct Add {
        friend bool operator==(const Add&, const Add&);
        std::vector<uint8_t> bincodeSerialize() const;
        static Add bincodeDeserialize(std::vector<uint8_t>);
    };

    struct Sub {
        friend bool operator==(const Sub&, const Sub&);
        std::vector<uint8_t> bincodeSerialize() const;
        static Sub bincodeDeserialize(std::vector<uint8_t>);
    };

    struct Mul {
        friend bool operator==(const Mul&, const Mul&);
        std::vector<uint8_t> bincodeSerialize() const;
        static Mul bincodeDeserialize(std::vector<uint8_t>);
    };

    struct Div {
        friend bool operator==(const Div&, const Div&);
        std::vector<uint8_t> bincodeSerialize() const;
        static Div bincodeDeserialize(std::vector<uint8_t>);
    };

    struct IntegerDiv {
        friend bool operator==(const IntegerDiv&, const IntegerDiv&);
        std::vector<uint8_t> bincodeSerialize() const;
        static IntegerDiv bincodeDeserialize(std::vector<uint8_t>);
    };

    struct Equals {
        friend bool operator==(const Equals&, const Equals&);
        std::vector<uint8_t> bincodeSerialize() const;
        static Equals bincodeDeserialize(std::vector<uint8_t>);
    };

    struct LessThan {
        friend bool operator==(const LessThan&, const LessThan&);
        std::vector<uint8_t> bincodeSerialize() const;
        static LessThan bincodeDeserialize(std::vector<uint8_t>);
    };

    struct LessThanEquals {
        friend bool operator==(const LessThanEquals&, const LessThanEquals&);
        std::vector<uint8_t> bincodeSerialize() const;
        static LessThanEquals bincodeDeserialize(std::vector<uint8_t>);
    };

    std::variant<Add, Sub, Mul, Div, IntegerDiv, Equals, LessThan, LessThanEquals> value;

    friend bool operator==(const BinaryFieldOp&, const BinaryFieldOp&);
    std::vector<uint8_t> bincodeSerialize() const;
    static BinaryFieldOp bincodeDeserialize(std::vector<uint8_t>);
};

struct BinaryIntOp {

    struct Add {
        friend bool operator==(const Add&, const Add&);
        std::vector<uint8_t> bincodeSerialize() const;
        static Add bincodeDeserialize(std::vector<uint8_t>);
    };

    struct Sub {
        friend bool operator==(const Sub&, const Sub&);
        std::vector<uint8_t> bincodeSerialize() const;
        static Sub bincodeDeserialize(std::vector<uint8_t>);
    };

    struct Mul {
        friend bool operator==(const Mul&, const Mul&);
        std::vector<uint8_t> bincodeSerialize() const;
        static Mul bincodeDeserialize(std::vector<uint8_t>);
    };

    struct Div {
        friend bool operator==(const Div&, const Div&);
        std::vector<uint8_t> bincodeSerialize() const;
        static Div bincodeDeserialize(std::vector<uint8_t>);
    };

    struct Equals {
        friend bool operator==(const Equals&, const Equals&);
        std::vector<uint8_t> bincodeSerialize() const;
        static Equals bincodeDeserialize(std::vector<uint8_t>);
    };

    struct LessThan {
        friend bool operator==(const LessThan&, const LessThan&);
        std::vector<uint8_t> bincodeSerialize() const;
        static LessThan bincodeDeserialize(std::vector<uint8_t>);
    };

    struct LessThanEquals {
        friend bool operator==(const LessThanEquals&, const LessThanEquals&);
        std::vector<uint8_t> bincodeSerialize() const;
        static LessThanEquals bincodeDeserialize(std::vector<uint8_t>);
    };

    struct And {
        friend bool operator==(const And&, const And&);
        std::vector<uint8_t> bincodeSerialize() const;
        static And bincodeDeserialize(std::vector<uint8_t>);
    };

    struct Or {
        friend bool operator==(const Or&, const Or&);
        std::vector<uint8_t> bincodeSerialize() const;
        static Or bincodeDeserialize(std::vector<uint8_t>);
    };

    struct Xor {
        friend bool operator==(const Xor&, const Xor&);
        std::vector<uint8_t> bincodeSerialize() const;
        static Xor bincodeDeserialize(std::vector<uint8_t>);
    };

    struct Shl {
        friend bool operator==(const Shl&, const Shl&);
        std::vector<uint8_t> bincodeSerialize() const;
        static Shl bincodeDeserialize(std::vector<uint8_t>);
    };

    struct Shr {
        friend bool operator==(const Shr&, const Shr&);
        std::vector<uint8_t> bincodeSerialize() const;
        static Shr bincodeDeserialize(std::vector<uint8_t>);
    };

    std::variant<Add, Sub, Mul, Div, Equals, LessThan, LessThanEquals, And, Or, Xor, Shl, Shr> value;

    friend bool operator==(const BinaryIntOp&, const BinaryIntOp&);
    std::vector<uint8_t> bincodeSerialize() const;
    static BinaryIntOp bincodeDeserialize(std::vector<uint8_t>);
};

struct MemoryAddress {
    uint64_t value;

    friend bool operator==(const MemoryAddress&, const MemoryAddress&);
    std::vector<uint8_t> bincodeSerialize() const;
    static MemoryAddress bincodeDeserialize(std::vector<uint8_t>);
};

struct HeapArray {
    Program::MemoryAddress pointer;
    uint64_t size;

    friend bool operator==(const HeapArray&, const HeapArray&);
    std::vector<uint8_t> bincodeSerialize() const;
    static HeapArray bincodeDeserialize(std::vector<uint8_t>);
};

struct HeapVector {
    Program::MemoryAddress pointer;
    Program::MemoryAddress size;

    friend bool operator==(const HeapVector&, const HeapVector&);
    std::vector<uint8_t> bincodeSerialize() const;
    static HeapVector bincodeDeserialize(std::vector<uint8_t>);
};

struct BlackBoxOp {

    struct Blake2s {
        Program::HeapVector message;
        Program::HeapArray output;

        friend bool operator==(const Blake2s&, const Blake2s&);
        std::vector<uint8_t> bincodeSerialize() const;
        static Blake2s bincodeDeserialize(std::vector<uint8_t>);
    };

    struct Blake3 {
        Program::HeapVector message;
        Program::HeapArray output;

        friend bool operator==(const Blake3&, const Blake3&);
        std::vector<uint8_t> bincodeSerialize() const;
        static Blake3 bincodeDeserialize(std::vector<uint8_t>);
    };

    struct Keccak256 {
        Program::HeapVector message;
        Program::HeapArray output;

        friend bool operator==(const Keccak256&, const Keccak256&);
        std::vector<uint8_t> bincodeSerialize() const;
        static Keccak256 bincodeDeserialize(std::vector<uint8_t>);
    };

    struct Keccakf1600 {
        Program::HeapVector message;
        Program::HeapArray output;

        friend bool operator==(const Keccakf1600&, const Keccakf1600&);
        std::vector<uint8_t> bincodeSerialize() const;
        static Keccakf1600 bincodeDeserialize(std::vector<uint8_t>);
    };

    struct EcdsaSecp256k1 {
        Program::HeapVector hashed_msg;
        Program::HeapArray public_key_x;
        Program::HeapArray public_key_y;
        Program::HeapArray signature;
        Program::MemoryAddress result;

        friend bool operator==(const EcdsaSecp256k1&, const EcdsaSecp256k1&);
        std::vector<uint8_t> bincodeSerialize() const;
        static EcdsaSecp256k1 bincodeDeserialize(std::vector<uint8_t>);
    };

    struct EcdsaSecp256r1 {
        Program::HeapVector hashed_msg;
        Program::HeapArray public_key_x;
        Program::HeapArray public_key_y;
        Program::HeapArray signature;
        Program::MemoryAddress result;

        friend bool operator==(const EcdsaSecp256r1&, const EcdsaSecp256r1&);
        std::vector<uint8_t> bincodeSerialize() const;
        static EcdsaSecp256r1 bincodeDeserialize(std::vector<uint8_t>);
    };

    struct SchnorrVerify {
        Program::MemoryAddress public_key_x;
        Program::MemoryAddress public_key_y;
        Program::HeapVector message;
        Program::HeapVector signature;
        Program::MemoryAddress result;

        friend bool operator==(const SchnorrVerify&, const SchnorrVerify&);
        std::vector<uint8_t> bincodeSerialize() const;
        static SchnorrVerify bincodeDeserialize(std::vector<uint8_t>);
    };

    struct PedersenCommitment {
        Program::HeapVector inputs;
        Program::MemoryAddress domain_separator;
        Program::HeapArray output;

        friend bool operator==(const PedersenCommitment&, const PedersenCommitment&);
        std::vector<uint8_t> bincodeSerialize() const;
        static PedersenCommitment bincodeDeserialize(std::vector<uint8_t>);
    };

    struct PedersenHash {
        Program::HeapVector inputs;
        Program::MemoryAddress domain_separator;
        Program::MemoryAddress output;

        friend bool operator==(const PedersenHash&, const PedersenHash&);
        std::vector<uint8_t> bincodeSerialize() const;
        static PedersenHash bincodeDeserialize(std::vector<uint8_t>);
    };

    struct FixedBaseScalarMul {
        Program::MemoryAddress low;
        Program::MemoryAddress high;
        Program::HeapArray result;

        friend bool operator==(const FixedBaseScalarMul&, const FixedBaseScalarMul&);
        std::vector<uint8_t> bincodeSerialize() const;
        static FixedBaseScalarMul bincodeDeserialize(std::vector<uint8_t>);
    };

    struct EmbeddedCurveAdd {
        Program::MemoryAddress input1_x;
        Program::MemoryAddress input1_y;
        Program::MemoryAddress input2_x;
        Program::MemoryAddress input2_y;
        Program::HeapArray result;

        friend bool operator==(const EmbeddedCurveAdd&, const EmbeddedCurveAdd&);
        std::vector<uint8_t> bincodeSerialize() const;
        static EmbeddedCurveAdd bincodeDeserialize(std::vector<uint8_t>);
    };

    struct BigIntAdd {
        Program::MemoryAddress lhs;
        Program::MemoryAddress rhs;
        Program::MemoryAddress output;

        friend bool operator==(const BigIntAdd&, const BigIntAdd&);
        std::vector<uint8_t> bincodeSerialize() const;
        static BigIntAdd bincodeDeserialize(std::vector<uint8_t>);
    };

    struct BigIntSub {
        Program::MemoryAddress lhs;
        Program::MemoryAddress rhs;
        Program::MemoryAddress output;

        friend bool operator==(const BigIntSub&, const BigIntSub&);
        std::vector<uint8_t> bincodeSerialize() const;
        static BigIntSub bincodeDeserialize(std::vector<uint8_t>);
    };

    struct BigIntMul {
        Program::MemoryAddress lhs;
        Program::MemoryAddress rhs;
        Program::MemoryAddress output;

        friend bool operator==(const BigIntMul&, const BigIntMul&);
        std::vector<uint8_t> bincodeSerialize() const;
        static BigIntMul bincodeDeserialize(std::vector<uint8_t>);
    };

    struct BigIntDiv {
        Program::MemoryAddress lhs;
        Program::MemoryAddress rhs;
        Program::MemoryAddress output;

        friend bool operator==(const BigIntDiv&, const BigIntDiv&);
        std::vector<uint8_t> bincodeSerialize() const;
        static BigIntDiv bincodeDeserialize(std::vector<uint8_t>);
    };

    struct BigIntFromLeBytes {
        Program::HeapVector inputs;
        Program::HeapVector modulus;
        Program::MemoryAddress output;

        friend bool operator==(const BigIntFromLeBytes&, const BigIntFromLeBytes&);
        std::vector<uint8_t> bincodeSerialize() const;
        static BigIntFromLeBytes bincodeDeserialize(std::vector<uint8_t>);
    };

    struct BigIntToLeBytes {
        Program::MemoryAddress input;
        Program::HeapVector output;

        friend bool operator==(const BigIntToLeBytes&, const BigIntToLeBytes&);
        std::vector<uint8_t> bincodeSerialize() const;
        static BigIntToLeBytes bincodeDeserialize(std::vector<uint8_t>);
    };

    struct Poseidon2Permutation {
        Program::HeapVector message;
        Program::HeapArray output;
        Program::MemoryAddress len;

        friend bool operator==(const Poseidon2Permutation&, const Poseidon2Permutation&);
        std::vector<uint8_t> bincodeSerialize() const;
        static Poseidon2Permutation bincodeDeserialize(std::vector<uint8_t>);
    };

    struct Sha256Compression {
        Program::HeapVector input;
        Program::HeapVector hash_values;
        Program::HeapArray output;

        friend bool operator==(const Sha256Compression&, const Sha256Compression&);
        std::vector<uint8_t> bincodeSerialize() const;
        static Sha256Compression bincodeDeserialize(std::vector<uint8_t>);
    };

    std::variant<Blake2s,
                 Blake3,
                 Keccak256,
                 Keccakf1600,
                 EcdsaSecp256k1,
                 EcdsaSecp256r1,
                 SchnorrVerify,
                 PedersenCommitment,
                 PedersenHash,
                 FixedBaseScalarMul,
                 EmbeddedCurveAdd,
                 BigIntAdd,
                 BigIntSub,
                 BigIntMul,
                 BigIntDiv,
                 BigIntFromLeBytes,
                 BigIntToLeBytes,
                 Poseidon2Permutation,
                 Sha256Compression>
        value;

    friend bool operator==(const BlackBoxOp&, const BlackBoxOp&);
    std::vector<uint8_t> bincodeSerialize() const;
    static BlackBoxOp bincodeDeserialize(std::vector<uint8_t>);
};

struct HeapValueType;

struct HeapValueType {

    struct Simple {
        uint32_t value;

        friend bool operator==(const Simple&, const Simple&);
        std::vector<uint8_t> bincodeSerialize() const;
        static Simple bincodeDeserialize(std::vector<uint8_t>);
    };

    struct Array {
        std::vector<Program::HeapValueType> value_types;
        uint64_t size;

        friend bool operator==(const Array&, const Array&);
        std::vector<uint8_t> bincodeSerialize() const;
        static Array bincodeDeserialize(std::vector<uint8_t>);
    };

    struct Vector {
        std::vector<Program::HeapValueType> value_types;

        friend bool operator==(const Vector&, const Vector&);
        std::vector<uint8_t> bincodeSerialize() const;
        static Vector bincodeDeserialize(std::vector<uint8_t>);
    };

    std::variant<Simple, Array, Vector> value;

    friend bool operator==(const HeapValueType&, const HeapValueType&);
    std::vector<uint8_t> bincodeSerialize() const;
    static HeapValueType bincodeDeserialize(std::vector<uint8_t>);
};

struct ValueOrArray {

    struct MemoryAddress {
        Program::MemoryAddress value;

        friend bool operator==(const MemoryAddress&, const MemoryAddress&);
        std::vector<uint8_t> bincodeSerialize() const;
        static MemoryAddress bincodeDeserialize(std::vector<uint8_t>);
    };

    struct HeapArray {
        Program::HeapArray value;

        friend bool operator==(const HeapArray&, const HeapArray&);
        std::vector<uint8_t> bincodeSerialize() const;
        static HeapArray bincodeDeserialize(std::vector<uint8_t>);
    };

    struct HeapVector {
        Program::HeapVector value;

        friend bool operator==(const HeapVector&, const HeapVector&);
        std::vector<uint8_t> bincodeSerialize() const;
        static HeapVector bincodeDeserialize(std::vector<uint8_t>);
    };

    std::variant<MemoryAddress, HeapArray, HeapVector> value;

    friend bool operator==(const ValueOrArray&, const ValueOrArray&);
    std::vector<uint8_t> bincodeSerialize() const;
    static ValueOrArray bincodeDeserialize(std::vector<uint8_t>);
};

struct BrilligOpcode {

    struct BinaryFieldOp {
        Program::MemoryAddress destination;
        Program::BinaryFieldOp op;
        Program::MemoryAddress lhs;
        Program::MemoryAddress rhs;

        friend bool operator==(const BinaryFieldOp&, const BinaryFieldOp&);
        std::vector<uint8_t> bincodeSerialize() const;
        static BinaryFieldOp bincodeDeserialize(std::vector<uint8_t>);
    };

    struct BinaryIntOp {
        Program::MemoryAddress destination;
        Program::BinaryIntOp op;
        uint32_t bit_size;
        Program::MemoryAddress lhs;
        Program::MemoryAddress rhs;

        friend bool operator==(const BinaryIntOp&, const BinaryIntOp&);
        std::vector<uint8_t> bincodeSerialize() const;
        static BinaryIntOp bincodeDeserialize(std::vector<uint8_t>);
    };

    struct Cast {
        Program::MemoryAddress destination;
        Program::MemoryAddress source;
        uint32_t bit_size;

        friend bool operator==(const Cast&, const Cast&);
        std::vector<uint8_t> bincodeSerialize() const;
        static Cast bincodeDeserialize(std::vector<uint8_t>);
    };

    struct JumpIfNot {
        Program::MemoryAddress condition;
        uint64_t location;

        friend bool operator==(const JumpIfNot&, const JumpIfNot&);
        std::vector<uint8_t> bincodeSerialize() const;
        static JumpIfNot bincodeDeserialize(std::vector<uint8_t>);
    };

    struct JumpIf {
        Program::MemoryAddress condition;
        uint64_t location;

        friend bool operator==(const JumpIf&, const JumpIf&);
        std::vector<uint8_t> bincodeSerialize() const;
        static JumpIf bincodeDeserialize(std::vector<uint8_t>);
    };

    struct Jump {
        uint64_t location;

        friend bool operator==(const Jump&, const Jump&);
        std::vector<uint8_t> bincodeSerialize() const;
        static Jump bincodeDeserialize(std::vector<uint8_t>);
    };

    struct CalldataCopy {
        Program::MemoryAddress destination_address;
        uint64_t size;
        uint64_t offset;

        friend bool operator==(const CalldataCopy&, const CalldataCopy&);
        std::vector<uint8_t> bincodeSerialize() const;
        static CalldataCopy bincodeDeserialize(std::vector<uint8_t>);
    };

    struct Call {
        uint64_t location;

        friend bool operator==(const Call&, const Call&);
        std::vector<uint8_t> bincodeSerialize() const;
        static Call bincodeDeserialize(std::vector<uint8_t>);
    };

    struct Const {
        Program::MemoryAddress destination;
        uint32_t bit_size;
        std::string value;

        friend bool operator==(const Const&, const Const&);
        std::vector<uint8_t> bincodeSerialize() const;
        static Const bincodeDeserialize(std::vector<uint8_t>);
    };

    struct Return {
        friend bool operator==(const Return&, const Return&);
        std::vector<uint8_t> bincodeSerialize() const;
        static Return bincodeDeserialize(std::vector<uint8_t>);
    };

    struct ForeignCall {
        std::string function;
        std::vector<Program::ValueOrArray> destinations;
        std::vector<Program::HeapValueType> destination_value_types;
        std::vector<Program::ValueOrArray> inputs;
        std::vector<Program::HeapValueType> input_value_types;

        friend bool operator==(const ForeignCall&, const ForeignCall&);
        std::vector<uint8_t> bincodeSerialize() const;
        static ForeignCall bincodeDeserialize(std::vector<uint8_t>);
    };

    struct Mov {
        Program::MemoryAddress destination;
        Program::MemoryAddress source;

        friend bool operator==(const Mov&, const Mov&);
        std::vector<uint8_t> bincodeSerialize() const;
        static Mov bincodeDeserialize(std::vector<uint8_t>);
    };

    struct ConditionalMov {
        Program::MemoryAddress destination;
        Program::MemoryAddress source_a;
        Program::MemoryAddress source_b;
        Program::MemoryAddress condition;

        friend bool operator==(const ConditionalMov&, const ConditionalMov&);
        std::vector<uint8_t> bincodeSerialize() const;
        static ConditionalMov bincodeDeserialize(std::vector<uint8_t>);
    };

    struct Load {
        Program::MemoryAddress destination;
        Program::MemoryAddress source_pointer;

        friend bool operator==(const Load&, const Load&);
        std::vector<uint8_t> bincodeSerialize() const;
        static Load bincodeDeserialize(std::vector<uint8_t>);
    };

    struct Store {
        Program::MemoryAddress destination_pointer;
        Program::MemoryAddress source;

        friend bool operator==(const Store&, const Store&);
        std::vector<uint8_t> bincodeSerialize() const;
        static Store bincodeDeserialize(std::vector<uint8_t>);
    };

    struct BlackBox {
        Program::BlackBoxOp value;

        friend bool operator==(const BlackBox&, const BlackBox&);
        std::vector<uint8_t> bincodeSerialize() const;
        static BlackBox bincodeDeserialize(std::vector<uint8_t>);
    };

    struct Trap {
        uint64_t revert_data_offset;
        uint64_t revert_data_size;

        friend bool operator==(const Trap&, const Trap&);
        std::vector<uint8_t> bincodeSerialize() const;
        static Trap bincodeDeserialize(std::vector<uint8_t>);
    };

    struct Stop {
        uint64_t return_data_offset;
        uint64_t return_data_size;

        friend bool operator==(const Stop&, const Stop&);
        std::vector<uint8_t> bincodeSerialize() const;
        static Stop bincodeDeserialize(std::vector<uint8_t>);
    };

    std::variant<BinaryFieldOp,
                 BinaryIntOp,
                 Cast,
                 JumpIfNot,
                 JumpIf,
                 Jump,
                 CalldataCopy,
                 Call,
                 Const,
                 Return,
                 ForeignCall,
                 Mov,
                 ConditionalMov,
                 Load,
                 Store,
                 BlackBox,
                 Trap,
                 Stop>
        value;

    friend bool operator==(const BrilligOpcode&, const BrilligOpcode&);
    std::vector<uint8_t> bincodeSerialize() const;
    static BrilligOpcode bincodeDeserialize(std::vector<uint8_t>);
};

struct BrilligOutputs {

    struct Simple {
        Program::Witness value;

        friend bool operator==(const Simple&, const Simple&);
        std::vector<uint8_t> bincodeSerialize() const;
        static Simple bincodeDeserialize(std::vector<uint8_t>);
    };

    struct Array {
        std::vector<Program::Witness> value;

        friend bool operator==(const Array&, const Array&);
        std::vector<uint8_t> bincodeSerialize() const;
        static Array bincodeDeserialize(std::vector<uint8_t>);
    };

    std::variant<Simple, Array> value;

    friend bool operator==(const BrilligOutputs&, const BrilligOutputs&);
    std::vector<uint8_t> bincodeSerialize() const;
    static BrilligOutputs bincodeDeserialize(std::vector<uint8_t>);
};

struct Brillig {
    std::vector<Program::BrilligInputs> inputs;
    std::vector<Program::BrilligOutputs> outputs;
    std::vector<Program::BrilligOpcode> bytecode;
    std::optional<Program::Expression> predicate;

    friend bool operator==(const Brillig&, const Brillig&);
    std::vector<uint8_t> bincodeSerialize() const;
    static Brillig bincodeDeserialize(std::vector<uint8_t>);
};

struct Directive {

    struct ToLeRadix {
        Program::Expression a;
        std::vector<Program::Witness> b;
        uint32_t radix;

        friend bool operator==(const ToLeRadix&, const ToLeRadix&);
        std::vector<uint8_t> bincodeSerialize() const;
        static ToLeRadix bincodeDeserialize(std::vector<uint8_t>);
    };

    std::variant<ToLeRadix> value;

    friend bool operator==(const Directive&, const Directive&);
    std::vector<uint8_t> bincodeSerialize() const;
    static Directive bincodeDeserialize(std::vector<uint8_t>);
};

struct MemOp {
    Program::Expression operation;
    Program::Expression index;
    Program::Expression value;

    friend bool operator==(const MemOp&, const MemOp&);
    std::vector<uint8_t> bincodeSerialize() const;
    static MemOp bincodeDeserialize(std::vector<uint8_t>);
};

struct Opcode {

    struct AssertZero {
        Program::Expression value;

        friend bool operator==(const AssertZero&, const AssertZero&);
        std::vector<uint8_t> bincodeSerialize() const;
        static AssertZero bincodeDeserialize(std::vector<uint8_t>);
    };

    struct BlackBoxFuncCall {
        Program::BlackBoxFuncCall value;

        friend bool operator==(const BlackBoxFuncCall&, const BlackBoxFuncCall&);
        std::vector<uint8_t> bincodeSerialize() const;
        static BlackBoxFuncCall bincodeDeserialize(std::vector<uint8_t>);
    };

    struct Directive {
        Program::Directive value;

        friend bool operator==(const Directive&, const Directive&);
        std::vector<uint8_t> bincodeSerialize() const;
        static Directive bincodeDeserialize(std::vector<uint8_t>);
    };

    struct Brillig {
        Program::Brillig value;

        friend bool operator==(const Brillig&, const Brillig&);
        std::vector<uint8_t> bincodeSerialize() const;
        static Brillig bincodeDeserialize(std::vector<uint8_t>);
    };

    struct MemoryOp {
        Program::BlockId block_id;
        Program::MemOp op;
        std::optional<Program::Expression> predicate;

        friend bool operator==(const MemoryOp&, const MemoryOp&);
        std::vector<uint8_t> bincodeSerialize() const;
        static MemoryOp bincodeDeserialize(std::vector<uint8_t>);
    };

    struct MemoryInit {
        Program::BlockId block_id;
        std::vector<Program::Witness> init;

        friend bool operator==(const MemoryInit&, const MemoryInit&);
        std::vector<uint8_t> bincodeSerialize() const;
        static MemoryInit bincodeDeserialize(std::vector<uint8_t>);
    };

    struct BrilligCall {
        uint32_t id;
        std::vector<Program::BrilligInputs> inputs;
        std::vector<Program::BrilligOutputs> outputs;
        std::optional<Program::Expression> predicate;

        friend bool operator==(const BrilligCall&, const BrilligCall&);
        std::vector<uint8_t> bincodeSerialize() const;
        static BrilligCall bincodeDeserialize(std::vector<uint8_t>);
    };

    struct Call {
        uint32_t id;
        std::vector<Program::Witness> inputs;
        std::vector<Program::Witness> outputs;
        std::optional<Program::Expression> predicate;

        friend bool operator==(const Call&, const Call&);
        std::vector<uint8_t> bincodeSerialize() const;
        static Call bincodeDeserialize(std::vector<uint8_t>);
    };

    std::variant<AssertZero, BlackBoxFuncCall, Directive, Brillig, MemoryOp, MemoryInit, BrilligCall, Call> value;

    friend bool operator==(const Opcode&, const Opcode&);
    std::vector<uint8_t> bincodeSerialize() const;
    static Opcode bincodeDeserialize(std::vector<uint8_t>);
};

struct ExpressionWidth {

    struct Unbounded {
        friend bool operator==(const Unbounded&, const Unbounded&);
        std::vector<uint8_t> bincodeSerialize() const;
        static Unbounded bincodeDeserialize(std::vector<uint8_t>);
    };

    struct Bounded {
        uint64_t width;

        friend bool operator==(const Bounded&, const Bounded&);
        std::vector<uint8_t> bincodeSerialize() const;
        static Bounded bincodeDeserialize(std::vector<uint8_t>);
    };

    std::variant<Unbounded, Bounded> value;

    friend bool operator==(const ExpressionWidth&, const ExpressionWidth&);
    std::vector<uint8_t> bincodeSerialize() const;
    static ExpressionWidth bincodeDeserialize(std::vector<uint8_t>);
};

struct OpcodeLocation {

    struct Acir {
        uint64_t value;

        friend bool operator==(const Acir&, const Acir&);
        std::vector<uint8_t> bincodeSerialize() const;
        static Acir bincodeDeserialize(std::vector<uint8_t>);
    };

    struct Brillig {
        uint64_t acir_index;
        uint64_t brillig_index;

        friend bool operator==(const Brillig&, const Brillig&);
        std::vector<uint8_t> bincodeSerialize() const;
        static Brillig bincodeDeserialize(std::vector<uint8_t>);
    };

    std::variant<Acir, Brillig> value;

    friend bool operator==(const OpcodeLocation&, const OpcodeLocation&);
    std::vector<uint8_t> bincodeSerialize() const;
    static OpcodeLocation bincodeDeserialize(std::vector<uint8_t>);
};

struct PublicInputs {
    std::vector<Program::Witness> value;

    friend bool operator==(const PublicInputs&, const PublicInputs&);
    std::vector<uint8_t> bincodeSerialize() const;
    static PublicInputs bincodeDeserialize(std::vector<uint8_t>);
};

struct Circuit {
    uint32_t current_witness_index;
    std::vector<Program::Opcode> opcodes;
    Program::ExpressionWidth expression_width;
    std::vector<Program::Witness> private_parameters;
    Program::PublicInputs public_parameters;
    Program::PublicInputs return_values;
    std::vector<std::tuple<Program::OpcodeLocation, std::string>> assert_messages;
    bool recursive;

    friend bool operator==(const Circuit&, const Circuit&);
    std::vector<uint8_t> bincodeSerialize() const;
    static Circuit bincodeDeserialize(std::vector<uint8_t>);
};

struct BrilligBytecode {
    std::vector<Program::BrilligOpcode> bytecode;

    friend bool operator==(const BrilligBytecode&, const BrilligBytecode&);
    std::vector<uint8_t> bincodeSerialize() const;
    static BrilligBytecode bincodeDeserialize(std::vector<uint8_t>);
};

struct Program {
    std::vector<Circuit> functions;
    std::vector<BrilligBytecode> unconstrained_functions;

    friend bool operator==(const Program&, const Program&);
    std::vector<uint8_t> bincodeSerialize() const;
    static Program bincodeDeserialize(std::vector<uint8_t>);
};

} // end of namespace Program

namespace Program {

inline bool operator==(const BinaryFieldOp& lhs, const BinaryFieldOp& rhs)
{
    if (!(lhs.value == rhs.value)) {
        return false;
    }
    return true;
}

inline std::vector<uint8_t> BinaryFieldOp::bincodeSerialize() const
{
    auto serializer = serde::BincodeSerializer();
    serde::Serializable<BinaryFieldOp>::serialize(*this, serializer);
    return std::move(serializer).bytes();
}

inline BinaryFieldOp BinaryFieldOp::bincodeDeserialize(std::vector<uint8_t> input)
{
    auto deserializer = serde::BincodeDeserializer(input);
    auto value = serde::Deserializable<BinaryFieldOp>::deserialize(deserializer);
    if (deserializer.get_buffer_offset() < input.size()) {
        throw_or_abort("Some input bytes were not read");
    }
    return value;
}

} // end of namespace Program

template <>
template <typename Serializer>
void serde::Serializable<Program::BinaryFieldOp>::serialize(const Program::BinaryFieldOp& obj, Serializer& serializer)
{
    serializer.increase_container_depth();
    serde::Serializable<decltype(obj.value)>::serialize(obj.value, serializer);
    serializer.decrease_container_depth();
}

template <>
template <typename Deserializer>
Program::BinaryFieldOp serde::Deserializable<Program::BinaryFieldOp>::deserialize(Deserializer& deserializer)
{
    deserializer.increase_container_depth();
    Program::BinaryFieldOp obj;
    obj.value = serde::Deserializable<decltype(obj.value)>::deserialize(deserializer);
    deserializer.decrease_container_depth();
    return obj;
}

namespace Program {

inline bool operator==(const BinaryFieldOp::Add& lhs, const BinaryFieldOp::Add& rhs)
{
    return true;
}

inline std::vector<uint8_t> BinaryFieldOp::Add::bincodeSerialize() const
{
    auto serializer = serde::BincodeSerializer();
    serde::Serializable<BinaryFieldOp::Add>::serialize(*this, serializer);
    return std::move(serializer).bytes();
}

inline BinaryFieldOp::Add BinaryFieldOp::Add::bincodeDeserialize(std::vector<uint8_t> input)
{
    auto deserializer = serde::BincodeDeserializer(input);
    auto value = serde::Deserializable<BinaryFieldOp::Add>::deserialize(deserializer);
    if (deserializer.get_buffer_offset() < input.size()) {
        throw_or_abort("Some input bytes were not read");
    }
    return value;
}

} // end of namespace Program

template <>
template <typename Serializer>
void serde::Serializable<Program::BinaryFieldOp::Add>::serialize(const Program::BinaryFieldOp::Add& obj,
                                                                 Serializer& serializer)
{}

template <>
template <typename Deserializer>
Program::BinaryFieldOp::Add serde::Deserializable<Program::BinaryFieldOp::Add>::deserialize(Deserializer& deserializer)
{
    Program::BinaryFieldOp::Add obj;
    return obj;
}

namespace Program {

inline bool operator==(const BinaryFieldOp::Sub& lhs, const BinaryFieldOp::Sub& rhs)
{
    return true;
}

inline std::vector<uint8_t> BinaryFieldOp::Sub::bincodeSerialize() const
{
    auto serializer = serde::BincodeSerializer();
    serde::Serializable<BinaryFieldOp::Sub>::serialize(*this, serializer);
    return std::move(serializer).bytes();
}

inline BinaryFieldOp::Sub BinaryFieldOp::Sub::bincodeDeserialize(std::vector<uint8_t> input)
{
    auto deserializer = serde::BincodeDeserializer(input);
    auto value = serde::Deserializable<BinaryFieldOp::Sub>::deserialize(deserializer);
    if (deserializer.get_buffer_offset() < input.size()) {
        throw_or_abort("Some input bytes were not read");
    }
    return value;
}

} // end of namespace Program

template <>
template <typename Serializer>
void serde::Serializable<Program::BinaryFieldOp::Sub>::serialize(const Program::BinaryFieldOp::Sub& obj,
                                                                 Serializer& serializer)
{}

template <>
template <typename Deserializer>
Program::BinaryFieldOp::Sub serde::Deserializable<Program::BinaryFieldOp::Sub>::deserialize(Deserializer& deserializer)
{
    Program::BinaryFieldOp::Sub obj;
    return obj;
}

namespace Program {

inline bool operator==(const BinaryFieldOp::Mul& lhs, const BinaryFieldOp::Mul& rhs)
{
    return true;
}

inline std::vector<uint8_t> BinaryFieldOp::Mul::bincodeSerialize() const
{
    auto serializer = serde::BincodeSerializer();
    serde::Serializable<BinaryFieldOp::Mul>::serialize(*this, serializer);
    return std::move(serializer).bytes();
}

inline BinaryFieldOp::Mul BinaryFieldOp::Mul::bincodeDeserialize(std::vector<uint8_t> input)
{
    auto deserializer = serde::BincodeDeserializer(input);
    auto value = serde::Deserializable<BinaryFieldOp::Mul>::deserialize(deserializer);
    if (deserializer.get_buffer_offset() < input.size()) {
        throw_or_abort("Some input bytes were not read");
    }
    return value;
}

} // end of namespace Program

template <>
template <typename Serializer>
void serde::Serializable<Program::BinaryFieldOp::Mul>::serialize(const Program::BinaryFieldOp::Mul& obj,
                                                                 Serializer& serializer)
{}

template <>
template <typename Deserializer>
Program::BinaryFieldOp::Mul serde::Deserializable<Program::BinaryFieldOp::Mul>::deserialize(Deserializer& deserializer)
{
    Program::BinaryFieldOp::Mul obj;
    return obj;
}

namespace Program {

inline bool operator==(const BinaryFieldOp::Div& lhs, const BinaryFieldOp::Div& rhs)
{
    return true;
}

inline std::vector<uint8_t> BinaryFieldOp::Div::bincodeSerialize() const
{
    auto serializer = serde::BincodeSerializer();
    serde::Serializable<BinaryFieldOp::Div>::serialize(*this, serializer);
    return std::move(serializer).bytes();
}

inline BinaryFieldOp::Div BinaryFieldOp::Div::bincodeDeserialize(std::vector<uint8_t> input)
{
    auto deserializer = serde::BincodeDeserializer(input);
    auto value = serde::Deserializable<BinaryFieldOp::Div>::deserialize(deserializer);
    if (deserializer.get_buffer_offset() < input.size()) {
        throw_or_abort("Some input bytes were not read");
    }
    return value;
}

} // end of namespace Program

template <>
template <typename Serializer>
void serde::Serializable<Program::BinaryFieldOp::Div>::serialize(const Program::BinaryFieldOp::Div& obj,
                                                                 Serializer& serializer)
{}

template <>
template <typename Deserializer>
Program::BinaryFieldOp::Div serde::Deserializable<Program::BinaryFieldOp::Div>::deserialize(Deserializer& deserializer)
{
    Program::BinaryFieldOp::Div obj;
    return obj;
}

namespace Program {

inline bool operator==(const BinaryFieldOp::IntegerDiv& lhs, const BinaryFieldOp::IntegerDiv& rhs)
{
    return true;
}

inline std::vector<uint8_t> BinaryFieldOp::IntegerDiv::bincodeSerialize() const
{
    auto serializer = serde::BincodeSerializer();
    serde::Serializable<BinaryFieldOp::IntegerDiv>::serialize(*this, serializer);
    return std::move(serializer).bytes();
}

inline BinaryFieldOp::IntegerDiv BinaryFieldOp::IntegerDiv::bincodeDeserialize(std::vector<uint8_t> input)
{
    auto deserializer = serde::BincodeDeserializer(input);
    auto value = serde::Deserializable<BinaryFieldOp::IntegerDiv>::deserialize(deserializer);
    if (deserializer.get_buffer_offset() < input.size()) {
        throw_or_abort("Some input bytes were not read");
    }
    return value;
}

} // end of namespace Program

template <>
template <typename Serializer>
void serde::Serializable<Program::BinaryFieldOp::IntegerDiv>::serialize(const Program::BinaryFieldOp::IntegerDiv& obj,
                                                                        Serializer& serializer)
{}

template <>
template <typename Deserializer>
Program::BinaryFieldOp::IntegerDiv serde::Deserializable<Program::BinaryFieldOp::IntegerDiv>::deserialize(
    Deserializer& deserializer)
{
    Program::BinaryFieldOp::IntegerDiv obj;
    return obj;
}

namespace Program {

inline bool operator==(const BinaryFieldOp::Equals& lhs, const BinaryFieldOp::Equals& rhs)
{
    return true;
}

inline std::vector<uint8_t> BinaryFieldOp::Equals::bincodeSerialize() const
{
    auto serializer = serde::BincodeSerializer();
    serde::Serializable<BinaryFieldOp::Equals>::serialize(*this, serializer);
    return std::move(serializer).bytes();
}

inline BinaryFieldOp::Equals BinaryFieldOp::Equals::bincodeDeserialize(std::vector<uint8_t> input)
{
    auto deserializer = serde::BincodeDeserializer(input);
    auto value = serde::Deserializable<BinaryFieldOp::Equals>::deserialize(deserializer);
    if (deserializer.get_buffer_offset() < input.size()) {
        throw_or_abort("Some input bytes were not read");
    }
    return value;
}

} // end of namespace Program

template <>
template <typename Serializer>
void serde::Serializable<Program::BinaryFieldOp::Equals>::serialize(const Program::BinaryFieldOp::Equals& obj,
                                                                    Serializer& serializer)
{}

template <>
template <typename Deserializer>
Program::BinaryFieldOp::Equals serde::Deserializable<Program::BinaryFieldOp::Equals>::deserialize(
    Deserializer& deserializer)
{
    Program::BinaryFieldOp::Equals obj;
    return obj;
}

namespace Program {

inline bool operator==(const BinaryFieldOp::LessThan& lhs, const BinaryFieldOp::LessThan& rhs)
{
    return true;
}

inline std::vector<uint8_t> BinaryFieldOp::LessThan::bincodeSerialize() const
{
    auto serializer = serde::BincodeSerializer();
    serde::Serializable<BinaryFieldOp::LessThan>::serialize(*this, serializer);
    return std::move(serializer).bytes();
}

inline BinaryFieldOp::LessThan BinaryFieldOp::LessThan::bincodeDeserialize(std::vector<uint8_t> input)
{
    auto deserializer = serde::BincodeDeserializer(input);
    auto value = serde::Deserializable<BinaryFieldOp::LessThan>::deserialize(deserializer);
    if (deserializer.get_buffer_offset() < input.size()) {
        throw_or_abort("Some input bytes were not read");
    }
    return value;
}

} // end of namespace Program

template <>
template <typename Serializer>
void serde::Serializable<Program::BinaryFieldOp::LessThan>::serialize(const Program::BinaryFieldOp::LessThan& obj,
                                                                      Serializer& serializer)
{}

template <>
template <typename Deserializer>
Program::BinaryFieldOp::LessThan serde::Deserializable<Program::BinaryFieldOp::LessThan>::deserialize(
    Deserializer& deserializer)
{
    Program::BinaryFieldOp::LessThan obj;
    return obj;
}

namespace Program {

inline bool operator==(const BinaryFieldOp::LessThanEquals& lhs, const BinaryFieldOp::LessThanEquals& rhs)
{
    return true;
}

inline std::vector<uint8_t> BinaryFieldOp::LessThanEquals::bincodeSerialize() const
{
    auto serializer = serde::BincodeSerializer();
    serde::Serializable<BinaryFieldOp::LessThanEquals>::serialize(*this, serializer);
    return std::move(serializer).bytes();
}

inline BinaryFieldOp::LessThanEquals BinaryFieldOp::LessThanEquals::bincodeDeserialize(std::vector<uint8_t> input)
{
    auto deserializer = serde::BincodeDeserializer(input);
    auto value = serde::Deserializable<BinaryFieldOp::LessThanEquals>::deserialize(deserializer);
    if (deserializer.get_buffer_offset() < input.size()) {
        throw_or_abort("Some input bytes were not read");
    }
    return value;
}

} // end of namespace Program

template <>
template <typename Serializer>
void serde::Serializable<Program::BinaryFieldOp::LessThanEquals>::serialize(
    const Program::BinaryFieldOp::LessThanEquals& obj, Serializer& serializer)
{}

template <>
template <typename Deserializer>
Program::BinaryFieldOp::LessThanEquals serde::Deserializable<Program::BinaryFieldOp::LessThanEquals>::deserialize(
    Deserializer& deserializer)
{
    Program::BinaryFieldOp::LessThanEquals obj;
    return obj;
}

namespace Program {

inline bool operator==(const BinaryIntOp& lhs, const BinaryIntOp& rhs)
{
    if (!(lhs.value == rhs.value)) {
        return false;
    }
    return true;
}

inline std::vector<uint8_t> BinaryIntOp::bincodeSerialize() const
{
    auto serializer = serde::BincodeSerializer();
    serde::Serializable<BinaryIntOp>::serialize(*this, serializer);
    return std::move(serializer).bytes();
}

inline BinaryIntOp BinaryIntOp::bincodeDeserialize(std::vector<uint8_t> input)
{
    auto deserializer = serde::BincodeDeserializer(input);
    auto value = serde::Deserializable<BinaryIntOp>::deserialize(deserializer);
    if (deserializer.get_buffer_offset() < input.size()) {
        throw_or_abort("Some input bytes were not read");
    }
    return value;
}

} // end of namespace Program

template <>
template <typename Serializer>
void serde::Serializable<Program::BinaryIntOp>::serialize(const Program::BinaryIntOp& obj, Serializer& serializer)
{
    serializer.increase_container_depth();
    serde::Serializable<decltype(obj.value)>::serialize(obj.value, serializer);
    serializer.decrease_container_depth();
}

template <>
template <typename Deserializer>
Program::BinaryIntOp serde::Deserializable<Program::BinaryIntOp>::deserialize(Deserializer& deserializer)
{
    deserializer.increase_container_depth();
    Program::BinaryIntOp obj;
    obj.value = serde::Deserializable<decltype(obj.value)>::deserialize(deserializer);
    deserializer.decrease_container_depth();
    return obj;
}

namespace Program {

inline bool operator==(const BinaryIntOp::Add& lhs, const BinaryIntOp::Add& rhs)
{
    return true;
}

inline std::vector<uint8_t> BinaryIntOp::Add::bincodeSerialize() const
{
    auto serializer = serde::BincodeSerializer();
    serde::Serializable<BinaryIntOp::Add>::serialize(*this, serializer);
    return std::move(serializer).bytes();
}

inline BinaryIntOp::Add BinaryIntOp::Add::bincodeDeserialize(std::vector<uint8_t> input)
{
    auto deserializer = serde::BincodeDeserializer(input);
    auto value = serde::Deserializable<BinaryIntOp::Add>::deserialize(deserializer);
    if (deserializer.get_buffer_offset() < input.size()) {
        throw_or_abort("Some input bytes were not read");
    }
    return value;
}

} // end of namespace Program

template <>
template <typename Serializer>
void serde::Serializable<Program::BinaryIntOp::Add>::serialize(const Program::BinaryIntOp::Add& obj,
                                                               Serializer& serializer)
{}

template <>
template <typename Deserializer>
Program::BinaryIntOp::Add serde::Deserializable<Program::BinaryIntOp::Add>::deserialize(Deserializer& deserializer)
{
    Program::BinaryIntOp::Add obj;
    return obj;
}

namespace Program {

inline bool operator==(const BinaryIntOp::Sub& lhs, const BinaryIntOp::Sub& rhs)
{
    return true;
}

inline std::vector<uint8_t> BinaryIntOp::Sub::bincodeSerialize() const
{
    auto serializer = serde::BincodeSerializer();
    serde::Serializable<BinaryIntOp::Sub>::serialize(*this, serializer);
    return std::move(serializer).bytes();
}

inline BinaryIntOp::Sub BinaryIntOp::Sub::bincodeDeserialize(std::vector<uint8_t> input)
{
    auto deserializer = serde::BincodeDeserializer(input);
    auto value = serde::Deserializable<BinaryIntOp::Sub>::deserialize(deserializer);
    if (deserializer.get_buffer_offset() < input.size()) {
        throw_or_abort("Some input bytes were not read");
    }
    return value;
}

} // end of namespace Program

template <>
template <typename Serializer>
void serde::Serializable<Program::BinaryIntOp::Sub>::serialize(const Program::BinaryIntOp::Sub& obj,
                                                               Serializer& serializer)
{}

template <>
template <typename Deserializer>
Program::BinaryIntOp::Sub serde::Deserializable<Program::BinaryIntOp::Sub>::deserialize(Deserializer& deserializer)
{
    Program::BinaryIntOp::Sub obj;
    return obj;
}

namespace Program {

inline bool operator==(const BinaryIntOp::Mul& lhs, const BinaryIntOp::Mul& rhs)
{
    return true;
}

inline std::vector<uint8_t> BinaryIntOp::Mul::bincodeSerialize() const
{
    auto serializer = serde::BincodeSerializer();
    serde::Serializable<BinaryIntOp::Mul>::serialize(*this, serializer);
    return std::move(serializer).bytes();
}

inline BinaryIntOp::Mul BinaryIntOp::Mul::bincodeDeserialize(std::vector<uint8_t> input)
{
    auto deserializer = serde::BincodeDeserializer(input);
    auto value = serde::Deserializable<BinaryIntOp::Mul>::deserialize(deserializer);
    if (deserializer.get_buffer_offset() < input.size()) {
        throw_or_abort("Some input bytes were not read");
    }
    return value;
}

} // end of namespace Program

template <>
template <typename Serializer>
void serde::Serializable<Program::BinaryIntOp::Mul>::serialize(const Program::BinaryIntOp::Mul& obj,
                                                               Serializer& serializer)
{}

template <>
template <typename Deserializer>
Program::BinaryIntOp::Mul serde::Deserializable<Program::BinaryIntOp::Mul>::deserialize(Deserializer& deserializer)
{
    Program::BinaryIntOp::Mul obj;
    return obj;
}

namespace Program {

inline bool operator==(const BinaryIntOp::Div& lhs, const BinaryIntOp::Div& rhs)
{
    return true;
}

inline std::vector<uint8_t> BinaryIntOp::Div::bincodeSerialize() const
{
    auto serializer = serde::BincodeSerializer();
    serde::Serializable<BinaryIntOp::Div>::serialize(*this, serializer);
    return std::move(serializer).bytes();
}

inline BinaryIntOp::Div BinaryIntOp::Div::bincodeDeserialize(std::vector<uint8_t> input)
{
    auto deserializer = serde::BincodeDeserializer(input);
    auto value = serde::Deserializable<BinaryIntOp::Div>::deserialize(deserializer);
    if (deserializer.get_buffer_offset() < input.size()) {
        throw_or_abort("Some input bytes were not read");
    }
    return value;
}

} // end of namespace Program

template <>
template <typename Serializer>
void serde::Serializable<Program::BinaryIntOp::Div>::serialize(const Program::BinaryIntOp::Div& obj,
                                                               Serializer& serializer)
{}

template <>
template <typename Deserializer>
Program::BinaryIntOp::Div serde::Deserializable<Program::BinaryIntOp::Div>::deserialize(Deserializer& deserializer)
{
    Program::BinaryIntOp::Div obj;
    return obj;
}

namespace Program {

inline bool operator==(const BinaryIntOp::Equals& lhs, const BinaryIntOp::Equals& rhs)
{
    return true;
}

inline std::vector<uint8_t> BinaryIntOp::Equals::bincodeSerialize() const
{
    auto serializer = serde::BincodeSerializer();
    serde::Serializable<BinaryIntOp::Equals>::serialize(*this, serializer);
    return std::move(serializer).bytes();
}

inline BinaryIntOp::Equals BinaryIntOp::Equals::bincodeDeserialize(std::vector<uint8_t> input)
{
    auto deserializer = serde::BincodeDeserializer(input);
    auto value = serde::Deserializable<BinaryIntOp::Equals>::deserialize(deserializer);
    if (deserializer.get_buffer_offset() < input.size()) {
        throw_or_abort("Some input bytes were not read");
    }
    return value;
}

} // end of namespace Program

template <>
template <typename Serializer>
void serde::Serializable<Program::BinaryIntOp::Equals>::serialize(const Program::BinaryIntOp::Equals& obj,
                                                                  Serializer& serializer)
{}

template <>
template <typename Deserializer>
Program::BinaryIntOp::Equals serde::Deserializable<Program::BinaryIntOp::Equals>::deserialize(
    Deserializer& deserializer)
{
    Program::BinaryIntOp::Equals obj;
    return obj;
}

namespace Program {

inline bool operator==(const BinaryIntOp::LessThan& lhs, const BinaryIntOp::LessThan& rhs)
{
    return true;
}

inline std::vector<uint8_t> BinaryIntOp::LessThan::bincodeSerialize() const
{
    auto serializer = serde::BincodeSerializer();
    serde::Serializable<BinaryIntOp::LessThan>::serialize(*this, serializer);
    return std::move(serializer).bytes();
}

inline BinaryIntOp::LessThan BinaryIntOp::LessThan::bincodeDeserialize(std::vector<uint8_t> input)
{
    auto deserializer = serde::BincodeDeserializer(input);
    auto value = serde::Deserializable<BinaryIntOp::LessThan>::deserialize(deserializer);
    if (deserializer.get_buffer_offset() < input.size()) {
        throw_or_abort("Some input bytes were not read");
    }
    return value;
}

} // end of namespace Program

template <>
template <typename Serializer>
void serde::Serializable<Program::BinaryIntOp::LessThan>::serialize(const Program::BinaryIntOp::LessThan& obj,
                                                                    Serializer& serializer)
{}

template <>
template <typename Deserializer>
Program::BinaryIntOp::LessThan serde::Deserializable<Program::BinaryIntOp::LessThan>::deserialize(
    Deserializer& deserializer)
{
    Program::BinaryIntOp::LessThan obj;
    return obj;
}

namespace Program {

inline bool operator==(const BinaryIntOp::LessThanEquals& lhs, const BinaryIntOp::LessThanEquals& rhs)
{
    return true;
}

inline std::vector<uint8_t> BinaryIntOp::LessThanEquals::bincodeSerialize() const
{
    auto serializer = serde::BincodeSerializer();
    serde::Serializable<BinaryIntOp::LessThanEquals>::serialize(*this, serializer);
    return std::move(serializer).bytes();
}

inline BinaryIntOp::LessThanEquals BinaryIntOp::LessThanEquals::bincodeDeserialize(std::vector<uint8_t> input)
{
    auto deserializer = serde::BincodeDeserializer(input);
    auto value = serde::Deserializable<BinaryIntOp::LessThanEquals>::deserialize(deserializer);
    if (deserializer.get_buffer_offset() < input.size()) {
        throw_or_abort("Some input bytes were not read");
    }
    return value;
}

} // end of namespace Program

template <>
template <typename Serializer>
void serde::Serializable<Program::BinaryIntOp::LessThanEquals>::serialize(
    const Program::BinaryIntOp::LessThanEquals& obj, Serializer& serializer)
{}

template <>
template <typename Deserializer>
Program::BinaryIntOp::LessThanEquals serde::Deserializable<Program::BinaryIntOp::LessThanEquals>::deserialize(
    Deserializer& deserializer)
{
    Program::BinaryIntOp::LessThanEquals obj;
    return obj;
}

namespace Program {

inline bool operator==(const BinaryIntOp::And& lhs, const BinaryIntOp::And& rhs)
{
    return true;
}

inline std::vector<uint8_t> BinaryIntOp::And::bincodeSerialize() const
{
    auto serializer = serde::BincodeSerializer();
    serde::Serializable<BinaryIntOp::And>::serialize(*this, serializer);
    return std::move(serializer).bytes();
}

inline BinaryIntOp::And BinaryIntOp::And::bincodeDeserialize(std::vector<uint8_t> input)
{
    auto deserializer = serde::BincodeDeserializer(input);
    auto value = serde::Deserializable<BinaryIntOp::And>::deserialize(deserializer);
    if (deserializer.get_buffer_offset() < input.size()) {
        throw_or_abort("Some input bytes were not read");
    }
    return value;
}

} // end of namespace Program

template <>
template <typename Serializer>
void serde::Serializable<Program::BinaryIntOp::And>::serialize(const Program::BinaryIntOp::And& obj,
                                                               Serializer& serializer)
{}

template <>
template <typename Deserializer>
Program::BinaryIntOp::And serde::Deserializable<Program::BinaryIntOp::And>::deserialize(Deserializer& deserializer)
{
    Program::BinaryIntOp::And obj;
    return obj;
}

namespace Program {

inline bool operator==(const BinaryIntOp::Or& lhs, const BinaryIntOp::Or& rhs)
{
    return true;
}

inline std::vector<uint8_t> BinaryIntOp::Or::bincodeSerialize() const
{
    auto serializer = serde::BincodeSerializer();
    serde::Serializable<BinaryIntOp::Or>::serialize(*this, serializer);
    return std::move(serializer).bytes();
}

inline BinaryIntOp::Or BinaryIntOp::Or::bincodeDeserialize(std::vector<uint8_t> input)
{
    auto deserializer = serde::BincodeDeserializer(input);
    auto value = serde::Deserializable<BinaryIntOp::Or>::deserialize(deserializer);
    if (deserializer.get_buffer_offset() < input.size()) {
        throw_or_abort("Some input bytes were not read");
    }
    return value;
}

} // end of namespace Program

template <>
template <typename Serializer>
void serde::Serializable<Program::BinaryIntOp::Or>::serialize(const Program::BinaryIntOp::Or& obj,
                                                              Serializer& serializer)
{}

template <>
template <typename Deserializer>
Program::BinaryIntOp::Or serde::Deserializable<Program::BinaryIntOp::Or>::deserialize(Deserializer& deserializer)
{
    Program::BinaryIntOp::Or obj;
    return obj;
}

namespace Program {

inline bool operator==(const BinaryIntOp::Xor& lhs, const BinaryIntOp::Xor& rhs)
{
    return true;
}

inline std::vector<uint8_t> BinaryIntOp::Xor::bincodeSerialize() const
{
    auto serializer = serde::BincodeSerializer();
    serde::Serializable<BinaryIntOp::Xor>::serialize(*this, serializer);
    return std::move(serializer).bytes();
}

inline BinaryIntOp::Xor BinaryIntOp::Xor::bincodeDeserialize(std::vector<uint8_t> input)
{
    auto deserializer = serde::BincodeDeserializer(input);
    auto value = serde::Deserializable<BinaryIntOp::Xor>::deserialize(deserializer);
    if (deserializer.get_buffer_offset() < input.size()) {
        throw_or_abort("Some input bytes were not read");
    }
    return value;
}

} // end of namespace Program

template <>
template <typename Serializer>
void serde::Serializable<Program::BinaryIntOp::Xor>::serialize(const Program::BinaryIntOp::Xor& obj,
                                                               Serializer& serializer)
{}

template <>
template <typename Deserializer>
Program::BinaryIntOp::Xor serde::Deserializable<Program::BinaryIntOp::Xor>::deserialize(Deserializer& deserializer)
{
    Program::BinaryIntOp::Xor obj;
    return obj;
}

namespace Program {

inline bool operator==(const BinaryIntOp::Shl& lhs, const BinaryIntOp::Shl& rhs)
{
    return true;
}

inline std::vector<uint8_t> BinaryIntOp::Shl::bincodeSerialize() const
{
    auto serializer = serde::BincodeSerializer();
    serde::Serializable<BinaryIntOp::Shl>::serialize(*this, serializer);
    return std::move(serializer).bytes();
}

inline BinaryIntOp::Shl BinaryIntOp::Shl::bincodeDeserialize(std::vector<uint8_t> input)
{
    auto deserializer = serde::BincodeDeserializer(input);
    auto value = serde::Deserializable<BinaryIntOp::Shl>::deserialize(deserializer);
    if (deserializer.get_buffer_offset() < input.size()) {
        throw_or_abort("Some input bytes were not read");
    }
    return value;
}

} // end of namespace Program

template <>
template <typename Serializer>
void serde::Serializable<Program::BinaryIntOp::Shl>::serialize(const Program::BinaryIntOp::Shl& obj,
                                                               Serializer& serializer)
{}

template <>
template <typename Deserializer>
Program::BinaryIntOp::Shl serde::Deserializable<Program::BinaryIntOp::Shl>::deserialize(Deserializer& deserializer)
{
    Program::BinaryIntOp::Shl obj;
    return obj;
}

namespace Program {

inline bool operator==(const BinaryIntOp::Shr& lhs, const BinaryIntOp::Shr& rhs)
{
    return true;
}

inline std::vector<uint8_t> BinaryIntOp::Shr::bincodeSerialize() const
{
    auto serializer = serde::BincodeSerializer();
    serde::Serializable<BinaryIntOp::Shr>::serialize(*this, serializer);
    return std::move(serializer).bytes();
}

inline BinaryIntOp::Shr BinaryIntOp::Shr::bincodeDeserialize(std::vector<uint8_t> input)
{
    auto deserializer = serde::BincodeDeserializer(input);
    auto value = serde::Deserializable<BinaryIntOp::Shr>::deserialize(deserializer);
    if (deserializer.get_buffer_offset() < input.size()) {
        throw_or_abort("Some input bytes were not read");
    }
    return value;
}

} // end of namespace Program

template <>
template <typename Serializer>
void serde::Serializable<Program::BinaryIntOp::Shr>::serialize(const Program::BinaryIntOp::Shr& obj,
                                                               Serializer& serializer)
{}

template <>
template <typename Deserializer>
Program::BinaryIntOp::Shr serde::Deserializable<Program::BinaryIntOp::Shr>::deserialize(Deserializer& deserializer)
{
    Program::BinaryIntOp::Shr obj;
    return obj;
}

namespace Program {

inline bool operator==(const BlackBoxFuncCall& lhs, const BlackBoxFuncCall& rhs)
{
    if (!(lhs.value == rhs.value)) {
        return false;
    }
    return true;
}

inline std::vector<uint8_t> BlackBoxFuncCall::bincodeSerialize() const
{
    auto serializer = serde::BincodeSerializer();
    serde::Serializable<BlackBoxFuncCall>::serialize(*this, serializer);
    return std::move(serializer).bytes();
}

inline BlackBoxFuncCall BlackBoxFuncCall::bincodeDeserialize(std::vector<uint8_t> input)
{
    auto deserializer = serde::BincodeDeserializer(input);
    auto value = serde::Deserializable<BlackBoxFuncCall>::deserialize(deserializer);
    if (deserializer.get_buffer_offset() < input.size()) {
        throw_or_abort("Some input bytes were not read");
    }
    return value;
}

} // end of namespace Program

template <>
template <typename Serializer>
void serde::Serializable<Program::BlackBoxFuncCall>::serialize(const Program::BlackBoxFuncCall& obj,
                                                               Serializer& serializer)
{
    serializer.increase_container_depth();
    serde::Serializable<decltype(obj.value)>::serialize(obj.value, serializer);
    serializer.decrease_container_depth();
}

template <>
template <typename Deserializer>
Program::BlackBoxFuncCall serde::Deserializable<Program::BlackBoxFuncCall>::deserialize(Deserializer& deserializer)
{
    deserializer.increase_container_depth();
    Program::BlackBoxFuncCall obj;
    obj.value = serde::Deserializable<decltype(obj.value)>::deserialize(deserializer);
    deserializer.decrease_container_depth();
    return obj;
}

namespace Program {

inline bool operator==(const BlackBoxFuncCall::AND& lhs, const BlackBoxFuncCall::AND& rhs)
{
    if (!(lhs.lhs == rhs.lhs)) {
        return false;
    }
    if (!(lhs.rhs == rhs.rhs)) {
        return false;
    }
    if (!(lhs.output == rhs.output)) {
        return false;
    }
    return true;
}

inline std::vector<uint8_t> BlackBoxFuncCall::AND::bincodeSerialize() const
{
    auto serializer = serde::BincodeSerializer();
    serde::Serializable<BlackBoxFuncCall::AND>::serialize(*this, serializer);
    return std::move(serializer).bytes();
}

inline BlackBoxFuncCall::AND BlackBoxFuncCall::AND::bincodeDeserialize(std::vector<uint8_t> input)
{
    auto deserializer = serde::BincodeDeserializer(input);
    auto value = serde::Deserializable<BlackBoxFuncCall::AND>::deserialize(deserializer);
    if (deserializer.get_buffer_offset() < input.size()) {
        throw_or_abort("Some input bytes were not read");
    }
    return value;
}

} // end of namespace Program

template <>
template <typename Serializer>
void serde::Serializable<Program::BlackBoxFuncCall::AND>::serialize(const Program::BlackBoxFuncCall::AND& obj,
                                                                    Serializer& serializer)
{
    serde::Serializable<decltype(obj.lhs)>::serialize(obj.lhs, serializer);
    serde::Serializable<decltype(obj.rhs)>::serialize(obj.rhs, serializer);
    serde::Serializable<decltype(obj.output)>::serialize(obj.output, serializer);
}

template <>
template <typename Deserializer>
Program::BlackBoxFuncCall::AND serde::Deserializable<Program::BlackBoxFuncCall::AND>::deserialize(
    Deserializer& deserializer)
{
    Program::BlackBoxFuncCall::AND obj;
    obj.lhs = serde::Deserializable<decltype(obj.lhs)>::deserialize(deserializer);
    obj.rhs = serde::Deserializable<decltype(obj.rhs)>::deserialize(deserializer);
    obj.output = serde::Deserializable<decltype(obj.output)>::deserialize(deserializer);
    return obj;
}

namespace Program {

inline bool operator==(const BlackBoxFuncCall::XOR& lhs, const BlackBoxFuncCall::XOR& rhs)
{
    if (!(lhs.lhs == rhs.lhs)) {
        return false;
    }
    if (!(lhs.rhs == rhs.rhs)) {
        return false;
    }
    if (!(lhs.output == rhs.output)) {
        return false;
    }
    return true;
}

inline std::vector<uint8_t> BlackBoxFuncCall::XOR::bincodeSerialize() const
{
    auto serializer = serde::BincodeSerializer();
    serde::Serializable<BlackBoxFuncCall::XOR>::serialize(*this, serializer);
    return std::move(serializer).bytes();
}

inline BlackBoxFuncCall::XOR BlackBoxFuncCall::XOR::bincodeDeserialize(std::vector<uint8_t> input)
{
    auto deserializer = serde::BincodeDeserializer(input);
    auto value = serde::Deserializable<BlackBoxFuncCall::XOR>::deserialize(deserializer);
    if (deserializer.get_buffer_offset() < input.size()) {
        throw_or_abort("Some input bytes were not read");
    }
    return value;
}

} // end of namespace Program

template <>
template <typename Serializer>
void serde::Serializable<Program::BlackBoxFuncCall::XOR>::serialize(const Program::BlackBoxFuncCall::XOR& obj,
                                                                    Serializer& serializer)
{
    serde::Serializable<decltype(obj.lhs)>::serialize(obj.lhs, serializer);
    serde::Serializable<decltype(obj.rhs)>::serialize(obj.rhs, serializer);
    serde::Serializable<decltype(obj.output)>::serialize(obj.output, serializer);
}

template <>
template <typename Deserializer>
Program::BlackBoxFuncCall::XOR serde::Deserializable<Program::BlackBoxFuncCall::XOR>::deserialize(
    Deserializer& deserializer)
{
    Program::BlackBoxFuncCall::XOR obj;
    obj.lhs = serde::Deserializable<decltype(obj.lhs)>::deserialize(deserializer);
    obj.rhs = serde::Deserializable<decltype(obj.rhs)>::deserialize(deserializer);
    obj.output = serde::Deserializable<decltype(obj.output)>::deserialize(deserializer);
    return obj;
}

namespace Program {

inline bool operator==(const BlackBoxFuncCall::RANGE& lhs, const BlackBoxFuncCall::RANGE& rhs)
{
    if (!(lhs.input == rhs.input)) {
        return false;
    }
    return true;
}

inline std::vector<uint8_t> BlackBoxFuncCall::RANGE::bincodeSerialize() const
{
    auto serializer = serde::BincodeSerializer();
    serde::Serializable<BlackBoxFuncCall::RANGE>::serialize(*this, serializer);
    return std::move(serializer).bytes();
}

inline BlackBoxFuncCall::RANGE BlackBoxFuncCall::RANGE::bincodeDeserialize(std::vector<uint8_t> input)
{
    auto deserializer = serde::BincodeDeserializer(input);
    auto value = serde::Deserializable<BlackBoxFuncCall::RANGE>::deserialize(deserializer);
    if (deserializer.get_buffer_offset() < input.size()) {
        throw_or_abort("Some input bytes were not read");
    }
    return value;
}

} // end of namespace Program

template <>
template <typename Serializer>
void serde::Serializable<Program::BlackBoxFuncCall::RANGE>::serialize(const Program::BlackBoxFuncCall::RANGE& obj,
                                                                      Serializer& serializer)
{
    serde::Serializable<decltype(obj.input)>::serialize(obj.input, serializer);
}

template <>
template <typename Deserializer>
Program::BlackBoxFuncCall::RANGE serde::Deserializable<Program::BlackBoxFuncCall::RANGE>::deserialize(
    Deserializer& deserializer)
{
    Program::BlackBoxFuncCall::RANGE obj;
    obj.input = serde::Deserializable<decltype(obj.input)>::deserialize(deserializer);
    return obj;
}

namespace Program {

inline bool operator==(const BlackBoxFuncCall::Blake2s& lhs, const BlackBoxFuncCall::Blake2s& rhs)
{
    if (!(lhs.inputs == rhs.inputs)) {
        return false;
    }
    if (!(lhs.outputs == rhs.outputs)) {
        return false;
    }
    return true;
}

inline std::vector<uint8_t> BlackBoxFuncCall::Blake2s::bincodeSerialize() const
{
    auto serializer = serde::BincodeSerializer();
    serde::Serializable<BlackBoxFuncCall::Blake2s>::serialize(*this, serializer);
    return std::move(serializer).bytes();
}

inline BlackBoxFuncCall::Blake2s BlackBoxFuncCall::Blake2s::bincodeDeserialize(std::vector<uint8_t> input)
{
    auto deserializer = serde::BincodeDeserializer(input);
    auto value = serde::Deserializable<BlackBoxFuncCall::Blake2s>::deserialize(deserializer);
    if (deserializer.get_buffer_offset() < input.size()) {
        throw_or_abort("Some input bytes were not read");
    }
    return value;
}

} // end of namespace Program

template <>
template <typename Serializer>
void serde::Serializable<Program::BlackBoxFuncCall::Blake2s>::serialize(const Program::BlackBoxFuncCall::Blake2s& obj,
                                                                        Serializer& serializer)
{
    serde::Serializable<decltype(obj.inputs)>::serialize(obj.inputs, serializer);
    serde::Serializable<decltype(obj.outputs)>::serialize(obj.outputs, serializer);
}

template <>
template <typename Deserializer>
Program::BlackBoxFuncCall::Blake2s serde::Deserializable<Program::BlackBoxFuncCall::Blake2s>::deserialize(
    Deserializer& deserializer)
{
    Program::BlackBoxFuncCall::Blake2s obj;
    obj.inputs = serde::Deserializable<decltype(obj.inputs)>::deserialize(deserializer);
    obj.outputs = serde::Deserializable<decltype(obj.outputs)>::deserialize(deserializer);
    return obj;
}

namespace Program {

inline bool operator==(const BlackBoxFuncCall::Blake3& lhs, const BlackBoxFuncCall::Blake3& rhs)
{
    if (!(lhs.inputs == rhs.inputs)) {
        return false;
    }
    if (!(lhs.outputs == rhs.outputs)) {
        return false;
    }
    return true;
}

inline std::vector<uint8_t> BlackBoxFuncCall::Blake3::bincodeSerialize() const
{
    auto serializer = serde::BincodeSerializer();
    serde::Serializable<BlackBoxFuncCall::Blake3>::serialize(*this, serializer);
    return std::move(serializer).bytes();
}

inline BlackBoxFuncCall::Blake3 BlackBoxFuncCall::Blake3::bincodeDeserialize(std::vector<uint8_t> input)
{
    auto deserializer = serde::BincodeDeserializer(input);
    auto value = serde::Deserializable<BlackBoxFuncCall::Blake3>::deserialize(deserializer);
    if (deserializer.get_buffer_offset() < input.size()) {
        throw_or_abort("Some input bytes were not read");
    }
    return value;
}

} // end of namespace Program

template <>
template <typename Serializer>
void serde::Serializable<Program::BlackBoxFuncCall::Blake3>::serialize(const Program::BlackBoxFuncCall::Blake3& obj,
                                                                       Serializer& serializer)
{
    serde::Serializable<decltype(obj.inputs)>::serialize(obj.inputs, serializer);
    serde::Serializable<decltype(obj.outputs)>::serialize(obj.outputs, serializer);
}

template <>
template <typename Deserializer>
Program::BlackBoxFuncCall::Blake3 serde::Deserializable<Program::BlackBoxFuncCall::Blake3>::deserialize(
    Deserializer& deserializer)
{
    Program::BlackBoxFuncCall::Blake3 obj;
    obj.inputs = serde::Deserializable<decltype(obj.inputs)>::deserialize(deserializer);
    obj.outputs = serde::Deserializable<decltype(obj.outputs)>::deserialize(deserializer);
    return obj;
}

namespace Program {

inline bool operator==(const BlackBoxFuncCall::SchnorrVerify& lhs, const BlackBoxFuncCall::SchnorrVerify& rhs)
{
    if (!(lhs.public_key_x == rhs.public_key_x)) {
        return false;
    }
    if (!(lhs.public_key_y == rhs.public_key_y)) {
        return false;
    }
    if (!(lhs.signature == rhs.signature)) {
        return false;
    }
    if (!(lhs.message == rhs.message)) {
        return false;
    }
    if (!(lhs.output == rhs.output)) {
        return false;
    }
    return true;
}

inline std::vector<uint8_t> BlackBoxFuncCall::SchnorrVerify::bincodeSerialize() const
{
    auto serializer = serde::BincodeSerializer();
    serde::Serializable<BlackBoxFuncCall::SchnorrVerify>::serialize(*this, serializer);
    return std::move(serializer).bytes();
}

inline BlackBoxFuncCall::SchnorrVerify BlackBoxFuncCall::SchnorrVerify::bincodeDeserialize(std::vector<uint8_t> input)
{
    auto deserializer = serde::BincodeDeserializer(input);
    auto value = serde::Deserializable<BlackBoxFuncCall::SchnorrVerify>::deserialize(deserializer);
    if (deserializer.get_buffer_offset() < input.size()) {
        throw_or_abort("Some input bytes were not read");
    }
    return value;
}

} // end of namespace Program

template <>
template <typename Serializer>
void serde::Serializable<Program::BlackBoxFuncCall::SchnorrVerify>::serialize(
    const Program::BlackBoxFuncCall::SchnorrVerify& obj, Serializer& serializer)
{
    serde::Serializable<decltype(obj.public_key_x)>::serialize(obj.public_key_x, serializer);
    serde::Serializable<decltype(obj.public_key_y)>::serialize(obj.public_key_y, serializer);
    serde::Serializable<decltype(obj.signature)>::serialize(obj.signature, serializer);
    serde::Serializable<decltype(obj.message)>::serialize(obj.message, serializer);
    serde::Serializable<decltype(obj.output)>::serialize(obj.output, serializer);
}

template <>
template <typename Deserializer>
Program::BlackBoxFuncCall::SchnorrVerify serde::Deserializable<Program::BlackBoxFuncCall::SchnorrVerify>::deserialize(
    Deserializer& deserializer)
{
    Program::BlackBoxFuncCall::SchnorrVerify obj;
    obj.public_key_x = serde::Deserializable<decltype(obj.public_key_x)>::deserialize(deserializer);
    obj.public_key_y = serde::Deserializable<decltype(obj.public_key_y)>::deserialize(deserializer);
    obj.signature = serde::Deserializable<decltype(obj.signature)>::deserialize(deserializer);
    obj.message = serde::Deserializable<decltype(obj.message)>::deserialize(deserializer);
    obj.output = serde::Deserializable<decltype(obj.output)>::deserialize(deserializer);
    return obj;
}

namespace Program {

inline bool operator==(const BlackBoxFuncCall::PedersenCommitment& lhs, const BlackBoxFuncCall::PedersenCommitment& rhs)
{
    if (!(lhs.inputs == rhs.inputs)) {
        return false;
    }
    if (!(lhs.domain_separator == rhs.domain_separator)) {
        return false;
    }
    if (!(lhs.outputs == rhs.outputs)) {
        return false;
    }
    return true;
}

inline std::vector<uint8_t> BlackBoxFuncCall::PedersenCommitment::bincodeSerialize() const
{
    auto serializer = serde::BincodeSerializer();
    serde::Serializable<BlackBoxFuncCall::PedersenCommitment>::serialize(*this, serializer);
    return std::move(serializer).bytes();
}

inline BlackBoxFuncCall::PedersenCommitment BlackBoxFuncCall::PedersenCommitment::bincodeDeserialize(
    std::vector<uint8_t> input)
{
    auto deserializer = serde::BincodeDeserializer(input);
    auto value = serde::Deserializable<BlackBoxFuncCall::PedersenCommitment>::deserialize(deserializer);
    if (deserializer.get_buffer_offset() < input.size()) {
        throw_or_abort("Some input bytes were not read");
    }
    return value;
}

} // end of namespace Program

template <>
template <typename Serializer>
void serde::Serializable<Program::BlackBoxFuncCall::PedersenCommitment>::serialize(
    const Program::BlackBoxFuncCall::PedersenCommitment& obj, Serializer& serializer)
{
    serde::Serializable<decltype(obj.inputs)>::serialize(obj.inputs, serializer);
    serde::Serializable<decltype(obj.domain_separator)>::serialize(obj.domain_separator, serializer);
    serde::Serializable<decltype(obj.outputs)>::serialize(obj.outputs, serializer);
}

template <>
template <typename Deserializer>
Program::BlackBoxFuncCall::PedersenCommitment serde::Deserializable<
    Program::BlackBoxFuncCall::PedersenCommitment>::deserialize(Deserializer& deserializer)
{
    Program::BlackBoxFuncCall::PedersenCommitment obj;
    obj.inputs = serde::Deserializable<decltype(obj.inputs)>::deserialize(deserializer);
    obj.domain_separator = serde::Deserializable<decltype(obj.domain_separator)>::deserialize(deserializer);
    obj.outputs = serde::Deserializable<decltype(obj.outputs)>::deserialize(deserializer);
    return obj;
}

namespace Program {

inline bool operator==(const BlackBoxFuncCall::PedersenHash& lhs, const BlackBoxFuncCall::PedersenHash& rhs)
{
    if (!(lhs.inputs == rhs.inputs)) {
        return false;
    }
    if (!(lhs.domain_separator == rhs.domain_separator)) {
        return false;
    }
    if (!(lhs.output == rhs.output)) {
        return false;
    }
    return true;
}

inline std::vector<uint8_t> BlackBoxFuncCall::PedersenHash::bincodeSerialize() const
{
    auto serializer = serde::BincodeSerializer();
    serde::Serializable<BlackBoxFuncCall::PedersenHash>::serialize(*this, serializer);
    return std::move(serializer).bytes();
}

inline BlackBoxFuncCall::PedersenHash BlackBoxFuncCall::PedersenHash::bincodeDeserialize(std::vector<uint8_t> input)
{
    auto deserializer = serde::BincodeDeserializer(input);
    auto value = serde::Deserializable<BlackBoxFuncCall::PedersenHash>::deserialize(deserializer);
    if (deserializer.get_buffer_offset() < input.size()) {
        throw_or_abort("Some input bytes were not read");
    }
    return value;
}

} // end of namespace Program

template <>
template <typename Serializer>
void serde::Serializable<Program::BlackBoxFuncCall::PedersenHash>::serialize(
    const Program::BlackBoxFuncCall::PedersenHash& obj, Serializer& serializer)
{
    serde::Serializable<decltype(obj.inputs)>::serialize(obj.inputs, serializer);
    serde::Serializable<decltype(obj.domain_separator)>::serialize(obj.domain_separator, serializer);
    serde::Serializable<decltype(obj.output)>::serialize(obj.output, serializer);
}

template <>
template <typename Deserializer>
Program::BlackBoxFuncCall::PedersenHash serde::Deserializable<Program::BlackBoxFuncCall::PedersenHash>::deserialize(
    Deserializer& deserializer)
{
    Program::BlackBoxFuncCall::PedersenHash obj;
    obj.inputs = serde::Deserializable<decltype(obj.inputs)>::deserialize(deserializer);
    obj.domain_separator = serde::Deserializable<decltype(obj.domain_separator)>::deserialize(deserializer);
    obj.output = serde::Deserializable<decltype(obj.output)>::deserialize(deserializer);
    return obj;
}

namespace Program {

inline bool operator==(const BlackBoxFuncCall::EcdsaSecp256k1& lhs, const BlackBoxFuncCall::EcdsaSecp256k1& rhs)
{
    if (!(lhs.public_key_x == rhs.public_key_x)) {
        return false;
    }
    if (!(lhs.public_key_y == rhs.public_key_y)) {
        return false;
    }
    if (!(lhs.signature == rhs.signature)) {
        return false;
    }
    if (!(lhs.hashed_message == rhs.hashed_message)) {
        return false;
    }
    if (!(lhs.output == rhs.output)) {
        return false;
    }
    return true;
}

inline std::vector<uint8_t> BlackBoxFuncCall::EcdsaSecp256k1::bincodeSerialize() const
{
    auto serializer = serde::BincodeSerializer();
    serde::Serializable<BlackBoxFuncCall::EcdsaSecp256k1>::serialize(*this, serializer);
    return std::move(serializer).bytes();
}

inline BlackBoxFuncCall::EcdsaSecp256k1 BlackBoxFuncCall::EcdsaSecp256k1::bincodeDeserialize(std::vector<uint8_t> input)
{
    auto deserializer = serde::BincodeDeserializer(input);
    auto value = serde::Deserializable<BlackBoxFuncCall::EcdsaSecp256k1>::deserialize(deserializer);
    if (deserializer.get_buffer_offset() < input.size()) {
        throw_or_abort("Some input bytes were not read");
    }
    return value;
}

} // end of namespace Program

template <>
template <typename Serializer>
void serde::Serializable<Program::BlackBoxFuncCall::EcdsaSecp256k1>::serialize(
    const Program::BlackBoxFuncCall::EcdsaSecp256k1& obj, Serializer& serializer)
{
    serde::Serializable<decltype(obj.public_key_x)>::serialize(obj.public_key_x, serializer);
    serde::Serializable<decltype(obj.public_key_y)>::serialize(obj.public_key_y, serializer);
    serde::Serializable<decltype(obj.signature)>::serialize(obj.signature, serializer);
    serde::Serializable<decltype(obj.hashed_message)>::serialize(obj.hashed_message, serializer);
    serde::Serializable<decltype(obj.output)>::serialize(obj.output, serializer);
}

template <>
template <typename Deserializer>
Program::BlackBoxFuncCall::EcdsaSecp256k1 serde::Deserializable<Program::BlackBoxFuncCall::EcdsaSecp256k1>::deserialize(
    Deserializer& deserializer)
{
    Program::BlackBoxFuncCall::EcdsaSecp256k1 obj;
    obj.public_key_x = serde::Deserializable<decltype(obj.public_key_x)>::deserialize(deserializer);
    obj.public_key_y = serde::Deserializable<decltype(obj.public_key_y)>::deserialize(deserializer);
    obj.signature = serde::Deserializable<decltype(obj.signature)>::deserialize(deserializer);
    obj.hashed_message = serde::Deserializable<decltype(obj.hashed_message)>::deserialize(deserializer);
    obj.output = serde::Deserializable<decltype(obj.output)>::deserialize(deserializer);
    return obj;
}

namespace Program {

inline bool operator==(const BlackBoxFuncCall::EcdsaSecp256r1& lhs, const BlackBoxFuncCall::EcdsaSecp256r1& rhs)
{
    if (!(lhs.public_key_x == rhs.public_key_x)) {
        return false;
    }
    if (!(lhs.public_key_y == rhs.public_key_y)) {
        return false;
    }
    if (!(lhs.signature == rhs.signature)) {
        return false;
    }
    if (!(lhs.hashed_message == rhs.hashed_message)) {
        return false;
    }
    if (!(lhs.output == rhs.output)) {
        return false;
    }
    return true;
}

inline std::vector<uint8_t> BlackBoxFuncCall::EcdsaSecp256r1::bincodeSerialize() const
{
    auto serializer = serde::BincodeSerializer();
    serde::Serializable<BlackBoxFuncCall::EcdsaSecp256r1>::serialize(*this, serializer);
    return std::move(serializer).bytes();
}

inline BlackBoxFuncCall::EcdsaSecp256r1 BlackBoxFuncCall::EcdsaSecp256r1::bincodeDeserialize(std::vector<uint8_t> input)
{
    auto deserializer = serde::BincodeDeserializer(input);
    auto value = serde::Deserializable<BlackBoxFuncCall::EcdsaSecp256r1>::deserialize(deserializer);
    if (deserializer.get_buffer_offset() < input.size()) {
        throw_or_abort("Some input bytes were not read");
    }
    return value;
}

} // end of namespace Program

template <>
template <typename Serializer>
void serde::Serializable<Program::BlackBoxFuncCall::EcdsaSecp256r1>::serialize(
    const Program::BlackBoxFuncCall::EcdsaSecp256r1& obj, Serializer& serializer)
{
    serde::Serializable<decltype(obj.public_key_x)>::serialize(obj.public_key_x, serializer);
    serde::Serializable<decltype(obj.public_key_y)>::serialize(obj.public_key_y, serializer);
    serde::Serializable<decltype(obj.signature)>::serialize(obj.signature, serializer);
    serde::Serializable<decltype(obj.hashed_message)>::serialize(obj.hashed_message, serializer);
    serde::Serializable<decltype(obj.output)>::serialize(obj.output, serializer);
}

template <>
template <typename Deserializer>
Program::BlackBoxFuncCall::EcdsaSecp256r1 serde::Deserializable<Program::BlackBoxFuncCall::EcdsaSecp256r1>::deserialize(
    Deserializer& deserializer)
{
    Program::BlackBoxFuncCall::EcdsaSecp256r1 obj;
    obj.public_key_x = serde::Deserializable<decltype(obj.public_key_x)>::deserialize(deserializer);
    obj.public_key_y = serde::Deserializable<decltype(obj.public_key_y)>::deserialize(deserializer);
    obj.signature = serde::Deserializable<decltype(obj.signature)>::deserialize(deserializer);
    obj.hashed_message = serde::Deserializable<decltype(obj.hashed_message)>::deserialize(deserializer);
    obj.output = serde::Deserializable<decltype(obj.output)>::deserialize(deserializer);
    return obj;
}

namespace Program {

inline bool operator==(const BlackBoxFuncCall::FixedBaseScalarMul& lhs, const BlackBoxFuncCall::FixedBaseScalarMul& rhs)
{
    if (!(lhs.low == rhs.low)) {
        return false;
    }
    if (!(lhs.high == rhs.high)) {
        return false;
    }
    if (!(lhs.outputs == rhs.outputs)) {
        return false;
    }
    return true;
}

inline std::vector<uint8_t> BlackBoxFuncCall::FixedBaseScalarMul::bincodeSerialize() const
{
    auto serializer = serde::BincodeSerializer();
    serde::Serializable<BlackBoxFuncCall::FixedBaseScalarMul>::serialize(*this, serializer);
    return std::move(serializer).bytes();
}

inline BlackBoxFuncCall::FixedBaseScalarMul BlackBoxFuncCall::FixedBaseScalarMul::bincodeDeserialize(
    std::vector<uint8_t> input)
{
    auto deserializer = serde::BincodeDeserializer(input);
    auto value = serde::Deserializable<BlackBoxFuncCall::FixedBaseScalarMul>::deserialize(deserializer);
    if (deserializer.get_buffer_offset() < input.size()) {
        throw_or_abort("Some input bytes were not read");
    }
    return value;
}

} // end of namespace Program

template <>
template <typename Serializer>
void serde::Serializable<Program::BlackBoxFuncCall::FixedBaseScalarMul>::serialize(
    const Program::BlackBoxFuncCall::FixedBaseScalarMul& obj, Serializer& serializer)
{
    serde::Serializable<decltype(obj.low)>::serialize(obj.low, serializer);
    serde::Serializable<decltype(obj.high)>::serialize(obj.high, serializer);
    serde::Serializable<decltype(obj.outputs)>::serialize(obj.outputs, serializer);
}

template <>
template <typename Deserializer>
Program::BlackBoxFuncCall::FixedBaseScalarMul serde::Deserializable<
    Program::BlackBoxFuncCall::FixedBaseScalarMul>::deserialize(Deserializer& deserializer)
{
    Program::BlackBoxFuncCall::FixedBaseScalarMul obj;
    obj.low = serde::Deserializable<decltype(obj.low)>::deserialize(deserializer);
    obj.high = serde::Deserializable<decltype(obj.high)>::deserialize(deserializer);
    obj.outputs = serde::Deserializable<decltype(obj.outputs)>::deserialize(deserializer);
    return obj;
}

namespace Program {

inline bool operator==(const BlackBoxFuncCall::EmbeddedCurveAdd& lhs, const BlackBoxFuncCall::EmbeddedCurveAdd& rhs)
{
    if (!(lhs.input1_x == rhs.input1_x)) {
        return false;
    }
    if (!(lhs.input1_y == rhs.input1_y)) {
        return false;
    }
    if (!(lhs.input2_x == rhs.input2_x)) {
        return false;
    }
    if (!(lhs.input2_y == rhs.input2_y)) {
        return false;
    }
    if (!(lhs.outputs == rhs.outputs)) {
        return false;
    }
    return true;
}

inline std::vector<uint8_t> BlackBoxFuncCall::EmbeddedCurveAdd::bincodeSerialize() const
{
    auto serializer = serde::BincodeSerializer();
    serde::Serializable<BlackBoxFuncCall::EmbeddedCurveAdd>::serialize(*this, serializer);
    return std::move(serializer).bytes();
}

inline BlackBoxFuncCall::EmbeddedCurveAdd BlackBoxFuncCall::EmbeddedCurveAdd::bincodeDeserialize(
    std::vector<uint8_t> input)
{
    auto deserializer = serde::BincodeDeserializer(input);
    auto value = serde::Deserializable<BlackBoxFuncCall::EmbeddedCurveAdd>::deserialize(deserializer);
    if (deserializer.get_buffer_offset() < input.size()) {
        throw_or_abort("Some input bytes were not read");
    }
    return value;
}

} // end of namespace Program

template <>
template <typename Serializer>
void serde::Serializable<Program::BlackBoxFuncCall::EmbeddedCurveAdd>::serialize(
    const Program::BlackBoxFuncCall::EmbeddedCurveAdd& obj, Serializer& serializer)
{
    serde::Serializable<decltype(obj.input1_x)>::serialize(obj.input1_x, serializer);
    serde::Serializable<decltype(obj.input1_y)>::serialize(obj.input1_y, serializer);
    serde::Serializable<decltype(obj.input2_x)>::serialize(obj.input2_x, serializer);
    serde::Serializable<decltype(obj.input2_y)>::serialize(obj.input2_y, serializer);
    serde::Serializable<decltype(obj.outputs)>::serialize(obj.outputs, serializer);
}

template <>
template <typename Deserializer>
Program::BlackBoxFuncCall::EmbeddedCurveAdd serde::Deserializable<
    Program::BlackBoxFuncCall::EmbeddedCurveAdd>::deserialize(Deserializer& deserializer)
{
    Program::BlackBoxFuncCall::EmbeddedCurveAdd obj;
    obj.input1_x = serde::Deserializable<decltype(obj.input1_x)>::deserialize(deserializer);
    obj.input1_y = serde::Deserializable<decltype(obj.input1_y)>::deserialize(deserializer);
    obj.input2_x = serde::Deserializable<decltype(obj.input2_x)>::deserialize(deserializer);
    obj.input2_y = serde::Deserializable<decltype(obj.input2_y)>::deserialize(deserializer);
    obj.outputs = serde::Deserializable<decltype(obj.outputs)>::deserialize(deserializer);
    return obj;
}

namespace Program {

inline bool operator==(const BlackBoxFuncCall::Keccak256& lhs, const BlackBoxFuncCall::Keccak256& rhs)
{
    if (!(lhs.inputs == rhs.inputs)) {
        return false;
    }
    if (!(lhs.var_message_size == rhs.var_message_size)) {
        return false;
    }
    if (!(lhs.outputs == rhs.outputs)) {
        return false;
    }
    return true;
}

inline std::vector<uint8_t> BlackBoxFuncCall::Keccak256::bincodeSerialize() const
{
    auto serializer = serde::BincodeSerializer();
    serde::Serializable<BlackBoxFuncCall::Keccak256>::serialize(*this, serializer);
    return std::move(serializer).bytes();
}

inline BlackBoxFuncCall::Keccak256 BlackBoxFuncCall::Keccak256::bincodeDeserialize(std::vector<uint8_t> input)
{
    auto deserializer = serde::BincodeDeserializer(input);
    auto value = serde::Deserializable<BlackBoxFuncCall::Keccak256>::deserialize(deserializer);
    if (deserializer.get_buffer_offset() < input.size()) {
        throw_or_abort("Some input bytes were not read");
    }
    return value;
}

} // end of namespace Program

template <>
template <typename Serializer>
void serde::Serializable<Program::BlackBoxFuncCall::Keccak256>::serialize(
    const Program::BlackBoxFuncCall::Keccak256& obj, Serializer& serializer)
{
    serde::Serializable<decltype(obj.inputs)>::serialize(obj.inputs, serializer);
    serde::Serializable<decltype(obj.var_message_size)>::serialize(obj.var_message_size, serializer);
    serde::Serializable<decltype(obj.outputs)>::serialize(obj.outputs, serializer);
}

template <>
template <typename Deserializer>
Program::BlackBoxFuncCall::Keccak256 serde::Deserializable<Program::BlackBoxFuncCall::Keccak256>::deserialize(
    Deserializer& deserializer)
{
    Program::BlackBoxFuncCall::Keccak256 obj;
    obj.inputs = serde::Deserializable<decltype(obj.inputs)>::deserialize(deserializer);
    obj.var_message_size = serde::Deserializable<decltype(obj.var_message_size)>::deserialize(deserializer);
    obj.outputs = serde::Deserializable<decltype(obj.outputs)>::deserialize(deserializer);
    return obj;
}

namespace Program {

inline bool operator==(const BlackBoxFuncCall::Keccakf1600& lhs, const BlackBoxFuncCall::Keccakf1600& rhs)
{
    if (!(lhs.inputs == rhs.inputs)) {
        return false;
    }
    if (!(lhs.outputs == rhs.outputs)) {
        return false;
    }
    return true;
}

inline std::vector<uint8_t> BlackBoxFuncCall::Keccakf1600::bincodeSerialize() const
{
    auto serializer = serde::BincodeSerializer();
    serde::Serializable<BlackBoxFuncCall::Keccakf1600>::serialize(*this, serializer);
    return std::move(serializer).bytes();
}

inline BlackBoxFuncCall::Keccakf1600 BlackBoxFuncCall::Keccakf1600::bincodeDeserialize(std::vector<uint8_t> input)
{
    auto deserializer = serde::BincodeDeserializer(input);
    auto value = serde::Deserializable<BlackBoxFuncCall::Keccakf1600>::deserialize(deserializer);
    if (deserializer.get_buffer_offset() < input.size()) {
        throw_or_abort("Some input bytes were not read");
    }
    return value;
}

} // end of namespace Program

template <>
template <typename Serializer>
void serde::Serializable<Program::BlackBoxFuncCall::Keccakf1600>::serialize(
    const Program::BlackBoxFuncCall::Keccakf1600& obj, Serializer& serializer)
{
    serde::Serializable<decltype(obj.inputs)>::serialize(obj.inputs, serializer);
    serde::Serializable<decltype(obj.outputs)>::serialize(obj.outputs, serializer);
}

template <>
template <typename Deserializer>
Program::BlackBoxFuncCall::Keccakf1600 serde::Deserializable<Program::BlackBoxFuncCall::Keccakf1600>::deserialize(
    Deserializer& deserializer)
{
    Program::BlackBoxFuncCall::Keccakf1600 obj;
    obj.inputs = serde::Deserializable<decltype(obj.inputs)>::deserialize(deserializer);
    obj.outputs = serde::Deserializable<decltype(obj.outputs)>::deserialize(deserializer);
    return obj;
}

namespace Program {

inline bool operator==(const BlackBoxFuncCall::RecursiveAggregation& lhs,
                       const BlackBoxFuncCall::RecursiveAggregation& rhs)
{
    if (!(lhs.verification_key == rhs.verification_key)) {
        return false;
    }
    if (!(lhs.proof == rhs.proof)) {
        return false;
    }
    if (!(lhs.public_inputs == rhs.public_inputs)) {
        return false;
    }
    if (!(lhs.key_hash == rhs.key_hash)) {
        return false;
    }
    return true;
}

inline std::vector<uint8_t> BlackBoxFuncCall::RecursiveAggregation::bincodeSerialize() const
{
    auto serializer = serde::BincodeSerializer();
    serde::Serializable<BlackBoxFuncCall::RecursiveAggregation>::serialize(*this, serializer);
    return std::move(serializer).bytes();
}

inline BlackBoxFuncCall::RecursiveAggregation BlackBoxFuncCall::RecursiveAggregation::bincodeDeserialize(
    std::vector<uint8_t> input)
{
    auto deserializer = serde::BincodeDeserializer(input);
    auto value = serde::Deserializable<BlackBoxFuncCall::RecursiveAggregation>::deserialize(deserializer);
    if (deserializer.get_buffer_offset() < input.size()) {
        throw_or_abort("Some input bytes were not read");
    }
    return value;
}

} // end of namespace Program

template <>
template <typename Serializer>
void serde::Serializable<Program::BlackBoxFuncCall::RecursiveAggregation>::serialize(
    const Program::BlackBoxFuncCall::RecursiveAggregation& obj, Serializer& serializer)
{
    serde::Serializable<decltype(obj.verification_key)>::serialize(obj.verification_key, serializer);
    serde::Serializable<decltype(obj.proof)>::serialize(obj.proof, serializer);
    serde::Serializable<decltype(obj.public_inputs)>::serialize(obj.public_inputs, serializer);
    serde::Serializable<decltype(obj.key_hash)>::serialize(obj.key_hash, serializer);
}

template <>
template <typename Deserializer>
Program::BlackBoxFuncCall::RecursiveAggregation serde::Deserializable<
    Program::BlackBoxFuncCall::RecursiveAggregation>::deserialize(Deserializer& deserializer)
{
    Program::BlackBoxFuncCall::RecursiveAggregation obj;
    obj.verification_key = serde::Deserializable<decltype(obj.verification_key)>::deserialize(deserializer);
    obj.proof = serde::Deserializable<decltype(obj.proof)>::deserialize(deserializer);
    obj.public_inputs = serde::Deserializable<decltype(obj.public_inputs)>::deserialize(deserializer);
    obj.key_hash = serde::Deserializable<decltype(obj.key_hash)>::deserialize(deserializer);
    return obj;
}

namespace Program {

inline bool operator==(const BlackBoxFuncCall::BigIntAdd& lhs, const BlackBoxFuncCall::BigIntAdd& rhs)
{
    if (!(lhs.lhs == rhs.lhs)) {
        return false;
    }
    if (!(lhs.rhs == rhs.rhs)) {
        return false;
    }
    if (!(lhs.output == rhs.output)) {
        return false;
    }
    return true;
}

inline std::vector<uint8_t> BlackBoxFuncCall::BigIntAdd::bincodeSerialize() const
{
    auto serializer = serde::BincodeSerializer();
    serde::Serializable<BlackBoxFuncCall::BigIntAdd>::serialize(*this, serializer);
    return std::move(serializer).bytes();
}

inline BlackBoxFuncCall::BigIntAdd BlackBoxFuncCall::BigIntAdd::bincodeDeserialize(std::vector<uint8_t> input)
{
    auto deserializer = serde::BincodeDeserializer(input);
    auto value = serde::Deserializable<BlackBoxFuncCall::BigIntAdd>::deserialize(deserializer);
    if (deserializer.get_buffer_offset() < input.size()) {
        throw_or_abort("Some input bytes were not read");
    }
    return value;
}

} // end of namespace Program

template <>
template <typename Serializer>
void serde::Serializable<Program::BlackBoxFuncCall::BigIntAdd>::serialize(
    const Program::BlackBoxFuncCall::BigIntAdd& obj, Serializer& serializer)
{
    serde::Serializable<decltype(obj.lhs)>::serialize(obj.lhs, serializer);
    serde::Serializable<decltype(obj.rhs)>::serialize(obj.rhs, serializer);
    serde::Serializable<decltype(obj.output)>::serialize(obj.output, serializer);
}

template <>
template <typename Deserializer>
Program::BlackBoxFuncCall::BigIntAdd serde::Deserializable<Program::BlackBoxFuncCall::BigIntAdd>::deserialize(
    Deserializer& deserializer)
{
    Program::BlackBoxFuncCall::BigIntAdd obj;
    obj.lhs = serde::Deserializable<decltype(obj.lhs)>::deserialize(deserializer);
    obj.rhs = serde::Deserializable<decltype(obj.rhs)>::deserialize(deserializer);
    obj.output = serde::Deserializable<decltype(obj.output)>::deserialize(deserializer);
    return obj;
}

namespace Program {

inline bool operator==(const BlackBoxFuncCall::BigIntSub& lhs, const BlackBoxFuncCall::BigIntSub& rhs)
{
    if (!(lhs.lhs == rhs.lhs)) {
        return false;
    }
    if (!(lhs.rhs == rhs.rhs)) {
        return false;
    }
    if (!(lhs.output == rhs.output)) {
        return false;
    }
    return true;
}

inline std::vector<uint8_t> BlackBoxFuncCall::BigIntSub::bincodeSerialize() const
{
    auto serializer = serde::BincodeSerializer();
    serde::Serializable<BlackBoxFuncCall::BigIntSub>::serialize(*this, serializer);
    return std::move(serializer).bytes();
}

inline BlackBoxFuncCall::BigIntSub BlackBoxFuncCall::BigIntSub::bincodeDeserialize(std::vector<uint8_t> input)
{
    auto deserializer = serde::BincodeDeserializer(input);
    auto value = serde::Deserializable<BlackBoxFuncCall::BigIntSub>::deserialize(deserializer);
    if (deserializer.get_buffer_offset() < input.size()) {
        throw_or_abort("Some input bytes were not read");
    }
    return value;
}

} // end of namespace Program

template <>
template <typename Serializer>
void serde::Serializable<Program::BlackBoxFuncCall::BigIntSub>::serialize(
    const Program::BlackBoxFuncCall::BigIntSub& obj, Serializer& serializer)
{
    serde::Serializable<decltype(obj.lhs)>::serialize(obj.lhs, serializer);
    serde::Serializable<decltype(obj.rhs)>::serialize(obj.rhs, serializer);
    serde::Serializable<decltype(obj.output)>::serialize(obj.output, serializer);
}

template <>
template <typename Deserializer>
Program::BlackBoxFuncCall::BigIntSub serde::Deserializable<Program::BlackBoxFuncCall::BigIntSub>::deserialize(
    Deserializer& deserializer)
{
    Program::BlackBoxFuncCall::BigIntSub obj;
    obj.lhs = serde::Deserializable<decltype(obj.lhs)>::deserialize(deserializer);
    obj.rhs = serde::Deserializable<decltype(obj.rhs)>::deserialize(deserializer);
    obj.output = serde::Deserializable<decltype(obj.output)>::deserialize(deserializer);
    return obj;
}

namespace Program {

inline bool operator==(const BlackBoxFuncCall::BigIntMul& lhs, const BlackBoxFuncCall::BigIntMul& rhs)
{
    if (!(lhs.lhs == rhs.lhs)) {
        return false;
    }
    if (!(lhs.rhs == rhs.rhs)) {
        return false;
    }
    if (!(lhs.output == rhs.output)) {
        return false;
    }
    return true;
}

inline std::vector<uint8_t> BlackBoxFuncCall::BigIntMul::bincodeSerialize() const
{
    auto serializer = serde::BincodeSerializer();
    serde::Serializable<BlackBoxFuncCall::BigIntMul>::serialize(*this, serializer);
    return std::move(serializer).bytes();
}

inline BlackBoxFuncCall::BigIntMul BlackBoxFuncCall::BigIntMul::bincodeDeserialize(std::vector<uint8_t> input)
{
    auto deserializer = serde::BincodeDeserializer(input);
    auto value = serde::Deserializable<BlackBoxFuncCall::BigIntMul>::deserialize(deserializer);
    if (deserializer.get_buffer_offset() < input.size()) {
        throw_or_abort("Some input bytes were not read");
    }
    return value;
}

} // end of namespace Program

template <>
template <typename Serializer>
void serde::Serializable<Program::BlackBoxFuncCall::BigIntMul>::serialize(
    const Program::BlackBoxFuncCall::BigIntMul& obj, Serializer& serializer)
{
    serde::Serializable<decltype(obj.lhs)>::serialize(obj.lhs, serializer);
    serde::Serializable<decltype(obj.rhs)>::serialize(obj.rhs, serializer);
    serde::Serializable<decltype(obj.output)>::serialize(obj.output, serializer);
}

template <>
template <typename Deserializer>
Program::BlackBoxFuncCall::BigIntMul serde::Deserializable<Program::BlackBoxFuncCall::BigIntMul>::deserialize(
    Deserializer& deserializer)
{
    Program::BlackBoxFuncCall::BigIntMul obj;
    obj.lhs = serde::Deserializable<decltype(obj.lhs)>::deserialize(deserializer);
    obj.rhs = serde::Deserializable<decltype(obj.rhs)>::deserialize(deserializer);
    obj.output = serde::Deserializable<decltype(obj.output)>::deserialize(deserializer);
    return obj;
}

namespace Program {

inline bool operator==(const BlackBoxFuncCall::BigIntDiv& lhs, const BlackBoxFuncCall::BigIntDiv& rhs)
{
    if (!(lhs.lhs == rhs.lhs)) {
        return false;
    }
    if (!(lhs.rhs == rhs.rhs)) {
        return false;
    }
    if (!(lhs.output == rhs.output)) {
        return false;
    }
    return true;
}

inline std::vector<uint8_t> BlackBoxFuncCall::BigIntDiv::bincodeSerialize() const
{
    auto serializer = serde::BincodeSerializer();
    serde::Serializable<BlackBoxFuncCall::BigIntDiv>::serialize(*this, serializer);
    return std::move(serializer).bytes();
}

inline BlackBoxFuncCall::BigIntDiv BlackBoxFuncCall::BigIntDiv::bincodeDeserialize(std::vector<uint8_t> input)
{
    auto deserializer = serde::BincodeDeserializer(input);
    auto value = serde::Deserializable<BlackBoxFuncCall::BigIntDiv>::deserialize(deserializer);
    if (deserializer.get_buffer_offset() < input.size()) {
        throw_or_abort("Some input bytes were not read");
    }
    return value;
}

} // end of namespace Program

template <>
template <typename Serializer>
void serde::Serializable<Program::BlackBoxFuncCall::BigIntDiv>::serialize(
    const Program::BlackBoxFuncCall::BigIntDiv& obj, Serializer& serializer)
{
    serde::Serializable<decltype(obj.lhs)>::serialize(obj.lhs, serializer);
    serde::Serializable<decltype(obj.rhs)>::serialize(obj.rhs, serializer);
    serde::Serializable<decltype(obj.output)>::serialize(obj.output, serializer);
}

template <>
template <typename Deserializer>
Program::BlackBoxFuncCall::BigIntDiv serde::Deserializable<Program::BlackBoxFuncCall::BigIntDiv>::deserialize(
    Deserializer& deserializer)
{
    Program::BlackBoxFuncCall::BigIntDiv obj;
    obj.lhs = serde::Deserializable<decltype(obj.lhs)>::deserialize(deserializer);
    obj.rhs = serde::Deserializable<decltype(obj.rhs)>::deserialize(deserializer);
    obj.output = serde::Deserializable<decltype(obj.output)>::deserialize(deserializer);
    return obj;
}

namespace Program {

inline bool operator==(const BlackBoxFuncCall::BigIntFromLeBytes& lhs, const BlackBoxFuncCall::BigIntFromLeBytes& rhs)
{
    if (!(lhs.inputs == rhs.inputs)) {
        return false;
    }
    if (!(lhs.modulus == rhs.modulus)) {
        return false;
    }
    if (!(lhs.output == rhs.output)) {
        return false;
    }
    return true;
}

inline std::vector<uint8_t> BlackBoxFuncCall::BigIntFromLeBytes::bincodeSerialize() const
{
    auto serializer = serde::BincodeSerializer();
    serde::Serializable<BlackBoxFuncCall::BigIntFromLeBytes>::serialize(*this, serializer);
    return std::move(serializer).bytes();
}

inline BlackBoxFuncCall::BigIntFromLeBytes BlackBoxFuncCall::BigIntFromLeBytes::bincodeDeserialize(
    std::vector<uint8_t> input)
{
    auto deserializer = serde::BincodeDeserializer(input);
    auto value = serde::Deserializable<BlackBoxFuncCall::BigIntFromLeBytes>::deserialize(deserializer);
    if (deserializer.get_buffer_offset() < input.size()) {
        throw_or_abort("Some input bytes were not read");
    }
    return value;
}

} // end of namespace Program

template <>
template <typename Serializer>
void serde::Serializable<Program::BlackBoxFuncCall::BigIntFromLeBytes>::serialize(
    const Program::BlackBoxFuncCall::BigIntFromLeBytes& obj, Serializer& serializer)
{
    serde::Serializable<decltype(obj.inputs)>::serialize(obj.inputs, serializer);
    serde::Serializable<decltype(obj.modulus)>::serialize(obj.modulus, serializer);
    serde::Serializable<decltype(obj.output)>::serialize(obj.output, serializer);
}

template <>
template <typename Deserializer>
Program::BlackBoxFuncCall::BigIntFromLeBytes serde::Deserializable<
    Program::BlackBoxFuncCall::BigIntFromLeBytes>::deserialize(Deserializer& deserializer)
{
    Program::BlackBoxFuncCall::BigIntFromLeBytes obj;
    obj.inputs = serde::Deserializable<decltype(obj.inputs)>::deserialize(deserializer);
    obj.modulus = serde::Deserializable<decltype(obj.modulus)>::deserialize(deserializer);
    obj.output = serde::Deserializable<decltype(obj.output)>::deserialize(deserializer);
    return obj;
}

namespace Program {

inline bool operator==(const BlackBoxFuncCall::BigIntToLeBytes& lhs, const BlackBoxFuncCall::BigIntToLeBytes& rhs)
{
    if (!(lhs.input == rhs.input)) {
        return false;
    }
    if (!(lhs.outputs == rhs.outputs)) {
        return false;
    }
    return true;
}

inline std::vector<uint8_t> BlackBoxFuncCall::BigIntToLeBytes::bincodeSerialize() const
{
    auto serializer = serde::BincodeSerializer();
    serde::Serializable<BlackBoxFuncCall::BigIntToLeBytes>::serialize(*this, serializer);
    return std::move(serializer).bytes();
}

inline BlackBoxFuncCall::BigIntToLeBytes BlackBoxFuncCall::BigIntToLeBytes::bincodeDeserialize(
    std::vector<uint8_t> input)
{
    auto deserializer = serde::BincodeDeserializer(input);
    auto value = serde::Deserializable<BlackBoxFuncCall::BigIntToLeBytes>::deserialize(deserializer);
    if (deserializer.get_buffer_offset() < input.size()) {
        throw_or_abort("Some input bytes were not read");
    }
    return value;
}

} // end of namespace Program

template <>
template <typename Serializer>
void serde::Serializable<Program::BlackBoxFuncCall::BigIntToLeBytes>::serialize(
    const Program::BlackBoxFuncCall::BigIntToLeBytes& obj, Serializer& serializer)
{
    serde::Serializable<decltype(obj.input)>::serialize(obj.input, serializer);
    serde::Serializable<decltype(obj.outputs)>::serialize(obj.outputs, serializer);
}

template <>
template <typename Deserializer>
Program::BlackBoxFuncCall::BigIntToLeBytes serde::Deserializable<
    Program::BlackBoxFuncCall::BigIntToLeBytes>::deserialize(Deserializer& deserializer)
{
    Program::BlackBoxFuncCall::BigIntToLeBytes obj;
    obj.input = serde::Deserializable<decltype(obj.input)>::deserialize(deserializer);
    obj.outputs = serde::Deserializable<decltype(obj.outputs)>::deserialize(deserializer);
    return obj;
}

namespace Program {

inline bool operator==(const BlackBoxFuncCall::Poseidon2Permutation& lhs,
                       const BlackBoxFuncCall::Poseidon2Permutation& rhs)
{
    if (!(lhs.inputs == rhs.inputs)) {
        return false;
    }
    if (!(lhs.outputs == rhs.outputs)) {
        return false;
    }
    if (!(lhs.len == rhs.len)) {
        return false;
    }
    return true;
}

inline std::vector<uint8_t> BlackBoxFuncCall::Poseidon2Permutation::bincodeSerialize() const
{
    auto serializer = serde::BincodeSerializer();
    serde::Serializable<BlackBoxFuncCall::Poseidon2Permutation>::serialize(*this, serializer);
    return std::move(serializer).bytes();
}

inline BlackBoxFuncCall::Poseidon2Permutation BlackBoxFuncCall::Poseidon2Permutation::bincodeDeserialize(
    std::vector<uint8_t> input)
{
    auto deserializer = serde::BincodeDeserializer(input);
    auto value = serde::Deserializable<BlackBoxFuncCall::Poseidon2Permutation>::deserialize(deserializer);
    if (deserializer.get_buffer_offset() < input.size()) {
        throw_or_abort("Some input bytes were not read");
    }
    return value;
}

} // end of namespace Program

template <>
template <typename Serializer>
void serde::Serializable<Program::BlackBoxFuncCall::Poseidon2Permutation>::serialize(
    const Program::BlackBoxFuncCall::Poseidon2Permutation& obj, Serializer& serializer)
{
    serde::Serializable<decltype(obj.inputs)>::serialize(obj.inputs, serializer);
    serde::Serializable<decltype(obj.outputs)>::serialize(obj.outputs, serializer);
    serde::Serializable<decltype(obj.len)>::serialize(obj.len, serializer);
}

template <>
template <typename Deserializer>
Program::BlackBoxFuncCall::Poseidon2Permutation serde::Deserializable<
    Program::BlackBoxFuncCall::Poseidon2Permutation>::deserialize(Deserializer& deserializer)
{
    Program::BlackBoxFuncCall::Poseidon2Permutation obj;
    obj.inputs = serde::Deserializable<decltype(obj.inputs)>::deserialize(deserializer);
    obj.outputs = serde::Deserializable<decltype(obj.outputs)>::deserialize(deserializer);
    obj.len = serde::Deserializable<decltype(obj.len)>::deserialize(deserializer);
    return obj;
}

namespace Program {

inline bool operator==(const BlackBoxFuncCall::Sha256Compression& lhs, const BlackBoxFuncCall::Sha256Compression& rhs)
{
    if (!(lhs.inputs == rhs.inputs)) {
        return false;
    }
    if (!(lhs.hash_values == rhs.hash_values)) {
        return false;
    }
    if (!(lhs.outputs == rhs.outputs)) {
        return false;
    }
    return true;
}

inline std::vector<uint8_t> BlackBoxFuncCall::Sha256Compression::bincodeSerialize() const
{
    auto serializer = serde::BincodeSerializer();
    serde::Serializable<BlackBoxFuncCall::Sha256Compression>::serialize(*this, serializer);
    return std::move(serializer).bytes();
}

inline BlackBoxFuncCall::Sha256Compression BlackBoxFuncCall::Sha256Compression::bincodeDeserialize(
    std::vector<uint8_t> input)
{
    auto deserializer = serde::BincodeDeserializer(input);
    auto value = serde::Deserializable<BlackBoxFuncCall::Sha256Compression>::deserialize(deserializer);
    if (deserializer.get_buffer_offset() < input.size()) {
        throw_or_abort("Some input bytes were not read");
    }
    return value;
}

} // end of namespace Program

template <>
template <typename Serializer>
void serde::Serializable<Program::BlackBoxFuncCall::Sha256Compression>::serialize(
    const Program::BlackBoxFuncCall::Sha256Compression& obj, Serializer& serializer)
{
    serde::Serializable<decltype(obj.inputs)>::serialize(obj.inputs, serializer);
    serde::Serializable<decltype(obj.hash_values)>::serialize(obj.hash_values, serializer);
    serde::Serializable<decltype(obj.outputs)>::serialize(obj.outputs, serializer);
}

template <>
template <typename Deserializer>
Program::BlackBoxFuncCall::Sha256Compression serde::Deserializable<
    Program::BlackBoxFuncCall::Sha256Compression>::deserialize(Deserializer& deserializer)
{
    Program::BlackBoxFuncCall::Sha256Compression obj;
    obj.inputs = serde::Deserializable<decltype(obj.inputs)>::deserialize(deserializer);
    obj.hash_values = serde::Deserializable<decltype(obj.hash_values)>::deserialize(deserializer);
    obj.outputs = serde::Deserializable<decltype(obj.outputs)>::deserialize(deserializer);
    return obj;
}

namespace Program {

inline bool operator==(const BlackBoxOp& lhs, const BlackBoxOp& rhs)
{
    if (!(lhs.value == rhs.value)) {
        return false;
    }
    return true;
}

inline std::vector<uint8_t> BlackBoxOp::bincodeSerialize() const
{
    auto serializer = serde::BincodeSerializer();
    serde::Serializable<BlackBoxOp>::serialize(*this, serializer);
    return std::move(serializer).bytes();
}

inline BlackBoxOp BlackBoxOp::bincodeDeserialize(std::vector<uint8_t> input)
{
    auto deserializer = serde::BincodeDeserializer(input);
    auto value = serde::Deserializable<BlackBoxOp>::deserialize(deserializer);
    if (deserializer.get_buffer_offset() < input.size()) {
        throw_or_abort("Some input bytes were not read");
    }
    return value;
}

} // end of namespace Program

template <>
template <typename Serializer>
void serde::Serializable<Program::BlackBoxOp>::serialize(const Program::BlackBoxOp& obj, Serializer& serializer)
{
    serializer.increase_container_depth();
    serde::Serializable<decltype(obj.value)>::serialize(obj.value, serializer);
    serializer.decrease_container_depth();
}

template <>
template <typename Deserializer>
Program::BlackBoxOp serde::Deserializable<Program::BlackBoxOp>::deserialize(Deserializer& deserializer)
{
    deserializer.increase_container_depth();
    Program::BlackBoxOp obj;
    obj.value = serde::Deserializable<decltype(obj.value)>::deserialize(deserializer);
    deserializer.decrease_container_depth();
    return obj;
}

namespace Program {

inline bool operator==(const BlackBoxOp::Blake2s& lhs, const BlackBoxOp::Blake2s& rhs)
{
    if (!(lhs.message == rhs.message)) {
        return false;
    }
    if (!(lhs.output == rhs.output)) {
        return false;
    }
    return true;
}

inline std::vector<uint8_t> BlackBoxOp::Blake2s::bincodeSerialize() const
{
    auto serializer = serde::BincodeSerializer();
    serde::Serializable<BlackBoxOp::Blake2s>::serialize(*this, serializer);
    return std::move(serializer).bytes();
}

inline BlackBoxOp::Blake2s BlackBoxOp::Blake2s::bincodeDeserialize(std::vector<uint8_t> input)
{
    auto deserializer = serde::BincodeDeserializer(input);
    auto value = serde::Deserializable<BlackBoxOp::Blake2s>::deserialize(deserializer);
    if (deserializer.get_buffer_offset() < input.size()) {
        throw_or_abort("Some input bytes were not read");
    }
    return value;
}

} // end of namespace Program

template <>
template <typename Serializer>
void serde::Serializable<Program::BlackBoxOp::Blake2s>::serialize(const Program::BlackBoxOp::Blake2s& obj,
                                                                  Serializer& serializer)
{
    serde::Serializable<decltype(obj.message)>::serialize(obj.message, serializer);
    serde::Serializable<decltype(obj.output)>::serialize(obj.output, serializer);
}

template <>
template <typename Deserializer>
Program::BlackBoxOp::Blake2s serde::Deserializable<Program::BlackBoxOp::Blake2s>::deserialize(
    Deserializer& deserializer)
{
    Program::BlackBoxOp::Blake2s obj;
    obj.message = serde::Deserializable<decltype(obj.message)>::deserialize(deserializer);
    obj.output = serde::Deserializable<decltype(obj.output)>::deserialize(deserializer);
    return obj;
}

namespace Program {

inline bool operator==(const BlackBoxOp::Blake3& lhs, const BlackBoxOp::Blake3& rhs)
{
    if (!(lhs.message == rhs.message)) {
        return false;
    }
    if (!(lhs.output == rhs.output)) {
        return false;
    }
    return true;
}

inline std::vector<uint8_t> BlackBoxOp::Blake3::bincodeSerialize() const
{
    auto serializer = serde::BincodeSerializer();
    serde::Serializable<BlackBoxOp::Blake3>::serialize(*this, serializer);
    return std::move(serializer).bytes();
}

inline BlackBoxOp::Blake3 BlackBoxOp::Blake3::bincodeDeserialize(std::vector<uint8_t> input)
{
    auto deserializer = serde::BincodeDeserializer(input);
    auto value = serde::Deserializable<BlackBoxOp::Blake3>::deserialize(deserializer);
    if (deserializer.get_buffer_offset() < input.size()) {
        throw_or_abort("Some input bytes were not read");
    }
    return value;
}

} // end of namespace Program

template <>
template <typename Serializer>
void serde::Serializable<Program::BlackBoxOp::Blake3>::serialize(const Program::BlackBoxOp::Blake3& obj,
                                                                 Serializer& serializer)
{
    serde::Serializable<decltype(obj.message)>::serialize(obj.message, serializer);
    serde::Serializable<decltype(obj.output)>::serialize(obj.output, serializer);
}

template <>
template <typename Deserializer>
Program::BlackBoxOp::Blake3 serde::Deserializable<Program::BlackBoxOp::Blake3>::deserialize(Deserializer& deserializer)
{
    Program::BlackBoxOp::Blake3 obj;
    obj.message = serde::Deserializable<decltype(obj.message)>::deserialize(deserializer);
    obj.output = serde::Deserializable<decltype(obj.output)>::deserialize(deserializer);
    return obj;
}

namespace Program {

inline bool operator==(const BlackBoxOp::Keccak256& lhs, const BlackBoxOp::Keccak256& rhs)
{
    if (!(lhs.message == rhs.message)) {
        return false;
    }
    if (!(lhs.output == rhs.output)) {
        return false;
    }
    return true;
}

inline std::vector<uint8_t> BlackBoxOp::Keccak256::bincodeSerialize() const
{
    auto serializer = serde::BincodeSerializer();
    serde::Serializable<BlackBoxOp::Keccak256>::serialize(*this, serializer);
    return std::move(serializer).bytes();
}

inline BlackBoxOp::Keccak256 BlackBoxOp::Keccak256::bincodeDeserialize(std::vector<uint8_t> input)
{
    auto deserializer = serde::BincodeDeserializer(input);
    auto value = serde::Deserializable<BlackBoxOp::Keccak256>::deserialize(deserializer);
    if (deserializer.get_buffer_offset() < input.size()) {
        throw_or_abort("Some input bytes were not read");
    }
    return value;
}

} // end of namespace Program

template <>
template <typename Serializer>
void serde::Serializable<Program::BlackBoxOp::Keccak256>::serialize(const Program::BlackBoxOp::Keccak256& obj,
                                                                    Serializer& serializer)
{
    serde::Serializable<decltype(obj.message)>::serialize(obj.message, serializer);
    serde::Serializable<decltype(obj.output)>::serialize(obj.output, serializer);
}

template <>
template <typename Deserializer>
Program::BlackBoxOp::Keccak256 serde::Deserializable<Program::BlackBoxOp::Keccak256>::deserialize(
    Deserializer& deserializer)
{
    Program::BlackBoxOp::Keccak256 obj;
    obj.message = serde::Deserializable<decltype(obj.message)>::deserialize(deserializer);
    obj.output = serde::Deserializable<decltype(obj.output)>::deserialize(deserializer);
    return obj;
}

namespace Program {

inline bool operator==(const BlackBoxOp::Keccakf1600& lhs, const BlackBoxOp::Keccakf1600& rhs)
{
    if (!(lhs.message == rhs.message)) {
        return false;
    }
    if (!(lhs.output == rhs.output)) {
        return false;
    }
    return true;
}

inline std::vector<uint8_t> BlackBoxOp::Keccakf1600::bincodeSerialize() const
{
    auto serializer = serde::BincodeSerializer();
    serde::Serializable<BlackBoxOp::Keccakf1600>::serialize(*this, serializer);
    return std::move(serializer).bytes();
}

inline BlackBoxOp::Keccakf1600 BlackBoxOp::Keccakf1600::bincodeDeserialize(std::vector<uint8_t> input)
{
    auto deserializer = serde::BincodeDeserializer(input);
    auto value = serde::Deserializable<BlackBoxOp::Keccakf1600>::deserialize(deserializer);
    if (deserializer.get_buffer_offset() < input.size()) {
        throw_or_abort("Some input bytes were not read");
    }
    return value;
}

} // end of namespace Program

template <>
template <typename Serializer>
void serde::Serializable<Program::BlackBoxOp::Keccakf1600>::serialize(const Program::BlackBoxOp::Keccakf1600& obj,
                                                                      Serializer& serializer)
{
    serde::Serializable<decltype(obj.message)>::serialize(obj.message, serializer);
    serde::Serializable<decltype(obj.output)>::serialize(obj.output, serializer);
}

template <>
template <typename Deserializer>
Program::BlackBoxOp::Keccakf1600 serde::Deserializable<Program::BlackBoxOp::Keccakf1600>::deserialize(
    Deserializer& deserializer)
{
    Program::BlackBoxOp::Keccakf1600 obj;
    obj.message = serde::Deserializable<decltype(obj.message)>::deserialize(deserializer);
    obj.output = serde::Deserializable<decltype(obj.output)>::deserialize(deserializer);
    return obj;
}

namespace Program {

inline bool operator==(const BlackBoxOp::EcdsaSecp256k1& lhs, const BlackBoxOp::EcdsaSecp256k1& rhs)
{
    if (!(lhs.hashed_msg == rhs.hashed_msg)) {
        return false;
    }
    if (!(lhs.public_key_x == rhs.public_key_x)) {
        return false;
    }
    if (!(lhs.public_key_y == rhs.public_key_y)) {
        return false;
    }
    if (!(lhs.signature == rhs.signature)) {
        return false;
    }
    if (!(lhs.result == rhs.result)) {
        return false;
    }
    return true;
}

inline std::vector<uint8_t> BlackBoxOp::EcdsaSecp256k1::bincodeSerialize() const
{
    auto serializer = serde::BincodeSerializer();
    serde::Serializable<BlackBoxOp::EcdsaSecp256k1>::serialize(*this, serializer);
    return std::move(serializer).bytes();
}

inline BlackBoxOp::EcdsaSecp256k1 BlackBoxOp::EcdsaSecp256k1::bincodeDeserialize(std::vector<uint8_t> input)
{
    auto deserializer = serde::BincodeDeserializer(input);
    auto value = serde::Deserializable<BlackBoxOp::EcdsaSecp256k1>::deserialize(deserializer);
    if (deserializer.get_buffer_offset() < input.size()) {
        throw_or_abort("Some input bytes were not read");
    }
    return value;
}

} // end of namespace Program

template <>
template <typename Serializer>
void serde::Serializable<Program::BlackBoxOp::EcdsaSecp256k1>::serialize(const Program::BlackBoxOp::EcdsaSecp256k1& obj,
                                                                         Serializer& serializer)
{
    serde::Serializable<decltype(obj.hashed_msg)>::serialize(obj.hashed_msg, serializer);
    serde::Serializable<decltype(obj.public_key_x)>::serialize(obj.public_key_x, serializer);
    serde::Serializable<decltype(obj.public_key_y)>::serialize(obj.public_key_y, serializer);
    serde::Serializable<decltype(obj.signature)>::serialize(obj.signature, serializer);
    serde::Serializable<decltype(obj.result)>::serialize(obj.result, serializer);
}

template <>
template <typename Deserializer>
Program::BlackBoxOp::EcdsaSecp256k1 serde::Deserializable<Program::BlackBoxOp::EcdsaSecp256k1>::deserialize(
    Deserializer& deserializer)
{
    Program::BlackBoxOp::EcdsaSecp256k1 obj;
    obj.hashed_msg = serde::Deserializable<decltype(obj.hashed_msg)>::deserialize(deserializer);
    obj.public_key_x = serde::Deserializable<decltype(obj.public_key_x)>::deserialize(deserializer);
    obj.public_key_y = serde::Deserializable<decltype(obj.public_key_y)>::deserialize(deserializer);
    obj.signature = serde::Deserializable<decltype(obj.signature)>::deserialize(deserializer);
    obj.result = serde::Deserializable<decltype(obj.result)>::deserialize(deserializer);
    return obj;
}

namespace Program {

inline bool operator==(const BlackBoxOp::EcdsaSecp256r1& lhs, const BlackBoxOp::EcdsaSecp256r1& rhs)
{
    if (!(lhs.hashed_msg == rhs.hashed_msg)) {
        return false;
    }
    if (!(lhs.public_key_x == rhs.public_key_x)) {
        return false;
    }
    if (!(lhs.public_key_y == rhs.public_key_y)) {
        return false;
    }
    if (!(lhs.signature == rhs.signature)) {
        return false;
    }
    if (!(lhs.result == rhs.result)) {
        return false;
    }
    return true;
}

inline std::vector<uint8_t> BlackBoxOp::EcdsaSecp256r1::bincodeSerialize() const
{
    auto serializer = serde::BincodeSerializer();
    serde::Serializable<BlackBoxOp::EcdsaSecp256r1>::serialize(*this, serializer);
    return std::move(serializer).bytes();
}

inline BlackBoxOp::EcdsaSecp256r1 BlackBoxOp::EcdsaSecp256r1::bincodeDeserialize(std::vector<uint8_t> input)
{
    auto deserializer = serde::BincodeDeserializer(input);
    auto value = serde::Deserializable<BlackBoxOp::EcdsaSecp256r1>::deserialize(deserializer);
    if (deserializer.get_buffer_offset() < input.size()) {
        throw_or_abort("Some input bytes were not read");
    }
    return value;
}

} // end of namespace Program

template <>
template <typename Serializer>
void serde::Serializable<Program::BlackBoxOp::EcdsaSecp256r1>::serialize(const Program::BlackBoxOp::EcdsaSecp256r1& obj,
                                                                         Serializer& serializer)
{
    serde::Serializable<decltype(obj.hashed_msg)>::serialize(obj.hashed_msg, serializer);
    serde::Serializable<decltype(obj.public_key_x)>::serialize(obj.public_key_x, serializer);
    serde::Serializable<decltype(obj.public_key_y)>::serialize(obj.public_key_y, serializer);
    serde::Serializable<decltype(obj.signature)>::serialize(obj.signature, serializer);
    serde::Serializable<decltype(obj.result)>::serialize(obj.result, serializer);
}

template <>
template <typename Deserializer>
Program::BlackBoxOp::EcdsaSecp256r1 serde::Deserializable<Program::BlackBoxOp::EcdsaSecp256r1>::deserialize(
    Deserializer& deserializer)
{
    Program::BlackBoxOp::EcdsaSecp256r1 obj;
    obj.hashed_msg = serde::Deserializable<decltype(obj.hashed_msg)>::deserialize(deserializer);
    obj.public_key_x = serde::Deserializable<decltype(obj.public_key_x)>::deserialize(deserializer);
    obj.public_key_y = serde::Deserializable<decltype(obj.public_key_y)>::deserialize(deserializer);
    obj.signature = serde::Deserializable<decltype(obj.signature)>::deserialize(deserializer);
    obj.result = serde::Deserializable<decltype(obj.result)>::deserialize(deserializer);
    return obj;
}

namespace Program {

inline bool operator==(const BlackBoxOp::SchnorrVerify& lhs, const BlackBoxOp::SchnorrVerify& rhs)
{
    if (!(lhs.public_key_x == rhs.public_key_x)) {
        return false;
    }
    if (!(lhs.public_key_y == rhs.public_key_y)) {
        return false;
    }
    if (!(lhs.message == rhs.message)) {
        return false;
    }
    if (!(lhs.signature == rhs.signature)) {
        return false;
    }
    if (!(lhs.result == rhs.result)) {
        return false;
    }
    return true;
}

inline std::vector<uint8_t> BlackBoxOp::SchnorrVerify::bincodeSerialize() const
{
    auto serializer = serde::BincodeSerializer();
    serde::Serializable<BlackBoxOp::SchnorrVerify>::serialize(*this, serializer);
    return std::move(serializer).bytes();
}

inline BlackBoxOp::SchnorrVerify BlackBoxOp::SchnorrVerify::bincodeDeserialize(std::vector<uint8_t> input)
{
    auto deserializer = serde::BincodeDeserializer(input);
    auto value = serde::Deserializable<BlackBoxOp::SchnorrVerify>::deserialize(deserializer);
    if (deserializer.get_buffer_offset() < input.size()) {
        throw_or_abort("Some input bytes were not read");
    }
    return value;
}

} // end of namespace Program

template <>
template <typename Serializer>
void serde::Serializable<Program::BlackBoxOp::SchnorrVerify>::serialize(const Program::BlackBoxOp::SchnorrVerify& obj,
                                                                        Serializer& serializer)
{
    serde::Serializable<decltype(obj.public_key_x)>::serialize(obj.public_key_x, serializer);
    serde::Serializable<decltype(obj.public_key_y)>::serialize(obj.public_key_y, serializer);
    serde::Serializable<decltype(obj.message)>::serialize(obj.message, serializer);
    serde::Serializable<decltype(obj.signature)>::serialize(obj.signature, serializer);
    serde::Serializable<decltype(obj.result)>::serialize(obj.result, serializer);
}

template <>
template <typename Deserializer>
Program::BlackBoxOp::SchnorrVerify serde::Deserializable<Program::BlackBoxOp::SchnorrVerify>::deserialize(
    Deserializer& deserializer)
{
    Program::BlackBoxOp::SchnorrVerify obj;
    obj.public_key_x = serde::Deserializable<decltype(obj.public_key_x)>::deserialize(deserializer);
    obj.public_key_y = serde::Deserializable<decltype(obj.public_key_y)>::deserialize(deserializer);
    obj.message = serde::Deserializable<decltype(obj.message)>::deserialize(deserializer);
    obj.signature = serde::Deserializable<decltype(obj.signature)>::deserialize(deserializer);
    obj.result = serde::Deserializable<decltype(obj.result)>::deserialize(deserializer);
    return obj;
}

namespace Program {

inline bool operator==(const BlackBoxOp::PedersenCommitment& lhs, const BlackBoxOp::PedersenCommitment& rhs)
{
    if (!(lhs.inputs == rhs.inputs)) {
        return false;
    }
    if (!(lhs.domain_separator == rhs.domain_separator)) {
        return false;
    }
    if (!(lhs.output == rhs.output)) {
        return false;
    }
    return true;
}

inline std::vector<uint8_t> BlackBoxOp::PedersenCommitment::bincodeSerialize() const
{
    auto serializer = serde::BincodeSerializer();
    serde::Serializable<BlackBoxOp::PedersenCommitment>::serialize(*this, serializer);
    return std::move(serializer).bytes();
}

inline BlackBoxOp::PedersenCommitment BlackBoxOp::PedersenCommitment::bincodeDeserialize(std::vector<uint8_t> input)
{
    auto deserializer = serde::BincodeDeserializer(input);
    auto value = serde::Deserializable<BlackBoxOp::PedersenCommitment>::deserialize(deserializer);
    if (deserializer.get_buffer_offset() < input.size()) {
        throw_or_abort("Some input bytes were not read");
    }
    return value;
}

} // end of namespace Program

template <>
template <typename Serializer>
void serde::Serializable<Program::BlackBoxOp::PedersenCommitment>::serialize(
    const Program::BlackBoxOp::PedersenCommitment& obj, Serializer& serializer)
{
    serde::Serializable<decltype(obj.inputs)>::serialize(obj.inputs, serializer);
    serde::Serializable<decltype(obj.domain_separator)>::serialize(obj.domain_separator, serializer);
    serde::Serializable<decltype(obj.output)>::serialize(obj.output, serializer);
}

template <>
template <typename Deserializer>
Program::BlackBoxOp::PedersenCommitment serde::Deserializable<Program::BlackBoxOp::PedersenCommitment>::deserialize(
    Deserializer& deserializer)
{
    Program::BlackBoxOp::PedersenCommitment obj;
    obj.inputs = serde::Deserializable<decltype(obj.inputs)>::deserialize(deserializer);
    obj.domain_separator = serde::Deserializable<decltype(obj.domain_separator)>::deserialize(deserializer);
    obj.output = serde::Deserializable<decltype(obj.output)>::deserialize(deserializer);
    return obj;
}

namespace Program {

inline bool operator==(const BlackBoxOp::PedersenHash& lhs, const BlackBoxOp::PedersenHash& rhs)
{
    if (!(lhs.inputs == rhs.inputs)) {
        return false;
    }
    if (!(lhs.domain_separator == rhs.domain_separator)) {
        return false;
    }
    if (!(lhs.output == rhs.output)) {
        return false;
    }
    return true;
}

inline std::vector<uint8_t> BlackBoxOp::PedersenHash::bincodeSerialize() const
{
    auto serializer = serde::BincodeSerializer();
    serde::Serializable<BlackBoxOp::PedersenHash>::serialize(*this, serializer);
    return std::move(serializer).bytes();
}

inline BlackBoxOp::PedersenHash BlackBoxOp::PedersenHash::bincodeDeserialize(std::vector<uint8_t> input)
{
    auto deserializer = serde::BincodeDeserializer(input);
    auto value = serde::Deserializable<BlackBoxOp::PedersenHash>::deserialize(deserializer);
    if (deserializer.get_buffer_offset() < input.size()) {
        throw_or_abort("Some input bytes were not read");
    }
    return value;
}

} // end of namespace Program

template <>
template <typename Serializer>
void serde::Serializable<Program::BlackBoxOp::PedersenHash>::serialize(const Program::BlackBoxOp::PedersenHash& obj,
                                                                       Serializer& serializer)
{
    serde::Serializable<decltype(obj.inputs)>::serialize(obj.inputs, serializer);
    serde::Serializable<decltype(obj.domain_separator)>::serialize(obj.domain_separator, serializer);
    serde::Serializable<decltype(obj.output)>::serialize(obj.output, serializer);
}

template <>
template <typename Deserializer>
Program::BlackBoxOp::PedersenHash serde::Deserializable<Program::BlackBoxOp::PedersenHash>::deserialize(
    Deserializer& deserializer)
{
    Program::BlackBoxOp::PedersenHash obj;
    obj.inputs = serde::Deserializable<decltype(obj.inputs)>::deserialize(deserializer);
    obj.domain_separator = serde::Deserializable<decltype(obj.domain_separator)>::deserialize(deserializer);
    obj.output = serde::Deserializable<decltype(obj.output)>::deserialize(deserializer);
    return obj;
}

namespace Program {

inline bool operator==(const BlackBoxOp::FixedBaseScalarMul& lhs, const BlackBoxOp::FixedBaseScalarMul& rhs)
{
    if (!(lhs.low == rhs.low)) {
        return false;
    }
    if (!(lhs.high == rhs.high)) {
        return false;
    }
    if (!(lhs.result == rhs.result)) {
        return false;
    }
    return true;
}

inline std::vector<uint8_t> BlackBoxOp::FixedBaseScalarMul::bincodeSerialize() const
{
    auto serializer = serde::BincodeSerializer();
    serde::Serializable<BlackBoxOp::FixedBaseScalarMul>::serialize(*this, serializer);
    return std::move(serializer).bytes();
}

inline BlackBoxOp::FixedBaseScalarMul BlackBoxOp::FixedBaseScalarMul::bincodeDeserialize(std::vector<uint8_t> input)
{
    auto deserializer = serde::BincodeDeserializer(input);
    auto value = serde::Deserializable<BlackBoxOp::FixedBaseScalarMul>::deserialize(deserializer);
    if (deserializer.get_buffer_offset() < input.size()) {
        throw_or_abort("Some input bytes were not read");
    }
    return value;
}

} // end of namespace Program

template <>
template <typename Serializer>
void serde::Serializable<Program::BlackBoxOp::FixedBaseScalarMul>::serialize(
    const Program::BlackBoxOp::FixedBaseScalarMul& obj, Serializer& serializer)
{
    serde::Serializable<decltype(obj.low)>::serialize(obj.low, serializer);
    serde::Serializable<decltype(obj.high)>::serialize(obj.high, serializer);
    serde::Serializable<decltype(obj.result)>::serialize(obj.result, serializer);
}

template <>
template <typename Deserializer>
Program::BlackBoxOp::FixedBaseScalarMul serde::Deserializable<Program::BlackBoxOp::FixedBaseScalarMul>::deserialize(
    Deserializer& deserializer)
{
    Program::BlackBoxOp::FixedBaseScalarMul obj;
    obj.low = serde::Deserializable<decltype(obj.low)>::deserialize(deserializer);
    obj.high = serde::Deserializable<decltype(obj.high)>::deserialize(deserializer);
    obj.result = serde::Deserializable<decltype(obj.result)>::deserialize(deserializer);
    return obj;
}

namespace Program {

inline bool operator==(const BlackBoxOp::EmbeddedCurveAdd& lhs, const BlackBoxOp::EmbeddedCurveAdd& rhs)
{
    if (!(lhs.input1_x == rhs.input1_x)) {
        return false;
    }
    if (!(lhs.input1_y == rhs.input1_y)) {
        return false;
    }
    if (!(lhs.input2_x == rhs.input2_x)) {
        return false;
    }
    if (!(lhs.input2_y == rhs.input2_y)) {
        return false;
    }
    if (!(lhs.result == rhs.result)) {
        return false;
    }
    return true;
}

inline std::vector<uint8_t> BlackBoxOp::EmbeddedCurveAdd::bincodeSerialize() const
{
    auto serializer = serde::BincodeSerializer();
    serde::Serializable<BlackBoxOp::EmbeddedCurveAdd>::serialize(*this, serializer);
    return std::move(serializer).bytes();
}

inline BlackBoxOp::EmbeddedCurveAdd BlackBoxOp::EmbeddedCurveAdd::bincodeDeserialize(std::vector<uint8_t> input)
{
    auto deserializer = serde::BincodeDeserializer(input);
    auto value = serde::Deserializable<BlackBoxOp::EmbeddedCurveAdd>::deserialize(deserializer);
    if (deserializer.get_buffer_offset() < input.size()) {
        throw_or_abort("Some input bytes were not read");
    }
    return value;
}

} // end of namespace Program

template <>
template <typename Serializer>
void serde::Serializable<Program::BlackBoxOp::EmbeddedCurveAdd>::serialize(
    const Program::BlackBoxOp::EmbeddedCurveAdd& obj, Serializer& serializer)
{
    serde::Serializable<decltype(obj.input1_x)>::serialize(obj.input1_x, serializer);
    serde::Serializable<decltype(obj.input1_y)>::serialize(obj.input1_y, serializer);
    serde::Serializable<decltype(obj.input2_x)>::serialize(obj.input2_x, serializer);
    serde::Serializable<decltype(obj.input2_y)>::serialize(obj.input2_y, serializer);
    serde::Serializable<decltype(obj.result)>::serialize(obj.result, serializer);
}

template <>
template <typename Deserializer>
Program::BlackBoxOp::EmbeddedCurveAdd serde::Deserializable<Program::BlackBoxOp::EmbeddedCurveAdd>::deserialize(
    Deserializer& deserializer)
{
    Program::BlackBoxOp::EmbeddedCurveAdd obj;
    obj.input1_x = serde::Deserializable<decltype(obj.input1_x)>::deserialize(deserializer);
    obj.input1_y = serde::Deserializable<decltype(obj.input1_y)>::deserialize(deserializer);
    obj.input2_x = serde::Deserializable<decltype(obj.input2_x)>::deserialize(deserializer);
    obj.input2_y = serde::Deserializable<decltype(obj.input2_y)>::deserialize(deserializer);
    obj.result = serde::Deserializable<decltype(obj.result)>::deserialize(deserializer);
    return obj;
}

namespace Program {

inline bool operator==(const BlackBoxOp::BigIntAdd& lhs, const BlackBoxOp::BigIntAdd& rhs)
{
    if (!(lhs.lhs == rhs.lhs)) {
        return false;
    }
    if (!(lhs.rhs == rhs.rhs)) {
        return false;
    }
    if (!(lhs.output == rhs.output)) {
        return false;
    }
    return true;
}

inline std::vector<uint8_t> BlackBoxOp::BigIntAdd::bincodeSerialize() const
{
    auto serializer = serde::BincodeSerializer();
    serde::Serializable<BlackBoxOp::BigIntAdd>::serialize(*this, serializer);
    return std::move(serializer).bytes();
}

inline BlackBoxOp::BigIntAdd BlackBoxOp::BigIntAdd::bincodeDeserialize(std::vector<uint8_t> input)
{
    auto deserializer = serde::BincodeDeserializer(input);
    auto value = serde::Deserializable<BlackBoxOp::BigIntAdd>::deserialize(deserializer);
    if (deserializer.get_buffer_offset() < input.size()) {
        throw_or_abort("Some input bytes were not read");
    }
    return value;
}

} // end of namespace Program

template <>
template <typename Serializer>
void serde::Serializable<Program::BlackBoxOp::BigIntAdd>::serialize(const Program::BlackBoxOp::BigIntAdd& obj,
                                                                    Serializer& serializer)
{
    serde::Serializable<decltype(obj.lhs)>::serialize(obj.lhs, serializer);
    serde::Serializable<decltype(obj.rhs)>::serialize(obj.rhs, serializer);
    serde::Serializable<decltype(obj.output)>::serialize(obj.output, serializer);
}

template <>
template <typename Deserializer>
Program::BlackBoxOp::BigIntAdd serde::Deserializable<Program::BlackBoxOp::BigIntAdd>::deserialize(
    Deserializer& deserializer)
{
    Program::BlackBoxOp::BigIntAdd obj;
    obj.lhs = serde::Deserializable<decltype(obj.lhs)>::deserialize(deserializer);
    obj.rhs = serde::Deserializable<decltype(obj.rhs)>::deserialize(deserializer);
    obj.output = serde::Deserializable<decltype(obj.output)>::deserialize(deserializer);
    return obj;
}

namespace Program {

inline bool operator==(const BlackBoxOp::BigIntSub& lhs, const BlackBoxOp::BigIntSub& rhs)
{
    if (!(lhs.lhs == rhs.lhs)) {
        return false;
    }
    if (!(lhs.rhs == rhs.rhs)) {
        return false;
    }
    if (!(lhs.output == rhs.output)) {
        return false;
    }
    return true;
}

inline std::vector<uint8_t> BlackBoxOp::BigIntSub::bincodeSerialize() const
{
    auto serializer = serde::BincodeSerializer();
    serde::Serializable<BlackBoxOp::BigIntSub>::serialize(*this, serializer);
    return std::move(serializer).bytes();
}

inline BlackBoxOp::BigIntSub BlackBoxOp::BigIntSub::bincodeDeserialize(std::vector<uint8_t> input)
{
    auto deserializer = serde::BincodeDeserializer(input);
    auto value = serde::Deserializable<BlackBoxOp::BigIntSub>::deserialize(deserializer);
    if (deserializer.get_buffer_offset() < input.size()) {
        throw_or_abort("Some input bytes were not read");
    }
    return value;
}

} // end of namespace Program

template <>
template <typename Serializer>
void serde::Serializable<Program::BlackBoxOp::BigIntSub>::serialize(const Program::BlackBoxOp::BigIntSub& obj,
                                                                    Serializer& serializer)
{
    serde::Serializable<decltype(obj.lhs)>::serialize(obj.lhs, serializer);
    serde::Serializable<decltype(obj.rhs)>::serialize(obj.rhs, serializer);
    serde::Serializable<decltype(obj.output)>::serialize(obj.output, serializer);
}

template <>
template <typename Deserializer>
Program::BlackBoxOp::BigIntSub serde::Deserializable<Program::BlackBoxOp::BigIntSub>::deserialize(
    Deserializer& deserializer)
{
    Program::BlackBoxOp::BigIntSub obj;
    obj.lhs = serde::Deserializable<decltype(obj.lhs)>::deserialize(deserializer);
    obj.rhs = serde::Deserializable<decltype(obj.rhs)>::deserialize(deserializer);
    obj.output = serde::Deserializable<decltype(obj.output)>::deserialize(deserializer);
    return obj;
}

namespace Program {

inline bool operator==(const BlackBoxOp::BigIntMul& lhs, const BlackBoxOp::BigIntMul& rhs)
{
    if (!(lhs.lhs == rhs.lhs)) {
        return false;
    }
    if (!(lhs.rhs == rhs.rhs)) {
        return false;
    }
    if (!(lhs.output == rhs.output)) {
        return false;
    }
    return true;
}

inline std::vector<uint8_t> BlackBoxOp::BigIntMul::bincodeSerialize() const
{
    auto serializer = serde::BincodeSerializer();
    serde::Serializable<BlackBoxOp::BigIntMul>::serialize(*this, serializer);
    return std::move(serializer).bytes();
}

inline BlackBoxOp::BigIntMul BlackBoxOp::BigIntMul::bincodeDeserialize(std::vector<uint8_t> input)
{
    auto deserializer = serde::BincodeDeserializer(input);
    auto value = serde::Deserializable<BlackBoxOp::BigIntMul>::deserialize(deserializer);
    if (deserializer.get_buffer_offset() < input.size()) {
        throw_or_abort("Some input bytes were not read");
    }
    return value;
}

} // end of namespace Program

template <>
template <typename Serializer>
void serde::Serializable<Program::BlackBoxOp::BigIntMul>::serialize(const Program::BlackBoxOp::BigIntMul& obj,
                                                                    Serializer& serializer)
{
    serde::Serializable<decltype(obj.lhs)>::serialize(obj.lhs, serializer);
    serde::Serializable<decltype(obj.rhs)>::serialize(obj.rhs, serializer);
    serde::Serializable<decltype(obj.output)>::serialize(obj.output, serializer);
}

template <>
template <typename Deserializer>
Program::BlackBoxOp::BigIntMul serde::Deserializable<Program::BlackBoxOp::BigIntMul>::deserialize(
    Deserializer& deserializer)
{
    Program::BlackBoxOp::BigIntMul obj;
    obj.lhs = serde::Deserializable<decltype(obj.lhs)>::deserialize(deserializer);
    obj.rhs = serde::Deserializable<decltype(obj.rhs)>::deserialize(deserializer);
    obj.output = serde::Deserializable<decltype(obj.output)>::deserialize(deserializer);
    return obj;
}

namespace Program {

inline bool operator==(const BlackBoxOp::BigIntDiv& lhs, const BlackBoxOp::BigIntDiv& rhs)
{
    if (!(lhs.lhs == rhs.lhs)) {
        return false;
    }
    if (!(lhs.rhs == rhs.rhs)) {
        return false;
    }
    if (!(lhs.output == rhs.output)) {
        return false;
    }
    return true;
}

inline std::vector<uint8_t> BlackBoxOp::BigIntDiv::bincodeSerialize() const
{
    auto serializer = serde::BincodeSerializer();
    serde::Serializable<BlackBoxOp::BigIntDiv>::serialize(*this, serializer);
    return std::move(serializer).bytes();
}

inline BlackBoxOp::BigIntDiv BlackBoxOp::BigIntDiv::bincodeDeserialize(std::vector<uint8_t> input)
{
    auto deserializer = serde::BincodeDeserializer(input);
    auto value = serde::Deserializable<BlackBoxOp::BigIntDiv>::deserialize(deserializer);
    if (deserializer.get_buffer_offset() < input.size()) {
        throw_or_abort("Some input bytes were not read");
    }
    return value;
}

} // end of namespace Program

template <>
template <typename Serializer>
void serde::Serializable<Program::BlackBoxOp::BigIntDiv>::serialize(const Program::BlackBoxOp::BigIntDiv& obj,
                                                                    Serializer& serializer)
{
    serde::Serializable<decltype(obj.lhs)>::serialize(obj.lhs, serializer);
    serde::Serializable<decltype(obj.rhs)>::serialize(obj.rhs, serializer);
    serde::Serializable<decltype(obj.output)>::serialize(obj.output, serializer);
}

template <>
template <typename Deserializer>
Program::BlackBoxOp::BigIntDiv serde::Deserializable<Program::BlackBoxOp::BigIntDiv>::deserialize(
    Deserializer& deserializer)
{
    Program::BlackBoxOp::BigIntDiv obj;
    obj.lhs = serde::Deserializable<decltype(obj.lhs)>::deserialize(deserializer);
    obj.rhs = serde::Deserializable<decltype(obj.rhs)>::deserialize(deserializer);
    obj.output = serde::Deserializable<decltype(obj.output)>::deserialize(deserializer);
    return obj;
}

namespace Program {

inline bool operator==(const BlackBoxOp::BigIntFromLeBytes& lhs, const BlackBoxOp::BigIntFromLeBytes& rhs)
{
    if (!(lhs.inputs == rhs.inputs)) {
        return false;
    }
    if (!(lhs.modulus == rhs.modulus)) {
        return false;
    }
    if (!(lhs.output == rhs.output)) {
        return false;
    }
    return true;
}

inline std::vector<uint8_t> BlackBoxOp::BigIntFromLeBytes::bincodeSerialize() const
{
    auto serializer = serde::BincodeSerializer();
    serde::Serializable<BlackBoxOp::BigIntFromLeBytes>::serialize(*this, serializer);
    return std::move(serializer).bytes();
}

inline BlackBoxOp::BigIntFromLeBytes BlackBoxOp::BigIntFromLeBytes::bincodeDeserialize(std::vector<uint8_t> input)
{
    auto deserializer = serde::BincodeDeserializer(input);
    auto value = serde::Deserializable<BlackBoxOp::BigIntFromLeBytes>::deserialize(deserializer);
    if (deserializer.get_buffer_offset() < input.size()) {
        throw_or_abort("Some input bytes were not read");
    }
    return value;
}

} // end of namespace Program

template <>
template <typename Serializer>
void serde::Serializable<Program::BlackBoxOp::BigIntFromLeBytes>::serialize(
    const Program::BlackBoxOp::BigIntFromLeBytes& obj, Serializer& serializer)
{
    serde::Serializable<decltype(obj.inputs)>::serialize(obj.inputs, serializer);
    serde::Serializable<decltype(obj.modulus)>::serialize(obj.modulus, serializer);
    serde::Serializable<decltype(obj.output)>::serialize(obj.output, serializer);
}

template <>
template <typename Deserializer>
Program::BlackBoxOp::BigIntFromLeBytes serde::Deserializable<Program::BlackBoxOp::BigIntFromLeBytes>::deserialize(
    Deserializer& deserializer)
{
    Program::BlackBoxOp::BigIntFromLeBytes obj;
    obj.inputs = serde::Deserializable<decltype(obj.inputs)>::deserialize(deserializer);
    obj.modulus = serde::Deserializable<decltype(obj.modulus)>::deserialize(deserializer);
    obj.output = serde::Deserializable<decltype(obj.output)>::deserialize(deserializer);
    return obj;
}

namespace Program {

inline bool operator==(const BlackBoxOp::BigIntToLeBytes& lhs, const BlackBoxOp::BigIntToLeBytes& rhs)
{
    if (!(lhs.input == rhs.input)) {
        return false;
    }
    if (!(lhs.output == rhs.output)) {
        return false;
    }
    return true;
}

inline std::vector<uint8_t> BlackBoxOp::BigIntToLeBytes::bincodeSerialize() const
{
    auto serializer = serde::BincodeSerializer();
    serde::Serializable<BlackBoxOp::BigIntToLeBytes>::serialize(*this, serializer);
    return std::move(serializer).bytes();
}

inline BlackBoxOp::BigIntToLeBytes BlackBoxOp::BigIntToLeBytes::bincodeDeserialize(std::vector<uint8_t> input)
{
    auto deserializer = serde::BincodeDeserializer(input);
    auto value = serde::Deserializable<BlackBoxOp::BigIntToLeBytes>::deserialize(deserializer);
    if (deserializer.get_buffer_offset() < input.size()) {
        throw_or_abort("Some input bytes were not read");
    }
    return value;
}

} // end of namespace Program

template <>
template <typename Serializer>
void serde::Serializable<Program::BlackBoxOp::BigIntToLeBytes>::serialize(
    const Program::BlackBoxOp::BigIntToLeBytes& obj, Serializer& serializer)
{
    serde::Serializable<decltype(obj.input)>::serialize(obj.input, serializer);
    serde::Serializable<decltype(obj.output)>::serialize(obj.output, serializer);
}

template <>
template <typename Deserializer>
Program::BlackBoxOp::BigIntToLeBytes serde::Deserializable<Program::BlackBoxOp::BigIntToLeBytes>::deserialize(
    Deserializer& deserializer)
{
    Program::BlackBoxOp::BigIntToLeBytes obj;
    obj.input = serde::Deserializable<decltype(obj.input)>::deserialize(deserializer);
    obj.output = serde::Deserializable<decltype(obj.output)>::deserialize(deserializer);
    return obj;
}

namespace Program {

inline bool operator==(const BlackBoxOp::Poseidon2Permutation& lhs, const BlackBoxOp::Poseidon2Permutation& rhs)
{
    if (!(lhs.message == rhs.message)) {
        return false;
    }
    if (!(lhs.output == rhs.output)) {
        return false;
    }
    if (!(lhs.len == rhs.len)) {
        return false;
    }
    return true;
}

inline std::vector<uint8_t> BlackBoxOp::Poseidon2Permutation::bincodeSerialize() const
{
    auto serializer = serde::BincodeSerializer();
    serde::Serializable<BlackBoxOp::Poseidon2Permutation>::serialize(*this, serializer);
    return std::move(serializer).bytes();
}

inline BlackBoxOp::Poseidon2Permutation BlackBoxOp::Poseidon2Permutation::bincodeDeserialize(std::vector<uint8_t> input)
{
    auto deserializer = serde::BincodeDeserializer(input);
    auto value = serde::Deserializable<BlackBoxOp::Poseidon2Permutation>::deserialize(deserializer);
    if (deserializer.get_buffer_offset() < input.size()) {
        throw_or_abort("Some input bytes were not read");
    }
    return value;
}

} // end of namespace Program

template <>
template <typename Serializer>
void serde::Serializable<Program::BlackBoxOp::Poseidon2Permutation>::serialize(
    const Program::BlackBoxOp::Poseidon2Permutation& obj, Serializer& serializer)
{
    serde::Serializable<decltype(obj.message)>::serialize(obj.message, serializer);
    serde::Serializable<decltype(obj.output)>::serialize(obj.output, serializer);
    serde::Serializable<decltype(obj.len)>::serialize(obj.len, serializer);
}

template <>
template <typename Deserializer>
Program::BlackBoxOp::Poseidon2Permutation serde::Deserializable<Program::BlackBoxOp::Poseidon2Permutation>::deserialize(
    Deserializer& deserializer)
{
    Program::BlackBoxOp::Poseidon2Permutation obj;
    obj.message = serde::Deserializable<decltype(obj.message)>::deserialize(deserializer);
    obj.output = serde::Deserializable<decltype(obj.output)>::deserialize(deserializer);
    obj.len = serde::Deserializable<decltype(obj.len)>::deserialize(deserializer);
    return obj;
}

namespace Program {

inline bool operator==(const BlackBoxOp::Sha256Compression& lhs, const BlackBoxOp::Sha256Compression& rhs)
{
    if (!(lhs.input == rhs.input)) {
        return false;
    }
    if (!(lhs.hash_values == rhs.hash_values)) {
        return false;
    }
    if (!(lhs.output == rhs.output)) {
        return false;
    }
    return true;
}

inline std::vector<uint8_t> BlackBoxOp::Sha256Compression::bincodeSerialize() const
{
    auto serializer = serde::BincodeSerializer();
    serde::Serializable<BlackBoxOp::Sha256Compression>::serialize(*this, serializer);
    return std::move(serializer).bytes();
}

inline BlackBoxOp::Sha256Compression BlackBoxOp::Sha256Compression::bincodeDeserialize(std::vector<uint8_t> input)
{
    auto deserializer = serde::BincodeDeserializer(input);
    auto value = serde::Deserializable<BlackBoxOp::Sha256Compression>::deserialize(deserializer);
    if (deserializer.get_buffer_offset() < input.size()) {
        throw_or_abort("Some input bytes were not read");
    }
    return value;
}

} // end of namespace Program

template <>
template <typename Serializer>
void serde::Serializable<Program::BlackBoxOp::Sha256Compression>::serialize(
    const Program::BlackBoxOp::Sha256Compression& obj, Serializer& serializer)
{
    serde::Serializable<decltype(obj.input)>::serialize(obj.input, serializer);
    serde::Serializable<decltype(obj.hash_values)>::serialize(obj.hash_values, serializer);
    serde::Serializable<decltype(obj.output)>::serialize(obj.output, serializer);
}

template <>
template <typename Deserializer>
Program::BlackBoxOp::Sha256Compression serde::Deserializable<Program::BlackBoxOp::Sha256Compression>::deserialize(
    Deserializer& deserializer)
{
    Program::BlackBoxOp::Sha256Compression obj;
    obj.input = serde::Deserializable<decltype(obj.input)>::deserialize(deserializer);
    obj.hash_values = serde::Deserializable<decltype(obj.hash_values)>::deserialize(deserializer);
    obj.output = serde::Deserializable<decltype(obj.output)>::deserialize(deserializer);
    return obj;
}

namespace Program {

inline bool operator==(const BlockId& lhs, const BlockId& rhs)
{
    if (!(lhs.value == rhs.value)) {
        return false;
    }
    return true;
}

inline std::vector<uint8_t> BlockId::bincodeSerialize() const
{
    auto serializer = serde::BincodeSerializer();
    serde::Serializable<BlockId>::serialize(*this, serializer);
    return std::move(serializer).bytes();
}

inline BlockId BlockId::bincodeDeserialize(std::vector<uint8_t> input)
{
    auto deserializer = serde::BincodeDeserializer(input);
    auto value = serde::Deserializable<BlockId>::deserialize(deserializer);
    if (deserializer.get_buffer_offset() < input.size()) {
        throw_or_abort("Some input bytes were not read");
    }
    return value;
}

} // end of namespace Program

template <>
template <typename Serializer>
void serde::Serializable<Program::BlockId>::serialize(const Program::BlockId& obj, Serializer& serializer)
{
    serializer.increase_container_depth();
    serde::Serializable<decltype(obj.value)>::serialize(obj.value, serializer);
    serializer.decrease_container_depth();
}

template <>
template <typename Deserializer>
Program::BlockId serde::Deserializable<Program::BlockId>::deserialize(Deserializer& deserializer)
{
    deserializer.increase_container_depth();
    Program::BlockId obj;
    obj.value = serde::Deserializable<decltype(obj.value)>::deserialize(deserializer);
    deserializer.decrease_container_depth();
    return obj;
}

namespace Program {

inline bool operator==(const Brillig& lhs, const Brillig& rhs)
{
    if (!(lhs.inputs == rhs.inputs)) {
        return false;
    }
    if (!(lhs.outputs == rhs.outputs)) {
        return false;
    }
    if (!(lhs.bytecode == rhs.bytecode)) {
        return false;
    }
    if (!(lhs.predicate == rhs.predicate)) {
        return false;
    }
    return true;
}

inline std::vector<uint8_t> Brillig::bincodeSerialize() const
{
    auto serializer = serde::BincodeSerializer();
    serde::Serializable<Brillig>::serialize(*this, serializer);
    return std::move(serializer).bytes();
}

inline Brillig Brillig::bincodeDeserialize(std::vector<uint8_t> input)
{
    auto deserializer = serde::BincodeDeserializer(input);
    auto value = serde::Deserializable<Brillig>::deserialize(deserializer);
    if (deserializer.get_buffer_offset() < input.size()) {
        throw_or_abort("Some input bytes were not read");
    }
    return value;
}

} // end of namespace Program

template <>
template <typename Serializer>
void serde::Serializable<Program::Brillig>::serialize(const Program::Brillig& obj, Serializer& serializer)
{
    serializer.increase_container_depth();
    serde::Serializable<decltype(obj.inputs)>::serialize(obj.inputs, serializer);
    serde::Serializable<decltype(obj.outputs)>::serialize(obj.outputs, serializer);
    serde::Serializable<decltype(obj.bytecode)>::serialize(obj.bytecode, serializer);
    serde::Serializable<decltype(obj.predicate)>::serialize(obj.predicate, serializer);
    serializer.decrease_container_depth();
}

template <>
template <typename Deserializer>
Program::Brillig serde::Deserializable<Program::Brillig>::deserialize(Deserializer& deserializer)
{
    deserializer.increase_container_depth();
    Program::Brillig obj;
    obj.inputs = serde::Deserializable<decltype(obj.inputs)>::deserialize(deserializer);
    obj.outputs = serde::Deserializable<decltype(obj.outputs)>::deserialize(deserializer);
    obj.bytecode = serde::Deserializable<decltype(obj.bytecode)>::deserialize(deserializer);
    obj.predicate = serde::Deserializable<decltype(obj.predicate)>::deserialize(deserializer);
    deserializer.decrease_container_depth();
    return obj;
}

namespace Program {

inline bool operator==(const BrilligBytecode& lhs, const BrilligBytecode& rhs)
{
    if (!(lhs.bytecode == rhs.bytecode)) {
        return false;
    }
    return true;
}

inline std::vector<uint8_t> BrilligBytecode::bincodeSerialize() const
{
    auto serializer = serde::BincodeSerializer();
    serde::Serializable<BrilligBytecode>::serialize(*this, serializer);
    return std::move(serializer).bytes();
}

inline BrilligBytecode BrilligBytecode::bincodeDeserialize(std::vector<uint8_t> input)
{
    auto deserializer = serde::BincodeDeserializer(input);
    auto value = serde::Deserializable<BrilligBytecode>::deserialize(deserializer);
    if (deserializer.get_buffer_offset() < input.size()) {
        throw_or_abort("Some input bytes were not read");
    }
    return value;
}

} // end of namespace Program

template <>
template <typename Serializer>
void serde::Serializable<Program::BrilligBytecode>::serialize(const Program::BrilligBytecode& obj,
                                                              Serializer& serializer)
{
    serializer.increase_container_depth();
    serde::Serializable<decltype(obj.bytecode)>::serialize(obj.bytecode, serializer);
    serializer.decrease_container_depth();
}

template <>
template <typename Deserializer>
Program::BrilligBytecode serde::Deserializable<Program::BrilligBytecode>::deserialize(Deserializer& deserializer)
{
    deserializer.increase_container_depth();
    Program::BrilligBytecode obj;
    obj.bytecode = serde::Deserializable<decltype(obj.bytecode)>::deserialize(deserializer);
    deserializer.decrease_container_depth();
    return obj;
}

namespace Program {

inline bool operator==(const BrilligInputs& lhs, const BrilligInputs& rhs)
{
    if (!(lhs.value == rhs.value)) {
        return false;
    }
    return true;
}

inline std::vector<uint8_t> BrilligInputs::bincodeSerialize() const
{
    auto serializer = serde::BincodeSerializer();
    serde::Serializable<BrilligInputs>::serialize(*this, serializer);
    return std::move(serializer).bytes();
}

inline BrilligInputs BrilligInputs::bincodeDeserialize(std::vector<uint8_t> input)
{
    auto deserializer = serde::BincodeDeserializer(input);
    auto value = serde::Deserializable<BrilligInputs>::deserialize(deserializer);
    if (deserializer.get_buffer_offset() < input.size()) {
        throw_or_abort("Some input bytes were not read");
    }
    return value;
}

} // end of namespace Program

template <>
template <typename Serializer>
void serde::Serializable<Program::BrilligInputs>::serialize(const Program::BrilligInputs& obj, Serializer& serializer)
{
    serializer.increase_container_depth();
    serde::Serializable<decltype(obj.value)>::serialize(obj.value, serializer);
    serializer.decrease_container_depth();
}

template <>
template <typename Deserializer>
Program::BrilligInputs serde::Deserializable<Program::BrilligInputs>::deserialize(Deserializer& deserializer)
{
    deserializer.increase_container_depth();
    Program::BrilligInputs obj;
    obj.value = serde::Deserializable<decltype(obj.value)>::deserialize(deserializer);
    deserializer.decrease_container_depth();
    return obj;
}

namespace Program {

inline bool operator==(const BrilligInputs::Single& lhs, const BrilligInputs::Single& rhs)
{
    if (!(lhs.value == rhs.value)) {
        return false;
    }
    return true;
}

inline std::vector<uint8_t> BrilligInputs::Single::bincodeSerialize() const
{
    auto serializer = serde::BincodeSerializer();
    serde::Serializable<BrilligInputs::Single>::serialize(*this, serializer);
    return std::move(serializer).bytes();
}

inline BrilligInputs::Single BrilligInputs::Single::bincodeDeserialize(std::vector<uint8_t> input)
{
    auto deserializer = serde::BincodeDeserializer(input);
    auto value = serde::Deserializable<BrilligInputs::Single>::deserialize(deserializer);
    if (deserializer.get_buffer_offset() < input.size()) {
        throw_or_abort("Some input bytes were not read");
    }
    return value;
}

} // end of namespace Program

template <>
template <typename Serializer>
void serde::Serializable<Program::BrilligInputs::Single>::serialize(const Program::BrilligInputs::Single& obj,
                                                                    Serializer& serializer)
{
    serde::Serializable<decltype(obj.value)>::serialize(obj.value, serializer);
}

template <>
template <typename Deserializer>
Program::BrilligInputs::Single serde::Deserializable<Program::BrilligInputs::Single>::deserialize(
    Deserializer& deserializer)
{
    Program::BrilligInputs::Single obj;
    obj.value = serde::Deserializable<decltype(obj.value)>::deserialize(deserializer);
    return obj;
}

namespace Program {

inline bool operator==(const BrilligInputs::Array& lhs, const BrilligInputs::Array& rhs)
{
    if (!(lhs.value == rhs.value)) {
        return false;
    }
    return true;
}

inline std::vector<uint8_t> BrilligInputs::Array::bincodeSerialize() const
{
    auto serializer = serde::BincodeSerializer();
    serde::Serializable<BrilligInputs::Array>::serialize(*this, serializer);
    return std::move(serializer).bytes();
}

inline BrilligInputs::Array BrilligInputs::Array::bincodeDeserialize(std::vector<uint8_t> input)
{
    auto deserializer = serde::BincodeDeserializer(input);
    auto value = serde::Deserializable<BrilligInputs::Array>::deserialize(deserializer);
    if (deserializer.get_buffer_offset() < input.size()) {
        throw_or_abort("Some input bytes were not read");
    }
    return value;
}

} // end of namespace Program

template <>
template <typename Serializer>
void serde::Serializable<Program::BrilligInputs::Array>::serialize(const Program::BrilligInputs::Array& obj,
                                                                   Serializer& serializer)
{
    serde::Serializable<decltype(obj.value)>::serialize(obj.value, serializer);
}

template <>
template <typename Deserializer>
Program::BrilligInputs::Array serde::Deserializable<Program::BrilligInputs::Array>::deserialize(
    Deserializer& deserializer)
{
    Program::BrilligInputs::Array obj;
    obj.value = serde::Deserializable<decltype(obj.value)>::deserialize(deserializer);
    return obj;
}

namespace Program {

inline bool operator==(const BrilligInputs::MemoryArray& lhs, const BrilligInputs::MemoryArray& rhs)
{
    if (!(lhs.value == rhs.value)) {
        return false;
    }
    return true;
}

inline std::vector<uint8_t> BrilligInputs::MemoryArray::bincodeSerialize() const
{
    auto serializer = serde::BincodeSerializer();
    serde::Serializable<BrilligInputs::MemoryArray>::serialize(*this, serializer);
    return std::move(serializer).bytes();
}

inline BrilligInputs::MemoryArray BrilligInputs::MemoryArray::bincodeDeserialize(std::vector<uint8_t> input)
{
    auto deserializer = serde::BincodeDeserializer(input);
    auto value = serde::Deserializable<BrilligInputs::MemoryArray>::deserialize(deserializer);
    if (deserializer.get_buffer_offset() < input.size()) {
        throw_or_abort("Some input bytes were not read");
    }
    return value;
}

} // end of namespace Program

template <>
template <typename Serializer>
void serde::Serializable<Program::BrilligInputs::MemoryArray>::serialize(const Program::BrilligInputs::MemoryArray& obj,
                                                                         Serializer& serializer)
{
    serde::Serializable<decltype(obj.value)>::serialize(obj.value, serializer);
}

template <>
template <typename Deserializer>
Program::BrilligInputs::MemoryArray serde::Deserializable<Program::BrilligInputs::MemoryArray>::deserialize(
    Deserializer& deserializer)
{
    Program::BrilligInputs::MemoryArray obj;
    obj.value = serde::Deserializable<decltype(obj.value)>::deserialize(deserializer);
    return obj;
}

namespace Program {

inline bool operator==(const BrilligOpcode& lhs, const BrilligOpcode& rhs)
{
    if (!(lhs.value == rhs.value)) {
        return false;
    }
    return true;
}

inline std::vector<uint8_t> BrilligOpcode::bincodeSerialize() const
{
    auto serializer = serde::BincodeSerializer();
    serde::Serializable<BrilligOpcode>::serialize(*this, serializer);
    return std::move(serializer).bytes();
}

inline BrilligOpcode BrilligOpcode::bincodeDeserialize(std::vector<uint8_t> input)
{
    auto deserializer = serde::BincodeDeserializer(input);
    auto value = serde::Deserializable<BrilligOpcode>::deserialize(deserializer);
    if (deserializer.get_buffer_offset() < input.size()) {
        throw_or_abort("Some input bytes were not read");
    }
    return value;
}

} // end of namespace Program

template <>
template <typename Serializer>
void serde::Serializable<Program::BrilligOpcode>::serialize(const Program::BrilligOpcode& obj, Serializer& serializer)
{
    serializer.increase_container_depth();
    serde::Serializable<decltype(obj.value)>::serialize(obj.value, serializer);
    serializer.decrease_container_depth();
}

template <>
template <typename Deserializer>
Program::BrilligOpcode serde::Deserializable<Program::BrilligOpcode>::deserialize(Deserializer& deserializer)
{
    deserializer.increase_container_depth();
    Program::BrilligOpcode obj;
    obj.value = serde::Deserializable<decltype(obj.value)>::deserialize(deserializer);
    deserializer.decrease_container_depth();
    return obj;
}

namespace Program {

inline bool operator==(const BrilligOpcode::BinaryFieldOp& lhs, const BrilligOpcode::BinaryFieldOp& rhs)
{
    if (!(lhs.destination == rhs.destination)) {
        return false;
    }
    if (!(lhs.op == rhs.op)) {
        return false;
    }
    if (!(lhs.lhs == rhs.lhs)) {
        return false;
    }
    if (!(lhs.rhs == rhs.rhs)) {
        return false;
    }
    return true;
}

inline std::vector<uint8_t> BrilligOpcode::BinaryFieldOp::bincodeSerialize() const
{
    auto serializer = serde::BincodeSerializer();
    serde::Serializable<BrilligOpcode::BinaryFieldOp>::serialize(*this, serializer);
    return std::move(serializer).bytes();
}

inline BrilligOpcode::BinaryFieldOp BrilligOpcode::BinaryFieldOp::bincodeDeserialize(std::vector<uint8_t> input)
{
    auto deserializer = serde::BincodeDeserializer(input);
    auto value = serde::Deserializable<BrilligOpcode::BinaryFieldOp>::deserialize(deserializer);
    if (deserializer.get_buffer_offset() < input.size()) {
        throw_or_abort("Some input bytes were not read");
    }
    return value;
}

} // end of namespace Program

template <>
template <typename Serializer>
void serde::Serializable<Program::BrilligOpcode::BinaryFieldOp>::serialize(
    const Program::BrilligOpcode::BinaryFieldOp& obj, Serializer& serializer)
{
    serde::Serializable<decltype(obj.destination)>::serialize(obj.destination, serializer);
    serde::Serializable<decltype(obj.op)>::serialize(obj.op, serializer);
    serde::Serializable<decltype(obj.lhs)>::serialize(obj.lhs, serializer);
    serde::Serializable<decltype(obj.rhs)>::serialize(obj.rhs, serializer);
}

template <>
template <typename Deserializer>
Program::BrilligOpcode::BinaryFieldOp serde::Deserializable<Program::BrilligOpcode::BinaryFieldOp>::deserialize(
    Deserializer& deserializer)
{
    Program::BrilligOpcode::BinaryFieldOp obj;
    obj.destination = serde::Deserializable<decltype(obj.destination)>::deserialize(deserializer);
    obj.op = serde::Deserializable<decltype(obj.op)>::deserialize(deserializer);
    obj.lhs = serde::Deserializable<decltype(obj.lhs)>::deserialize(deserializer);
    obj.rhs = serde::Deserializable<decltype(obj.rhs)>::deserialize(deserializer);
    return obj;
}

namespace Program {

inline bool operator==(const BrilligOpcode::BinaryIntOp& lhs, const BrilligOpcode::BinaryIntOp& rhs)
{
    if (!(lhs.destination == rhs.destination)) {
        return false;
    }
    if (!(lhs.op == rhs.op)) {
        return false;
    }
    if (!(lhs.bit_size == rhs.bit_size)) {
        return false;
    }
    if (!(lhs.lhs == rhs.lhs)) {
        return false;
    }
    if (!(lhs.rhs == rhs.rhs)) {
        return false;
    }
    return true;
}

inline std::vector<uint8_t> BrilligOpcode::BinaryIntOp::bincodeSerialize() const
{
    auto serializer = serde::BincodeSerializer();
    serde::Serializable<BrilligOpcode::BinaryIntOp>::serialize(*this, serializer);
    return std::move(serializer).bytes();
}

inline BrilligOpcode::BinaryIntOp BrilligOpcode::BinaryIntOp::bincodeDeserialize(std::vector<uint8_t> input)
{
    auto deserializer = serde::BincodeDeserializer(input);
    auto value = serde::Deserializable<BrilligOpcode::BinaryIntOp>::deserialize(deserializer);
    if (deserializer.get_buffer_offset() < input.size()) {
        throw_or_abort("Some input bytes were not read");
    }
    return value;
}

} // end of namespace Program

template <>
template <typename Serializer>
void serde::Serializable<Program::BrilligOpcode::BinaryIntOp>::serialize(const Program::BrilligOpcode::BinaryIntOp& obj,
                                                                         Serializer& serializer)
{
    serde::Serializable<decltype(obj.destination)>::serialize(obj.destination, serializer);
    serde::Serializable<decltype(obj.op)>::serialize(obj.op, serializer);
    serde::Serializable<decltype(obj.bit_size)>::serialize(obj.bit_size, serializer);
    serde::Serializable<decltype(obj.lhs)>::serialize(obj.lhs, serializer);
    serde::Serializable<decltype(obj.rhs)>::serialize(obj.rhs, serializer);
}

template <>
template <typename Deserializer>
Program::BrilligOpcode::BinaryIntOp serde::Deserializable<Program::BrilligOpcode::BinaryIntOp>::deserialize(
    Deserializer& deserializer)
{
    Program::BrilligOpcode::BinaryIntOp obj;
    obj.destination = serde::Deserializable<decltype(obj.destination)>::deserialize(deserializer);
    obj.op = serde::Deserializable<decltype(obj.op)>::deserialize(deserializer);
    obj.bit_size = serde::Deserializable<decltype(obj.bit_size)>::deserialize(deserializer);
    obj.lhs = serde::Deserializable<decltype(obj.lhs)>::deserialize(deserializer);
    obj.rhs = serde::Deserializable<decltype(obj.rhs)>::deserialize(deserializer);
    return obj;
}

namespace Program {

inline bool operator==(const BrilligOpcode::Cast& lhs, const BrilligOpcode::Cast& rhs)
{
    if (!(lhs.destination == rhs.destination)) {
        return false;
    }
    if (!(lhs.source == rhs.source)) {
        return false;
    }
    if (!(lhs.bit_size == rhs.bit_size)) {
        return false;
    }
    return true;
}

inline std::vector<uint8_t> BrilligOpcode::Cast::bincodeSerialize() const
{
    auto serializer = serde::BincodeSerializer();
    serde::Serializable<BrilligOpcode::Cast>::serialize(*this, serializer);
    return std::move(serializer).bytes();
}

inline BrilligOpcode::Cast BrilligOpcode::Cast::bincodeDeserialize(std::vector<uint8_t> input)
{
    auto deserializer = serde::BincodeDeserializer(input);
    auto value = serde::Deserializable<BrilligOpcode::Cast>::deserialize(deserializer);
    if (deserializer.get_buffer_offset() < input.size()) {
        throw_or_abort("Some input bytes were not read");
    }
    return value;
}

} // end of namespace Program

template <>
template <typename Serializer>
void serde::Serializable<Program::BrilligOpcode::Cast>::serialize(const Program::BrilligOpcode::Cast& obj,
                                                                  Serializer& serializer)
{
    serde::Serializable<decltype(obj.destination)>::serialize(obj.destination, serializer);
    serde::Serializable<decltype(obj.source)>::serialize(obj.source, serializer);
    serde::Serializable<decltype(obj.bit_size)>::serialize(obj.bit_size, serializer);
}

template <>
template <typename Deserializer>
Program::BrilligOpcode::Cast serde::Deserializable<Program::BrilligOpcode::Cast>::deserialize(
    Deserializer& deserializer)
{
    Program::BrilligOpcode::Cast obj;
    obj.destination = serde::Deserializable<decltype(obj.destination)>::deserialize(deserializer);
    obj.source = serde::Deserializable<decltype(obj.source)>::deserialize(deserializer);
    obj.bit_size = serde::Deserializable<decltype(obj.bit_size)>::deserialize(deserializer);
    return obj;
}

namespace Program {

inline bool operator==(const BrilligOpcode::JumpIfNot& lhs, const BrilligOpcode::JumpIfNot& rhs)
{
    if (!(lhs.condition == rhs.condition)) {
        return false;
    }
    if (!(lhs.location == rhs.location)) {
        return false;
    }
    return true;
}

inline std::vector<uint8_t> BrilligOpcode::JumpIfNot::bincodeSerialize() const
{
    auto serializer = serde::BincodeSerializer();
    serde::Serializable<BrilligOpcode::JumpIfNot>::serialize(*this, serializer);
    return std::move(serializer).bytes();
}

inline BrilligOpcode::JumpIfNot BrilligOpcode::JumpIfNot::bincodeDeserialize(std::vector<uint8_t> input)
{
    auto deserializer = serde::BincodeDeserializer(input);
    auto value = serde::Deserializable<BrilligOpcode::JumpIfNot>::deserialize(deserializer);
    if (deserializer.get_buffer_offset() < input.size()) {
        throw_or_abort("Some input bytes were not read");
    }
    return value;
}

} // end of namespace Program

template <>
template <typename Serializer>
void serde::Serializable<Program::BrilligOpcode::JumpIfNot>::serialize(const Program::BrilligOpcode::JumpIfNot& obj,
                                                                       Serializer& serializer)
{
    serde::Serializable<decltype(obj.condition)>::serialize(obj.condition, serializer);
    serde::Serializable<decltype(obj.location)>::serialize(obj.location, serializer);
}

template <>
template <typename Deserializer>
Program::BrilligOpcode::JumpIfNot serde::Deserializable<Program::BrilligOpcode::JumpIfNot>::deserialize(
    Deserializer& deserializer)
{
    Program::BrilligOpcode::JumpIfNot obj;
    obj.condition = serde::Deserializable<decltype(obj.condition)>::deserialize(deserializer);
    obj.location = serde::Deserializable<decltype(obj.location)>::deserialize(deserializer);
    return obj;
}

namespace Program {

inline bool operator==(const BrilligOpcode::JumpIf& lhs, const BrilligOpcode::JumpIf& rhs)
{
    if (!(lhs.condition == rhs.condition)) {
        return false;
    }
    if (!(lhs.location == rhs.location)) {
        return false;
    }
    return true;
}

inline std::vector<uint8_t> BrilligOpcode::JumpIf::bincodeSerialize() const
{
    auto serializer = serde::BincodeSerializer();
    serde::Serializable<BrilligOpcode::JumpIf>::serialize(*this, serializer);
    return std::move(serializer).bytes();
}

inline BrilligOpcode::JumpIf BrilligOpcode::JumpIf::bincodeDeserialize(std::vector<uint8_t> input)
{
    auto deserializer = serde::BincodeDeserializer(input);
    auto value = serde::Deserializable<BrilligOpcode::JumpIf>::deserialize(deserializer);
    if (deserializer.get_buffer_offset() < input.size()) {
        throw_or_abort("Some input bytes were not read");
    }
    return value;
}

} // end of namespace Program

template <>
template <typename Serializer>
void serde::Serializable<Program::BrilligOpcode::JumpIf>::serialize(const Program::BrilligOpcode::JumpIf& obj,
                                                                    Serializer& serializer)
{
    serde::Serializable<decltype(obj.condition)>::serialize(obj.condition, serializer);
    serde::Serializable<decltype(obj.location)>::serialize(obj.location, serializer);
}

template <>
template <typename Deserializer>
Program::BrilligOpcode::JumpIf serde::Deserializable<Program::BrilligOpcode::JumpIf>::deserialize(
    Deserializer& deserializer)
{
    Program::BrilligOpcode::JumpIf obj;
    obj.condition = serde::Deserializable<decltype(obj.condition)>::deserialize(deserializer);
    obj.location = serde::Deserializable<decltype(obj.location)>::deserialize(deserializer);
    return obj;
}

namespace Program {

inline bool operator==(const BrilligOpcode::Jump& lhs, const BrilligOpcode::Jump& rhs)
{
    if (!(lhs.location == rhs.location)) {
        return false;
    }
    return true;
}

inline std::vector<uint8_t> BrilligOpcode::Jump::bincodeSerialize() const
{
    auto serializer = serde::BincodeSerializer();
    serde::Serializable<BrilligOpcode::Jump>::serialize(*this, serializer);
    return std::move(serializer).bytes();
}

inline BrilligOpcode::Jump BrilligOpcode::Jump::bincodeDeserialize(std::vector<uint8_t> input)
{
    auto deserializer = serde::BincodeDeserializer(input);
    auto value = serde::Deserializable<BrilligOpcode::Jump>::deserialize(deserializer);
    if (deserializer.get_buffer_offset() < input.size()) {
        throw_or_abort("Some input bytes were not read");
    }
    return value;
}

} // end of namespace Program

template <>
template <typename Serializer>
void serde::Serializable<Program::BrilligOpcode::Jump>::serialize(const Program::BrilligOpcode::Jump& obj,
                                                                  Serializer& serializer)
{
    serde::Serializable<decltype(obj.location)>::serialize(obj.location, serializer);
}

template <>
template <typename Deserializer>
Program::BrilligOpcode::Jump serde::Deserializable<Program::BrilligOpcode::Jump>::deserialize(
    Deserializer& deserializer)
{
    Program::BrilligOpcode::Jump obj;
    obj.location = serde::Deserializable<decltype(obj.location)>::deserialize(deserializer);
    return obj;
}

namespace Program {

inline bool operator==(const BrilligOpcode::CalldataCopy& lhs, const BrilligOpcode::CalldataCopy& rhs)
{
    if (!(lhs.destination_address == rhs.destination_address)) {
        return false;
    }
    if (!(lhs.size == rhs.size)) {
        return false;
    }
    if (!(lhs.offset == rhs.offset)) {
        return false;
    }
    return true;
}

inline std::vector<uint8_t> BrilligOpcode::CalldataCopy::bincodeSerialize() const
{
    auto serializer = serde::BincodeSerializer();
    serde::Serializable<BrilligOpcode::CalldataCopy>::serialize(*this, serializer);
    return std::move(serializer).bytes();
}

inline BrilligOpcode::CalldataCopy BrilligOpcode::CalldataCopy::bincodeDeserialize(std::vector<uint8_t> input)
{
    auto deserializer = serde::BincodeDeserializer(input);
    auto value = serde::Deserializable<BrilligOpcode::CalldataCopy>::deserialize(deserializer);
    if (deserializer.get_buffer_offset() < input.size()) {
        throw_or_abort("Some input bytes were not read");
    }
    return value;
}

} // end of namespace Program

template <>
template <typename Serializer>
void serde::Serializable<Program::BrilligOpcode::CalldataCopy>::serialize(
    const Program::BrilligOpcode::CalldataCopy& obj, Serializer& serializer)
{
    serde::Serializable<decltype(obj.destination_address)>::serialize(obj.destination_address, serializer);
    serde::Serializable<decltype(obj.size)>::serialize(obj.size, serializer);
    serde::Serializable<decltype(obj.offset)>::serialize(obj.offset, serializer);
}

template <>
template <typename Deserializer>
Program::BrilligOpcode::CalldataCopy serde::Deserializable<Program::BrilligOpcode::CalldataCopy>::deserialize(
    Deserializer& deserializer)
{
    Program::BrilligOpcode::CalldataCopy obj;
    obj.destination_address = serde::Deserializable<decltype(obj.destination_address)>::deserialize(deserializer);
    obj.size = serde::Deserializable<decltype(obj.size)>::deserialize(deserializer);
    obj.offset = serde::Deserializable<decltype(obj.offset)>::deserialize(deserializer);
    return obj;
}

namespace Program {

inline bool operator==(const BrilligOpcode::Call& lhs, const BrilligOpcode::Call& rhs)
{
    if (!(lhs.location == rhs.location)) {
        return false;
    }
    return true;
}

inline std::vector<uint8_t> BrilligOpcode::Call::bincodeSerialize() const
{
    auto serializer = serde::BincodeSerializer();
    serde::Serializable<BrilligOpcode::Call>::serialize(*this, serializer);
    return std::move(serializer).bytes();
}

inline BrilligOpcode::Call BrilligOpcode::Call::bincodeDeserialize(std::vector<uint8_t> input)
{
    auto deserializer = serde::BincodeDeserializer(input);
    auto value = serde::Deserializable<BrilligOpcode::Call>::deserialize(deserializer);
    if (deserializer.get_buffer_offset() < input.size()) {
        throw_or_abort("Some input bytes were not read");
    }
    return value;
}

} // end of namespace Program

template <>
template <typename Serializer>
void serde::Serializable<Program::BrilligOpcode::Call>::serialize(const Program::BrilligOpcode::Call& obj,
                                                                  Serializer& serializer)
{
    serde::Serializable<decltype(obj.location)>::serialize(obj.location, serializer);
}

template <>
template <typename Deserializer>
Program::BrilligOpcode::Call serde::Deserializable<Program::BrilligOpcode::Call>::deserialize(
    Deserializer& deserializer)
{
    Program::BrilligOpcode::Call obj;
    obj.location = serde::Deserializable<decltype(obj.location)>::deserialize(deserializer);
    return obj;
}

namespace Program {

inline bool operator==(const BrilligOpcode::Const& lhs, const BrilligOpcode::Const& rhs)
{
    if (!(lhs.destination == rhs.destination)) {
        return false;
    }
    if (!(lhs.bit_size == rhs.bit_size)) {
        return false;
    }
    if (!(lhs.value == rhs.value)) {
        return false;
    }
    return true;
}

inline std::vector<uint8_t> BrilligOpcode::Const::bincodeSerialize() const
{
    auto serializer = serde::BincodeSerializer();
    serde::Serializable<BrilligOpcode::Const>::serialize(*this, serializer);
    return std::move(serializer).bytes();
}

inline BrilligOpcode::Const BrilligOpcode::Const::bincodeDeserialize(std::vector<uint8_t> input)
{
    auto deserializer = serde::BincodeDeserializer(input);
    auto value = serde::Deserializable<BrilligOpcode::Const>::deserialize(deserializer);
    if (deserializer.get_buffer_offset() < input.size()) {
        throw_or_abort("Some input bytes were not read");
    }
    return value;
}

} // end of namespace Program

template <>
template <typename Serializer>
void serde::Serializable<Program::BrilligOpcode::Const>::serialize(const Program::BrilligOpcode::Const& obj,
                                                                   Serializer& serializer)
{
    serde::Serializable<decltype(obj.destination)>::serialize(obj.destination, serializer);
    serde::Serializable<decltype(obj.bit_size)>::serialize(obj.bit_size, serializer);
    serde::Serializable<decltype(obj.value)>::serialize(obj.value, serializer);
}

template <>
template <typename Deserializer>
Program::BrilligOpcode::Const serde::Deserializable<Program::BrilligOpcode::Const>::deserialize(
    Deserializer& deserializer)
{
    Program::BrilligOpcode::Const obj;
    obj.destination = serde::Deserializable<decltype(obj.destination)>::deserialize(deserializer);
    obj.bit_size = serde::Deserializable<decltype(obj.bit_size)>::deserialize(deserializer);
    obj.value = serde::Deserializable<decltype(obj.value)>::deserialize(deserializer);
    return obj;
}

namespace Program {

inline bool operator==(const BrilligOpcode::Return& lhs, const BrilligOpcode::Return& rhs)
{
    return true;
}

inline std::vector<uint8_t> BrilligOpcode::Return::bincodeSerialize() const
{
    auto serializer = serde::BincodeSerializer();
    serde::Serializable<BrilligOpcode::Return>::serialize(*this, serializer);
    return std::move(serializer).bytes();
}

inline BrilligOpcode::Return BrilligOpcode::Return::bincodeDeserialize(std::vector<uint8_t> input)
{
    auto deserializer = serde::BincodeDeserializer(input);
    auto value = serde::Deserializable<BrilligOpcode::Return>::deserialize(deserializer);
    if (deserializer.get_buffer_offset() < input.size()) {
        throw_or_abort("Some input bytes were not read");
    }
    return value;
}

} // end of namespace Program

template <>
template <typename Serializer>
void serde::Serializable<Program::BrilligOpcode::Return>::serialize(const Program::BrilligOpcode::Return& obj,
                                                                    Serializer& serializer)
{}

template <>
template <typename Deserializer>
Program::BrilligOpcode::Return serde::Deserializable<Program::BrilligOpcode::Return>::deserialize(
    Deserializer& deserializer)
{
    Program::BrilligOpcode::Return obj;
    return obj;
}

namespace Program {

inline bool operator==(const BrilligOpcode::ForeignCall& lhs, const BrilligOpcode::ForeignCall& rhs)
{
    if (!(lhs.function == rhs.function)) {
        return false;
    }
    if (!(lhs.destinations == rhs.destinations)) {
        return false;
    }
    if (!(lhs.destination_value_types == rhs.destination_value_types)) {
        return false;
    }
    if (!(lhs.inputs == rhs.inputs)) {
        return false;
    }
    if (!(lhs.input_value_types == rhs.input_value_types)) {
        return false;
    }
    return true;
}

inline std::vector<uint8_t> BrilligOpcode::ForeignCall::bincodeSerialize() const
{
    auto serializer = serde::BincodeSerializer();
    serde::Serializable<BrilligOpcode::ForeignCall>::serialize(*this, serializer);
    return std::move(serializer).bytes();
}

inline BrilligOpcode::ForeignCall BrilligOpcode::ForeignCall::bincodeDeserialize(std::vector<uint8_t> input)
{
    auto deserializer = serde::BincodeDeserializer(input);
    auto value = serde::Deserializable<BrilligOpcode::ForeignCall>::deserialize(deserializer);
    if (deserializer.get_buffer_offset() < input.size()) {
        throw_or_abort("Some input bytes were not read");
    }
    return value;
}

} // end of namespace Program

template <>
template <typename Serializer>
void serde::Serializable<Program::BrilligOpcode::ForeignCall>::serialize(const Program::BrilligOpcode::ForeignCall& obj,
                                                                         Serializer& serializer)
{
    serde::Serializable<decltype(obj.function)>::serialize(obj.function, serializer);
    serde::Serializable<decltype(obj.destinations)>::serialize(obj.destinations, serializer);
    serde::Serializable<decltype(obj.destination_value_types)>::serialize(obj.destination_value_types, serializer);
    serde::Serializable<decltype(obj.inputs)>::serialize(obj.inputs, serializer);
    serde::Serializable<decltype(obj.input_value_types)>::serialize(obj.input_value_types, serializer);
}

template <>
template <typename Deserializer>
Program::BrilligOpcode::ForeignCall serde::Deserializable<Program::BrilligOpcode::ForeignCall>::deserialize(
    Deserializer& deserializer)
{
    Program::BrilligOpcode::ForeignCall obj;
    obj.function = serde::Deserializable<decltype(obj.function)>::deserialize(deserializer);
    obj.destinations = serde::Deserializable<decltype(obj.destinations)>::deserialize(deserializer);
    obj.destination_value_types =
        serde::Deserializable<decltype(obj.destination_value_types)>::deserialize(deserializer);
    obj.inputs = serde::Deserializable<decltype(obj.inputs)>::deserialize(deserializer);
    obj.input_value_types = serde::Deserializable<decltype(obj.input_value_types)>::deserialize(deserializer);
    return obj;
}

namespace Program {

inline bool operator==(const BrilligOpcode::Mov& lhs, const BrilligOpcode::Mov& rhs)
{
    if (!(lhs.destination == rhs.destination)) {
        return false;
    }
    if (!(lhs.source == rhs.source)) {
        return false;
    }
    return true;
}

inline std::vector<uint8_t> BrilligOpcode::Mov::bincodeSerialize() const
{
    auto serializer = serde::BincodeSerializer();
    serde::Serializable<BrilligOpcode::Mov>::serialize(*this, serializer);
    return std::move(serializer).bytes();
}

inline BrilligOpcode::Mov BrilligOpcode::Mov::bincodeDeserialize(std::vector<uint8_t> input)
{
    auto deserializer = serde::BincodeDeserializer(input);
    auto value = serde::Deserializable<BrilligOpcode::Mov>::deserialize(deserializer);
    if (deserializer.get_buffer_offset() < input.size()) {
        throw_or_abort("Some input bytes were not read");
    }
    return value;
}

} // end of namespace Program

template <>
template <typename Serializer>
void serde::Serializable<Program::BrilligOpcode::Mov>::serialize(const Program::BrilligOpcode::Mov& obj,
                                                                 Serializer& serializer)
{
    serde::Serializable<decltype(obj.destination)>::serialize(obj.destination, serializer);
    serde::Serializable<decltype(obj.source)>::serialize(obj.source, serializer);
}

template <>
template <typename Deserializer>
Program::BrilligOpcode::Mov serde::Deserializable<Program::BrilligOpcode::Mov>::deserialize(Deserializer& deserializer)
{
    Program::BrilligOpcode::Mov obj;
    obj.destination = serde::Deserializable<decltype(obj.destination)>::deserialize(deserializer);
    obj.source = serde::Deserializable<decltype(obj.source)>::deserialize(deserializer);
    return obj;
}

namespace Program {

inline bool operator==(const BrilligOpcode::ConditionalMov& lhs, const BrilligOpcode::ConditionalMov& rhs)
{
    if (!(lhs.destination == rhs.destination)) {
        return false;
    }
    if (!(lhs.source_a == rhs.source_a)) {
        return false;
    }
    if (!(lhs.source_b == rhs.source_b)) {
        return false;
    }
    if (!(lhs.condition == rhs.condition)) {
        return false;
    }
    return true;
}

inline std::vector<uint8_t> BrilligOpcode::ConditionalMov::bincodeSerialize() const
{
    auto serializer = serde::BincodeSerializer();
    serde::Serializable<BrilligOpcode::ConditionalMov>::serialize(*this, serializer);
    return std::move(serializer).bytes();
}

inline BrilligOpcode::ConditionalMov BrilligOpcode::ConditionalMov::bincodeDeserialize(std::vector<uint8_t> input)
{
    auto deserializer = serde::BincodeDeserializer(input);
    auto value = serde::Deserializable<BrilligOpcode::ConditionalMov>::deserialize(deserializer);
    if (deserializer.get_buffer_offset() < input.size()) {
        throw_or_abort("Some input bytes were not read");
    }
    return value;
}

} // end of namespace Program

template <>
template <typename Serializer>
void serde::Serializable<Program::BrilligOpcode::ConditionalMov>::serialize(
    const Program::BrilligOpcode::ConditionalMov& obj, Serializer& serializer)
{
    serde::Serializable<decltype(obj.destination)>::serialize(obj.destination, serializer);
    serde::Serializable<decltype(obj.source_a)>::serialize(obj.source_a, serializer);
    serde::Serializable<decltype(obj.source_b)>::serialize(obj.source_b, serializer);
    serde::Serializable<decltype(obj.condition)>::serialize(obj.condition, serializer);
}

template <>
template <typename Deserializer>
Program::BrilligOpcode::ConditionalMov serde::Deserializable<Program::BrilligOpcode::ConditionalMov>::deserialize(
    Deserializer& deserializer)
{
    Program::BrilligOpcode::ConditionalMov obj;
    obj.destination = serde::Deserializable<decltype(obj.destination)>::deserialize(deserializer);
    obj.source_a = serde::Deserializable<decltype(obj.source_a)>::deserialize(deserializer);
    obj.source_b = serde::Deserializable<decltype(obj.source_b)>::deserialize(deserializer);
    obj.condition = serde::Deserializable<decltype(obj.condition)>::deserialize(deserializer);
    return obj;
}

namespace Program {

inline bool operator==(const BrilligOpcode::Load& lhs, const BrilligOpcode::Load& rhs)
{
    if (!(lhs.destination == rhs.destination)) {
        return false;
    }
    if (!(lhs.source_pointer == rhs.source_pointer)) {
        return false;
    }
    return true;
}

inline std::vector<uint8_t> BrilligOpcode::Load::bincodeSerialize() const
{
    auto serializer = serde::BincodeSerializer();
    serde::Serializable<BrilligOpcode::Load>::serialize(*this, serializer);
    return std::move(serializer).bytes();
}

inline BrilligOpcode::Load BrilligOpcode::Load::bincodeDeserialize(std::vector<uint8_t> input)
{
    auto deserializer = serde::BincodeDeserializer(input);
    auto value = serde::Deserializable<BrilligOpcode::Load>::deserialize(deserializer);
    if (deserializer.get_buffer_offset() < input.size()) {
        throw_or_abort("Some input bytes were not read");
    }
    return value;
}

} // end of namespace Program

template <>
template <typename Serializer>
void serde::Serializable<Program::BrilligOpcode::Load>::serialize(const Program::BrilligOpcode::Load& obj,
                                                                  Serializer& serializer)
{
    serde::Serializable<decltype(obj.destination)>::serialize(obj.destination, serializer);
    serde::Serializable<decltype(obj.source_pointer)>::serialize(obj.source_pointer, serializer);
}

template <>
template <typename Deserializer>
Program::BrilligOpcode::Load serde::Deserializable<Program::BrilligOpcode::Load>::deserialize(
    Deserializer& deserializer)
{
    Program::BrilligOpcode::Load obj;
    obj.destination = serde::Deserializable<decltype(obj.destination)>::deserialize(deserializer);
    obj.source_pointer = serde::Deserializable<decltype(obj.source_pointer)>::deserialize(deserializer);
    return obj;
}

namespace Program {

inline bool operator==(const BrilligOpcode::Store& lhs, const BrilligOpcode::Store& rhs)
{
    if (!(lhs.destination_pointer == rhs.destination_pointer)) {
        return false;
    }
    if (!(lhs.source == rhs.source)) {
        return false;
    }
    return true;
}

inline std::vector<uint8_t> BrilligOpcode::Store::bincodeSerialize() const
{
    auto serializer = serde::BincodeSerializer();
    serde::Serializable<BrilligOpcode::Store>::serialize(*this, serializer);
    return std::move(serializer).bytes();
}

inline BrilligOpcode::Store BrilligOpcode::Store::bincodeDeserialize(std::vector<uint8_t> input)
{
    auto deserializer = serde::BincodeDeserializer(input);
    auto value = serde::Deserializable<BrilligOpcode::Store>::deserialize(deserializer);
    if (deserializer.get_buffer_offset() < input.size()) {
        throw_or_abort("Some input bytes were not read");
    }
    return value;
}

} // end of namespace Program

template <>
template <typename Serializer>
void serde::Serializable<Program::BrilligOpcode::Store>::serialize(const Program::BrilligOpcode::Store& obj,
                                                                   Serializer& serializer)
{
    serde::Serializable<decltype(obj.destination_pointer)>::serialize(obj.destination_pointer, serializer);
    serde::Serializable<decltype(obj.source)>::serialize(obj.source, serializer);
}

template <>
template <typename Deserializer>
Program::BrilligOpcode::Store serde::Deserializable<Program::BrilligOpcode::Store>::deserialize(
    Deserializer& deserializer)
{
    Program::BrilligOpcode::Store obj;
    obj.destination_pointer = serde::Deserializable<decltype(obj.destination_pointer)>::deserialize(deserializer);
    obj.source = serde::Deserializable<decltype(obj.source)>::deserialize(deserializer);
    return obj;
}

namespace Program {

inline bool operator==(const BrilligOpcode::BlackBox& lhs, const BrilligOpcode::BlackBox& rhs)
{
    if (!(lhs.value == rhs.value)) {
        return false;
    }
    return true;
}

inline std::vector<uint8_t> BrilligOpcode::BlackBox::bincodeSerialize() const
{
    auto serializer = serde::BincodeSerializer();
    serde::Serializable<BrilligOpcode::BlackBox>::serialize(*this, serializer);
    return std::move(serializer).bytes();
}

inline BrilligOpcode::BlackBox BrilligOpcode::BlackBox::bincodeDeserialize(std::vector<uint8_t> input)
{
    auto deserializer = serde::BincodeDeserializer(input);
    auto value = serde::Deserializable<BrilligOpcode::BlackBox>::deserialize(deserializer);
    if (deserializer.get_buffer_offset() < input.size()) {
        throw_or_abort("Some input bytes were not read");
    }
    return value;
}

} // end of namespace Program

template <>
template <typename Serializer>
void serde::Serializable<Program::BrilligOpcode::BlackBox>::serialize(const Program::BrilligOpcode::BlackBox& obj,
                                                                      Serializer& serializer)
{
    serde::Serializable<decltype(obj.value)>::serialize(obj.value, serializer);
}

template <>
template <typename Deserializer>
Program::BrilligOpcode::BlackBox serde::Deserializable<Program::BrilligOpcode::BlackBox>::deserialize(
    Deserializer& deserializer)
{
    Program::BrilligOpcode::BlackBox obj;
    obj.value = serde::Deserializable<decltype(obj.value)>::deserialize(deserializer);
    return obj;
}

namespace Program {

inline bool operator==(const BrilligOpcode::Trap& lhs, const BrilligOpcode::Trap& rhs)
{
    if (!(lhs.revert_data_offset == rhs.revert_data_offset)) {
        return false;
    }
    if (!(lhs.revert_data_size == rhs.revert_data_size)) {
        return false;
    }
    return true;
}

inline std::vector<uint8_t> BrilligOpcode::Trap::bincodeSerialize() const
{
    auto serializer = serde::BincodeSerializer();
    serde::Serializable<BrilligOpcode::Trap>::serialize(*this, serializer);
    return std::move(serializer).bytes();
}

inline BrilligOpcode::Trap BrilligOpcode::Trap::bincodeDeserialize(std::vector<uint8_t> input)
{
    auto deserializer = serde::BincodeDeserializer(input);
    auto value = serde::Deserializable<BrilligOpcode::Trap>::deserialize(deserializer);
    if (deserializer.get_buffer_offset() < input.size()) {
        throw_or_abort("Some input bytes were not read");
    }
    return value;
}

} // end of namespace Program

template <>
template <typename Serializer>
void serde::Serializable<Program::BrilligOpcode::Trap>::serialize(const Program::BrilligOpcode::Trap& obj,
                                                                  Serializer& serializer)
{
    serde::Serializable<decltype(obj.revert_data_offset)>::serialize(obj.revert_data_offset, serializer);
    serde::Serializable<decltype(obj.revert_data_size)>::serialize(obj.revert_data_size, serializer);
}

template <>
template <typename Deserializer>
Program::BrilligOpcode::Trap serde::Deserializable<Program::BrilligOpcode::Trap>::deserialize(
    Deserializer& deserializer)
{
    Program::BrilligOpcode::Trap obj;
    obj.revert_data_offset = serde::Deserializable<decltype(obj.revert_data_offset)>::deserialize(deserializer);
    obj.revert_data_size = serde::Deserializable<decltype(obj.revert_data_size)>::deserialize(deserializer);
    return obj;
}

namespace Program {

inline bool operator==(const BrilligOpcode::Stop& lhs, const BrilligOpcode::Stop& rhs)
{
    if (!(lhs.return_data_offset == rhs.return_data_offset)) {
        return false;
    }
    if (!(lhs.return_data_size == rhs.return_data_size)) {
        return false;
    }
    return true;
}

inline std::vector<uint8_t> BrilligOpcode::Stop::bincodeSerialize() const
{
    auto serializer = serde::BincodeSerializer();
    serde::Serializable<BrilligOpcode::Stop>::serialize(*this, serializer);
    return std::move(serializer).bytes();
}

inline BrilligOpcode::Stop BrilligOpcode::Stop::bincodeDeserialize(std::vector<uint8_t> input)
{
    auto deserializer = serde::BincodeDeserializer(input);
    auto value = serde::Deserializable<BrilligOpcode::Stop>::deserialize(deserializer);
    if (deserializer.get_buffer_offset() < input.size()) {
        throw_or_abort("Some input bytes were not read");
    }
    return value;
}

} // end of namespace Program

template <>
template <typename Serializer>
void serde::Serializable<Program::BrilligOpcode::Stop>::serialize(const Program::BrilligOpcode::Stop& obj,
                                                                  Serializer& serializer)
{
    serde::Serializable<decltype(obj.return_data_offset)>::serialize(obj.return_data_offset, serializer);
    serde::Serializable<decltype(obj.return_data_size)>::serialize(obj.return_data_size, serializer);
}

template <>
template <typename Deserializer>
Program::BrilligOpcode::Stop serde::Deserializable<Program::BrilligOpcode::Stop>::deserialize(
    Deserializer& deserializer)
{
    Program::BrilligOpcode::Stop obj;
    obj.return_data_offset = serde::Deserializable<decltype(obj.return_data_offset)>::deserialize(deserializer);
    obj.return_data_size = serde::Deserializable<decltype(obj.return_data_size)>::deserialize(deserializer);
    return obj;
}

namespace Program {

inline bool operator==(const BrilligOutputs& lhs, const BrilligOutputs& rhs)
{
    if (!(lhs.value == rhs.value)) {
        return false;
    }
    return true;
}

inline std::vector<uint8_t> BrilligOutputs::bincodeSerialize() const
{
    auto serializer = serde::BincodeSerializer();
    serde::Serializable<BrilligOutputs>::serialize(*this, serializer);
    return std::move(serializer).bytes();
}

inline BrilligOutputs BrilligOutputs::bincodeDeserialize(std::vector<uint8_t> input)
{
    auto deserializer = serde::BincodeDeserializer(input);
    auto value = serde::Deserializable<BrilligOutputs>::deserialize(deserializer);
    if (deserializer.get_buffer_offset() < input.size()) {
        throw_or_abort("Some input bytes were not read");
    }
    return value;
}

} // end of namespace Program

template <>
template <typename Serializer>
void serde::Serializable<Program::BrilligOutputs>::serialize(const Program::BrilligOutputs& obj, Serializer& serializer)
{
    serializer.increase_container_depth();
    serde::Serializable<decltype(obj.value)>::serialize(obj.value, serializer);
    serializer.decrease_container_depth();
}

template <>
template <typename Deserializer>
Program::BrilligOutputs serde::Deserializable<Program::BrilligOutputs>::deserialize(Deserializer& deserializer)
{
    deserializer.increase_container_depth();
    Program::BrilligOutputs obj;
    obj.value = serde::Deserializable<decltype(obj.value)>::deserialize(deserializer);
    deserializer.decrease_container_depth();
    return obj;
}

namespace Program {

inline bool operator==(const BrilligOutputs::Simple& lhs, const BrilligOutputs::Simple& rhs)
{
    if (!(lhs.value == rhs.value)) {
        return false;
    }
    return true;
}

inline std::vector<uint8_t> BrilligOutputs::Simple::bincodeSerialize() const
{
    auto serializer = serde::BincodeSerializer();
    serde::Serializable<BrilligOutputs::Simple>::serialize(*this, serializer);
    return std::move(serializer).bytes();
}

inline BrilligOutputs::Simple BrilligOutputs::Simple::bincodeDeserialize(std::vector<uint8_t> input)
{
    auto deserializer = serde::BincodeDeserializer(input);
    auto value = serde::Deserializable<BrilligOutputs::Simple>::deserialize(deserializer);
    if (deserializer.get_buffer_offset() < input.size()) {
        throw_or_abort("Some input bytes were not read");
    }
    return value;
}

} // end of namespace Program

template <>
template <typename Serializer>
void serde::Serializable<Program::BrilligOutputs::Simple>::serialize(const Program::BrilligOutputs::Simple& obj,
                                                                     Serializer& serializer)
{
    serde::Serializable<decltype(obj.value)>::serialize(obj.value, serializer);
}

template <>
template <typename Deserializer>
Program::BrilligOutputs::Simple serde::Deserializable<Program::BrilligOutputs::Simple>::deserialize(
    Deserializer& deserializer)
{
    Program::BrilligOutputs::Simple obj;
    obj.value = serde::Deserializable<decltype(obj.value)>::deserialize(deserializer);
    return obj;
}

namespace Program {

inline bool operator==(const BrilligOutputs::Array& lhs, const BrilligOutputs::Array& rhs)
{
    if (!(lhs.value == rhs.value)) {
        return false;
    }
    return true;
}

inline std::vector<uint8_t> BrilligOutputs::Array::bincodeSerialize() const
{
    auto serializer = serde::BincodeSerializer();
    serde::Serializable<BrilligOutputs::Array>::serialize(*this, serializer);
    return std::move(serializer).bytes();
}

inline BrilligOutputs::Array BrilligOutputs::Array::bincodeDeserialize(std::vector<uint8_t> input)
{
    auto deserializer = serde::BincodeDeserializer(input);
    auto value = serde::Deserializable<BrilligOutputs::Array>::deserialize(deserializer);
    if (deserializer.get_buffer_offset() < input.size()) {
        throw_or_abort("Some input bytes were not read");
    }
    return value;
}

} // end of namespace Program

template <>
template <typename Serializer>
void serde::Serializable<Program::BrilligOutputs::Array>::serialize(const Program::BrilligOutputs::Array& obj,
                                                                    Serializer& serializer)
{
    serde::Serializable<decltype(obj.value)>::serialize(obj.value, serializer);
}

template <>
template <typename Deserializer>
Program::BrilligOutputs::Array serde::Deserializable<Program::BrilligOutputs::Array>::deserialize(
    Deserializer& deserializer)
{
    Program::BrilligOutputs::Array obj;
    obj.value = serde::Deserializable<decltype(obj.value)>::deserialize(deserializer);
    return obj;
}

namespace Program {

inline bool operator==(const Circuit& lhs, const Circuit& rhs)
{
    if (!(lhs.current_witness_index == rhs.current_witness_index)) {
        return false;
    }
    if (!(lhs.opcodes == rhs.opcodes)) {
        return false;
    }
    if (!(lhs.expression_width == rhs.expression_width)) {
        return false;
    }
    if (!(lhs.private_parameters == rhs.private_parameters)) {
        return false;
    }
    if (!(lhs.public_parameters == rhs.public_parameters)) {
        return false;
    }
    if (!(lhs.return_values == rhs.return_values)) {
        return false;
    }
    if (!(lhs.assert_messages == rhs.assert_messages)) {
        return false;
    }
    if (!(lhs.recursive == rhs.recursive)) {
        return false;
    }
    return true;
}

inline std::vector<uint8_t> Circuit::bincodeSerialize() const
{
    auto serializer = serde::BincodeSerializer();
    serde::Serializable<Circuit>::serialize(*this, serializer);
    return std::move(serializer).bytes();
}

inline Circuit Circuit::bincodeDeserialize(std::vector<uint8_t> input)
{
    auto deserializer = serde::BincodeDeserializer(input);
    auto value = serde::Deserializable<Circuit>::deserialize(deserializer);
    if (deserializer.get_buffer_offset() < input.size()) {
        throw_or_abort("Some input bytes were not read");
    }
    return value;
}

} // end of namespace Program

template <>
template <typename Serializer>
void serde::Serializable<Program::Circuit>::serialize(const Program::Circuit& obj, Serializer& serializer)
{
    serializer.increase_container_depth();
    serde::Serializable<decltype(obj.current_witness_index)>::serialize(obj.current_witness_index, serializer);
    serde::Serializable<decltype(obj.opcodes)>::serialize(obj.opcodes, serializer);
    serde::Serializable<decltype(obj.expression_width)>::serialize(obj.expression_width, serializer);
    serde::Serializable<decltype(obj.private_parameters)>::serialize(obj.private_parameters, serializer);
    serde::Serializable<decltype(obj.public_parameters)>::serialize(obj.public_parameters, serializer);
    serde::Serializable<decltype(obj.return_values)>::serialize(obj.return_values, serializer);
    serde::Serializable<decltype(obj.assert_messages)>::serialize(obj.assert_messages, serializer);
    serde::Serializable<decltype(obj.recursive)>::serialize(obj.recursive, serializer);
    serializer.decrease_container_depth();
}

template <>
template <typename Deserializer>
Program::Circuit serde::Deserializable<Program::Circuit>::deserialize(Deserializer& deserializer)
{
    deserializer.increase_container_depth();
    Program::Circuit obj;
    obj.current_witness_index = serde::Deserializable<decltype(obj.current_witness_index)>::deserialize(deserializer);
    obj.opcodes = serde::Deserializable<decltype(obj.opcodes)>::deserialize(deserializer);
    obj.expression_width = serde::Deserializable<decltype(obj.expression_width)>::deserialize(deserializer);
    obj.private_parameters = serde::Deserializable<decltype(obj.private_parameters)>::deserialize(deserializer);
    obj.public_parameters = serde::Deserializable<decltype(obj.public_parameters)>::deserialize(deserializer);
    obj.return_values = serde::Deserializable<decltype(obj.return_values)>::deserialize(deserializer);
    obj.assert_messages = serde::Deserializable<decltype(obj.assert_messages)>::deserialize(deserializer);
    obj.recursive = serde::Deserializable<decltype(obj.recursive)>::deserialize(deserializer);
    deserializer.decrease_container_depth();
    return obj;
}

namespace Program {

inline bool operator==(const Directive& lhs, const Directive& rhs)
{
    if (!(lhs.value == rhs.value)) {
        return false;
    }
    return true;
}

inline std::vector<uint8_t> Directive::bincodeSerialize() const
{
    auto serializer = serde::BincodeSerializer();
    serde::Serializable<Directive>::serialize(*this, serializer);
    return std::move(serializer).bytes();
}

inline Directive Directive::bincodeDeserialize(std::vector<uint8_t> input)
{
    auto deserializer = serde::BincodeDeserializer(input);
    auto value = serde::Deserializable<Directive>::deserialize(deserializer);
    if (deserializer.get_buffer_offset() < input.size()) {
        throw_or_abort("Some input bytes were not read");
    }
    return value;
}

} // end of namespace Program

template <>
template <typename Serializer>
void serde::Serializable<Program::Directive>::serialize(const Program::Directive& obj, Serializer& serializer)
{
    serializer.increase_container_depth();
    serde::Serializable<decltype(obj.value)>::serialize(obj.value, serializer);
    serializer.decrease_container_depth();
}

template <>
template <typename Deserializer>
Program::Directive serde::Deserializable<Program::Directive>::deserialize(Deserializer& deserializer)
{
    deserializer.increase_container_depth();
    Program::Directive obj;
    obj.value = serde::Deserializable<decltype(obj.value)>::deserialize(deserializer);
    deserializer.decrease_container_depth();
    return obj;
}

namespace Program {

inline bool operator==(const Directive::ToLeRadix& lhs, const Directive::ToLeRadix& rhs)
{
    if (!(lhs.a == rhs.a)) {
        return false;
    }
    if (!(lhs.b == rhs.b)) {
        return false;
    }
    if (!(lhs.radix == rhs.radix)) {
        return false;
    }
    return true;
}

inline std::vector<uint8_t> Directive::ToLeRadix::bincodeSerialize() const
{
    auto serializer = serde::BincodeSerializer();
    serde::Serializable<Directive::ToLeRadix>::serialize(*this, serializer);
    return std::move(serializer).bytes();
}

inline Directive::ToLeRadix Directive::ToLeRadix::bincodeDeserialize(std::vector<uint8_t> input)
{
    auto deserializer = serde::BincodeDeserializer(input);
    auto value = serde::Deserializable<Directive::ToLeRadix>::deserialize(deserializer);
    if (deserializer.get_buffer_offset() < input.size()) {
        throw_or_abort("Some input bytes were not read");
    }
    return value;
}

} // end of namespace Program

template <>
template <typename Serializer>
void serde::Serializable<Program::Directive::ToLeRadix>::serialize(const Program::Directive::ToLeRadix& obj,
                                                                   Serializer& serializer)
{
    serde::Serializable<decltype(obj.a)>::serialize(obj.a, serializer);
    serde::Serializable<decltype(obj.b)>::serialize(obj.b, serializer);
    serde::Serializable<decltype(obj.radix)>::serialize(obj.radix, serializer);
}

template <>
template <typename Deserializer>
Program::Directive::ToLeRadix serde::Deserializable<Program::Directive::ToLeRadix>::deserialize(
    Deserializer& deserializer)
{
    Program::Directive::ToLeRadix obj;
    obj.a = serde::Deserializable<decltype(obj.a)>::deserialize(deserializer);
    obj.b = serde::Deserializable<decltype(obj.b)>::deserialize(deserializer);
    obj.radix = serde::Deserializable<decltype(obj.radix)>::deserialize(deserializer);
    return obj;
}

namespace Program {

inline bool operator==(const Expression& lhs, const Expression& rhs)
{
    if (!(lhs.mul_terms == rhs.mul_terms)) {
        return false;
    }
    if (!(lhs.linear_combinations == rhs.linear_combinations)) {
        return false;
    }
    if (!(lhs.q_c == rhs.q_c)) {
        return false;
    }
    return true;
}

inline std::vector<uint8_t> Expression::bincodeSerialize() const
{
    auto serializer = serde::BincodeSerializer();
    serde::Serializable<Expression>::serialize(*this, serializer);
    return std::move(serializer).bytes();
}

inline Expression Expression::bincodeDeserialize(std::vector<uint8_t> input)
{
    auto deserializer = serde::BincodeDeserializer(input);
    auto value = serde::Deserializable<Expression>::deserialize(deserializer);
    if (deserializer.get_buffer_offset() < input.size()) {
        throw_or_abort("Some input bytes were not read");
    }
    return value;
}

} // end of namespace Program

template <>
template <typename Serializer>
void serde::Serializable<Program::Expression>::serialize(const Program::Expression& obj, Serializer& serializer)
{
    serializer.increase_container_depth();
    serde::Serializable<decltype(obj.mul_terms)>::serialize(obj.mul_terms, serializer);
    serde::Serializable<decltype(obj.linear_combinations)>::serialize(obj.linear_combinations, serializer);
    serde::Serializable<decltype(obj.q_c)>::serialize(obj.q_c, serializer);
    serializer.decrease_container_depth();
}

template <>
template <typename Deserializer>
Program::Expression serde::Deserializable<Program::Expression>::deserialize(Deserializer& deserializer)
{
    deserializer.increase_container_depth();
    Program::Expression obj;
    obj.mul_terms = serde::Deserializable<decltype(obj.mul_terms)>::deserialize(deserializer);
    obj.linear_combinations = serde::Deserializable<decltype(obj.linear_combinations)>::deserialize(deserializer);
    obj.q_c = serde::Deserializable<decltype(obj.q_c)>::deserialize(deserializer);
    deserializer.decrease_container_depth();
    return obj;
}

namespace Program {

inline bool operator==(const ExpressionWidth& lhs, const ExpressionWidth& rhs)
{
    if (!(lhs.value == rhs.value)) {
        return false;
    }
    return true;
}

inline std::vector<uint8_t> ExpressionWidth::bincodeSerialize() const
{
    auto serializer = serde::BincodeSerializer();
    serde::Serializable<ExpressionWidth>::serialize(*this, serializer);
    return std::move(serializer).bytes();
}

inline ExpressionWidth ExpressionWidth::bincodeDeserialize(std::vector<uint8_t> input)
{
    auto deserializer = serde::BincodeDeserializer(input);
    auto value = serde::Deserializable<ExpressionWidth>::deserialize(deserializer);
    if (deserializer.get_buffer_offset() < input.size()) {
        throw_or_abort("Some input bytes were not read");
    }
    return value;
}

} // end of namespace Program

template <>
template <typename Serializer>
void serde::Serializable<Program::ExpressionWidth>::serialize(const Program::ExpressionWidth& obj,
                                                              Serializer& serializer)
{
    serializer.increase_container_depth();
    serde::Serializable<decltype(obj.value)>::serialize(obj.value, serializer);
    serializer.decrease_container_depth();
}

template <>
template <typename Deserializer>
Program::ExpressionWidth serde::Deserializable<Program::ExpressionWidth>::deserialize(Deserializer& deserializer)
{
    deserializer.increase_container_depth();
    Program::ExpressionWidth obj;
    obj.value = serde::Deserializable<decltype(obj.value)>::deserialize(deserializer);
    deserializer.decrease_container_depth();
    return obj;
}

namespace Program {

inline bool operator==(const ExpressionWidth::Unbounded& lhs, const ExpressionWidth::Unbounded& rhs)
{
    return true;
}

inline std::vector<uint8_t> ExpressionWidth::Unbounded::bincodeSerialize() const
{
    auto serializer = serde::BincodeSerializer();
    serde::Serializable<ExpressionWidth::Unbounded>::serialize(*this, serializer);
    return std::move(serializer).bytes();
}

inline ExpressionWidth::Unbounded ExpressionWidth::Unbounded::bincodeDeserialize(std::vector<uint8_t> input)
{
    auto deserializer = serde::BincodeDeserializer(input);
    auto value = serde::Deserializable<ExpressionWidth::Unbounded>::deserialize(deserializer);
    if (deserializer.get_buffer_offset() < input.size()) {
        throw_or_abort("Some input bytes were not read");
    }
    return value;
}

} // end of namespace Program

template <>
template <typename Serializer>
void serde::Serializable<Program::ExpressionWidth::Unbounded>::serialize(const Program::ExpressionWidth::Unbounded& obj,
                                                                         Serializer& serializer)
{}

template <>
template <typename Deserializer>
Program::ExpressionWidth::Unbounded serde::Deserializable<Program::ExpressionWidth::Unbounded>::deserialize(
    Deserializer& deserializer)
{
    Program::ExpressionWidth::Unbounded obj;
    return obj;
}

namespace Program {

inline bool operator==(const ExpressionWidth::Bounded& lhs, const ExpressionWidth::Bounded& rhs)
{
    if (!(lhs.width == rhs.width)) {
        return false;
    }
    return true;
}

inline std::vector<uint8_t> ExpressionWidth::Bounded::bincodeSerialize() const
{
    auto serializer = serde::BincodeSerializer();
    serde::Serializable<ExpressionWidth::Bounded>::serialize(*this, serializer);
    return std::move(serializer).bytes();
}

inline ExpressionWidth::Bounded ExpressionWidth::Bounded::bincodeDeserialize(std::vector<uint8_t> input)
{
    auto deserializer = serde::BincodeDeserializer(input);
    auto value = serde::Deserializable<ExpressionWidth::Bounded>::deserialize(deserializer);
    if (deserializer.get_buffer_offset() < input.size()) {
        throw_or_abort("Some input bytes were not read");
    }
    return value;
}

} // end of namespace Program

template <>
template <typename Serializer>
void serde::Serializable<Program::ExpressionWidth::Bounded>::serialize(const Program::ExpressionWidth::Bounded& obj,
                                                                       Serializer& serializer)
{
    serde::Serializable<decltype(obj.width)>::serialize(obj.width, serializer);
}

template <>
template <typename Deserializer>
Program::ExpressionWidth::Bounded serde::Deserializable<Program::ExpressionWidth::Bounded>::deserialize(
    Deserializer& deserializer)
{
    Program::ExpressionWidth::Bounded obj;
    obj.width = serde::Deserializable<decltype(obj.width)>::deserialize(deserializer);
    return obj;
}

namespace Program {

inline bool operator==(const FunctionInput& lhs, const FunctionInput& rhs)
{
    if (!(lhs.witness == rhs.witness)) {
        return false;
    }
    if (!(lhs.num_bits == rhs.num_bits)) {
        return false;
    }
    return true;
}

inline std::vector<uint8_t> FunctionInput::bincodeSerialize() const
{
    auto serializer = serde::BincodeSerializer();
    serde::Serializable<FunctionInput>::serialize(*this, serializer);
    return std::move(serializer).bytes();
}

inline FunctionInput FunctionInput::bincodeDeserialize(std::vector<uint8_t> input)
{
    auto deserializer = serde::BincodeDeserializer(input);
    auto value = serde::Deserializable<FunctionInput>::deserialize(deserializer);
    if (deserializer.get_buffer_offset() < input.size()) {
        throw_or_abort("Some input bytes were not read");
    }
    return value;
}

} // end of namespace Program

template <>
template <typename Serializer>
void serde::Serializable<Program::FunctionInput>::serialize(const Program::FunctionInput& obj, Serializer& serializer)
{
    serializer.increase_container_depth();
    serde::Serializable<decltype(obj.witness)>::serialize(obj.witness, serializer);
    serde::Serializable<decltype(obj.num_bits)>::serialize(obj.num_bits, serializer);
    serializer.decrease_container_depth();
}

template <>
template <typename Deserializer>
Program::FunctionInput serde::Deserializable<Program::FunctionInput>::deserialize(Deserializer& deserializer)
{
    deserializer.increase_container_depth();
    Program::FunctionInput obj;
    obj.witness = serde::Deserializable<decltype(obj.witness)>::deserialize(deserializer);
    obj.num_bits = serde::Deserializable<decltype(obj.num_bits)>::deserialize(deserializer);
    deserializer.decrease_container_depth();
    return obj;
}

namespace Program {

inline bool operator==(const HeapArray& lhs, const HeapArray& rhs)
{
    if (!(lhs.pointer == rhs.pointer)) {
        return false;
    }
    if (!(lhs.size == rhs.size)) {
        return false;
    }
    return true;
}

inline std::vector<uint8_t> HeapArray::bincodeSerialize() const
{
    auto serializer = serde::BincodeSerializer();
    serde::Serializable<HeapArray>::serialize(*this, serializer);
    return std::move(serializer).bytes();
}

inline HeapArray HeapArray::bincodeDeserialize(std::vector<uint8_t> input)
{
    auto deserializer = serde::BincodeDeserializer(input);
    auto value = serde::Deserializable<HeapArray>::deserialize(deserializer);
    if (deserializer.get_buffer_offset() < input.size()) {
        throw_or_abort("Some input bytes were not read");
    }
    return value;
}

} // end of namespace Program

template <>
template <typename Serializer>
void serde::Serializable<Program::HeapArray>::serialize(const Program::HeapArray& obj, Serializer& serializer)
{
    serializer.increase_container_depth();
    serde::Serializable<decltype(obj.pointer)>::serialize(obj.pointer, serializer);
    serde::Serializable<decltype(obj.size)>::serialize(obj.size, serializer);
    serializer.decrease_container_depth();
}

template <>
template <typename Deserializer>
Program::HeapArray serde::Deserializable<Program::HeapArray>::deserialize(Deserializer& deserializer)
{
    deserializer.increase_container_depth();
    Program::HeapArray obj;
    obj.pointer = serde::Deserializable<decltype(obj.pointer)>::deserialize(deserializer);
    obj.size = serde::Deserializable<decltype(obj.size)>::deserialize(deserializer);
    deserializer.decrease_container_depth();
    return obj;
}

namespace Program {

inline bool operator==(const HeapValueType& lhs, const HeapValueType& rhs)
{
    if (!(lhs.value == rhs.value)) {
        return false;
    }
    return true;
}

inline std::vector<uint8_t> HeapValueType::bincodeSerialize() const
{
    auto serializer = serde::BincodeSerializer();
    serde::Serializable<HeapValueType>::serialize(*this, serializer);
    return std::move(serializer).bytes();
}

inline HeapValueType HeapValueType::bincodeDeserialize(std::vector<uint8_t> input)
{
    auto deserializer = serde::BincodeDeserializer(input);
    auto value = serde::Deserializable<HeapValueType>::deserialize(deserializer);
    if (deserializer.get_buffer_offset() < input.size()) {
        throw_or_abort("Some input bytes were not read");
    }
    return value;
}

} // end of namespace Program

template <>
template <typename Serializer>
void serde::Serializable<Program::HeapValueType>::serialize(const Program::HeapValueType& obj, Serializer& serializer)
{
    serializer.increase_container_depth();
    serde::Serializable<decltype(obj.value)>::serialize(obj.value, serializer);
    serializer.decrease_container_depth();
}

template <>
template <typename Deserializer>
Program::HeapValueType serde::Deserializable<Program::HeapValueType>::deserialize(Deserializer& deserializer)
{
    deserializer.increase_container_depth();
    Program::HeapValueType obj;
    obj.value = serde::Deserializable<decltype(obj.value)>::deserialize(deserializer);
    deserializer.decrease_container_depth();
    return obj;
}

namespace Program {

inline bool operator==(const HeapValueType::Simple& lhs, const HeapValueType::Simple& rhs)
{
    if (!(lhs.value == rhs.value)) {
        return false;
    }
    return true;
}

inline std::vector<uint8_t> HeapValueType::Simple::bincodeSerialize() const
{
    auto serializer = serde::BincodeSerializer();
    serde::Serializable<HeapValueType::Simple>::serialize(*this, serializer);
    return std::move(serializer).bytes();
}

inline HeapValueType::Simple HeapValueType::Simple::bincodeDeserialize(std::vector<uint8_t> input)
{
    auto deserializer = serde::BincodeDeserializer(input);
    auto value = serde::Deserializable<HeapValueType::Simple>::deserialize(deserializer);
    if (deserializer.get_buffer_offset() < input.size()) {
        throw_or_abort("Some input bytes were not read");
    }
    return value;
}

} // end of namespace Program

template <>
template <typename Serializer>
void serde::Serializable<Program::HeapValueType::Simple>::serialize(const Program::HeapValueType::Simple& obj,
                                                                    Serializer& serializer)
{
    serde::Serializable<decltype(obj.value)>::serialize(obj.value, serializer);
}

template <>
template <typename Deserializer>
Program::HeapValueType::Simple serde::Deserializable<Program::HeapValueType::Simple>::deserialize(
    Deserializer& deserializer)
{
    Program::HeapValueType::Simple obj;
    obj.value = serde::Deserializable<decltype(obj.value)>::deserialize(deserializer);
    return obj;
}

namespace Program {

inline bool operator==(const HeapValueType::Array& lhs, const HeapValueType::Array& rhs)
{
    if (!(lhs.value_types == rhs.value_types)) {
        return false;
    }
    if (!(lhs.size == rhs.size)) {
        return false;
    }
    return true;
}

inline std::vector<uint8_t> HeapValueType::Array::bincodeSerialize() const
{
    auto serializer = serde::BincodeSerializer();
    serde::Serializable<HeapValueType::Array>::serialize(*this, serializer);
    return std::move(serializer).bytes();
}

inline HeapValueType::Array HeapValueType::Array::bincodeDeserialize(std::vector<uint8_t> input)
{
    auto deserializer = serde::BincodeDeserializer(input);
    auto value = serde::Deserializable<HeapValueType::Array>::deserialize(deserializer);
    if (deserializer.get_buffer_offset() < input.size()) {
        throw_or_abort("Some input bytes were not read");
    }
    return value;
}

} // end of namespace Program

template <>
template <typename Serializer>
void serde::Serializable<Program::HeapValueType::Array>::serialize(const Program::HeapValueType::Array& obj,
                                                                   Serializer& serializer)
{
    serde::Serializable<decltype(obj.value_types)>::serialize(obj.value_types, serializer);
    serde::Serializable<decltype(obj.size)>::serialize(obj.size, serializer);
}

template <>
template <typename Deserializer>
Program::HeapValueType::Array serde::Deserializable<Program::HeapValueType::Array>::deserialize(
    Deserializer& deserializer)
{
    Program::HeapValueType::Array obj;
    obj.value_types = serde::Deserializable<decltype(obj.value_types)>::deserialize(deserializer);
    obj.size = serde::Deserializable<decltype(obj.size)>::deserialize(deserializer);
    return obj;
}

namespace Program {

inline bool operator==(const HeapValueType::Vector& lhs, const HeapValueType::Vector& rhs)
{
    if (!(lhs.value_types == rhs.value_types)) {
        return false;
    }
    return true;
}

inline std::vector<uint8_t> HeapValueType::Vector::bincodeSerialize() const
{
    auto serializer = serde::BincodeSerializer();
    serde::Serializable<HeapValueType::Vector>::serialize(*this, serializer);
    return std::move(serializer).bytes();
}

inline HeapValueType::Vector HeapValueType::Vector::bincodeDeserialize(std::vector<uint8_t> input)
{
    auto deserializer = serde::BincodeDeserializer(input);
    auto value = serde::Deserializable<HeapValueType::Vector>::deserialize(deserializer);
    if (deserializer.get_buffer_offset() < input.size()) {
        throw_or_abort("Some input bytes were not read");
    }
    return value;
}

} // end of namespace Program

template <>
template <typename Serializer>
void serde::Serializable<Program::HeapValueType::Vector>::serialize(const Program::HeapValueType::Vector& obj,
                                                                    Serializer& serializer)
{
    serde::Serializable<decltype(obj.value_types)>::serialize(obj.value_types, serializer);
}

template <>
template <typename Deserializer>
Program::HeapValueType::Vector serde::Deserializable<Program::HeapValueType::Vector>::deserialize(
    Deserializer& deserializer)
{
    Program::HeapValueType::Vector obj;
    obj.value_types = serde::Deserializable<decltype(obj.value_types)>::deserialize(deserializer);
    return obj;
}

namespace Program {

inline bool operator==(const HeapVector& lhs, const HeapVector& rhs)
{
    if (!(lhs.pointer == rhs.pointer)) {
        return false;
    }
    if (!(lhs.size == rhs.size)) {
        return false;
    }
    return true;
}

inline std::vector<uint8_t> HeapVector::bincodeSerialize() const
{
    auto serializer = serde::BincodeSerializer();
    serde::Serializable<HeapVector>::serialize(*this, serializer);
    return std::move(serializer).bytes();
}

inline HeapVector HeapVector::bincodeDeserialize(std::vector<uint8_t> input)
{
    auto deserializer = serde::BincodeDeserializer(input);
    auto value = serde::Deserializable<HeapVector>::deserialize(deserializer);
    if (deserializer.get_buffer_offset() < input.size()) {
        throw_or_abort("Some input bytes were not read");
    }
    return value;
}

} // end of namespace Program

template <>
template <typename Serializer>
void serde::Serializable<Program::HeapVector>::serialize(const Program::HeapVector& obj, Serializer& serializer)
{
    serializer.increase_container_depth();
    serde::Serializable<decltype(obj.pointer)>::serialize(obj.pointer, serializer);
    serde::Serializable<decltype(obj.size)>::serialize(obj.size, serializer);
    serializer.decrease_container_depth();
}

template <>
template <typename Deserializer>
Program::HeapVector serde::Deserializable<Program::HeapVector>::deserialize(Deserializer& deserializer)
{
    deserializer.increase_container_depth();
    Program::HeapVector obj;
    obj.pointer = serde::Deserializable<decltype(obj.pointer)>::deserialize(deserializer);
    obj.size = serde::Deserializable<decltype(obj.size)>::deserialize(deserializer);
    deserializer.decrease_container_depth();
    return obj;
}

namespace Program {

inline bool operator==(const MemOp& lhs, const MemOp& rhs)
{
    if (!(lhs.operation == rhs.operation)) {
        return false;
    }
    if (!(lhs.index == rhs.index)) {
        return false;
    }
    if (!(lhs.value == rhs.value)) {
        return false;
    }
    return true;
}

inline std::vector<uint8_t> MemOp::bincodeSerialize() const
{
    auto serializer = serde::BincodeSerializer();
    serde::Serializable<MemOp>::serialize(*this, serializer);
    return std::move(serializer).bytes();
}

inline MemOp MemOp::bincodeDeserialize(std::vector<uint8_t> input)
{
    auto deserializer = serde::BincodeDeserializer(input);
    auto value = serde::Deserializable<MemOp>::deserialize(deserializer);
    if (deserializer.get_buffer_offset() < input.size()) {
        throw_or_abort("Some input bytes were not read");
    }
    return value;
}

} // end of namespace Program

template <>
template <typename Serializer>
void serde::Serializable<Program::MemOp>::serialize(const Program::MemOp& obj, Serializer& serializer)
{
    serializer.increase_container_depth();
    serde::Serializable<decltype(obj.operation)>::serialize(obj.operation, serializer);
    serde::Serializable<decltype(obj.index)>::serialize(obj.index, serializer);
    serde::Serializable<decltype(obj.value)>::serialize(obj.value, serializer);
    serializer.decrease_container_depth();
}

template <>
template <typename Deserializer>
Program::MemOp serde::Deserializable<Program::MemOp>::deserialize(Deserializer& deserializer)
{
    deserializer.increase_container_depth();
    Program::MemOp obj;
    obj.operation = serde::Deserializable<decltype(obj.operation)>::deserialize(deserializer);
    obj.index = serde::Deserializable<decltype(obj.index)>::deserialize(deserializer);
    obj.value = serde::Deserializable<decltype(obj.value)>::deserialize(deserializer);
    deserializer.decrease_container_depth();
    return obj;
}

namespace Program {

inline bool operator==(const MemoryAddress& lhs, const MemoryAddress& rhs)
{
    if (!(lhs.value == rhs.value)) {
        return false;
    }
    return true;
}

inline std::vector<uint8_t> MemoryAddress::bincodeSerialize() const
{
    auto serializer = serde::BincodeSerializer();
    serde::Serializable<MemoryAddress>::serialize(*this, serializer);
    return std::move(serializer).bytes();
}

inline MemoryAddress MemoryAddress::bincodeDeserialize(std::vector<uint8_t> input)
{
    auto deserializer = serde::BincodeDeserializer(input);
    auto value = serde::Deserializable<MemoryAddress>::deserialize(deserializer);
    if (deserializer.get_buffer_offset() < input.size()) {
        throw_or_abort("Some input bytes were not read");
    }
    return value;
}

} // end of namespace Program

template <>
template <typename Serializer>
void serde::Serializable<Program::MemoryAddress>::serialize(const Program::MemoryAddress& obj, Serializer& serializer)
{
    serializer.increase_container_depth();
    serde::Serializable<decltype(obj.value)>::serialize(obj.value, serializer);
    serializer.decrease_container_depth();
}

template <>
template <typename Deserializer>
Program::MemoryAddress serde::Deserializable<Program::MemoryAddress>::deserialize(Deserializer& deserializer)
{
    deserializer.increase_container_depth();
    Program::MemoryAddress obj;
    obj.value = serde::Deserializable<decltype(obj.value)>::deserialize(deserializer);
    deserializer.decrease_container_depth();
    return obj;
}

namespace Program {

inline bool operator==(const Opcode& lhs, const Opcode& rhs)
{
    if (!(lhs.value == rhs.value)) {
        return false;
    }
    return true;
}

inline std::vector<uint8_t> Opcode::bincodeSerialize() const
{
    auto serializer = serde::BincodeSerializer();
    serde::Serializable<Opcode>::serialize(*this, serializer);
    return std::move(serializer).bytes();
}

inline Opcode Opcode::bincodeDeserialize(std::vector<uint8_t> input)
{
    auto deserializer = serde::BincodeDeserializer(input);
    auto value = serde::Deserializable<Opcode>::deserialize(deserializer);
    if (deserializer.get_buffer_offset() < input.size()) {
        throw_or_abort("Some input bytes were not read");
    }
    return value;
}

} // end of namespace Program

template <>
template <typename Serializer>
void serde::Serializable<Program::Opcode>::serialize(const Program::Opcode& obj, Serializer& serializer)
{
    serializer.increase_container_depth();
    serde::Serializable<decltype(obj.value)>::serialize(obj.value, serializer);
    serializer.decrease_container_depth();
}

template <>
template <typename Deserializer>
Program::Opcode serde::Deserializable<Program::Opcode>::deserialize(Deserializer& deserializer)
{
    deserializer.increase_container_depth();
    Program::Opcode obj;
    obj.value = serde::Deserializable<decltype(obj.value)>::deserialize(deserializer);
    deserializer.decrease_container_depth();
    return obj;
}

namespace Program {

inline bool operator==(const Opcode::AssertZero& lhs, const Opcode::AssertZero& rhs)
{
    if (!(lhs.value == rhs.value)) {
        return false;
    }
    return true;
}

inline std::vector<uint8_t> Opcode::AssertZero::bincodeSerialize() const
{
    auto serializer = serde::BincodeSerializer();
    serde::Serializable<Opcode::AssertZero>::serialize(*this, serializer);
    return std::move(serializer).bytes();
}

inline Opcode::AssertZero Opcode::AssertZero::bincodeDeserialize(std::vector<uint8_t> input)
{
    auto deserializer = serde::BincodeDeserializer(input);
    auto value = serde::Deserializable<Opcode::AssertZero>::deserialize(deserializer);
    if (deserializer.get_buffer_offset() < input.size()) {
        throw_or_abort("Some input bytes were not read");
    }
    return value;
}

} // end of namespace Program

template <>
template <typename Serializer>
void serde::Serializable<Program::Opcode::AssertZero>::serialize(const Program::Opcode::AssertZero& obj,
                                                                 Serializer& serializer)
{
    serde::Serializable<decltype(obj.value)>::serialize(obj.value, serializer);
}

template <>
template <typename Deserializer>
Program::Opcode::AssertZero serde::Deserializable<Program::Opcode::AssertZero>::deserialize(Deserializer& deserializer)
{
    Program::Opcode::AssertZero obj;
    obj.value = serde::Deserializable<decltype(obj.value)>::deserialize(deserializer);
    return obj;
}

namespace Program {

inline bool operator==(const Opcode::BlackBoxFuncCall& lhs, const Opcode::BlackBoxFuncCall& rhs)
{
    if (!(lhs.value == rhs.value)) {
        return false;
    }
    return true;
}

inline std::vector<uint8_t> Opcode::BlackBoxFuncCall::bincodeSerialize() const
{
    auto serializer = serde::BincodeSerializer();
    serde::Serializable<Opcode::BlackBoxFuncCall>::serialize(*this, serializer);
    return std::move(serializer).bytes();
}

inline Opcode::BlackBoxFuncCall Opcode::BlackBoxFuncCall::bincodeDeserialize(std::vector<uint8_t> input)
{
    auto deserializer = serde::BincodeDeserializer(input);
    auto value = serde::Deserializable<Opcode::BlackBoxFuncCall>::deserialize(deserializer);
    if (deserializer.get_buffer_offset() < input.size()) {
        throw_or_abort("Some input bytes were not read");
    }
    return value;
}

} // end of namespace Program

template <>
template <typename Serializer>
void serde::Serializable<Program::Opcode::BlackBoxFuncCall>::serialize(const Program::Opcode::BlackBoxFuncCall& obj,
                                                                       Serializer& serializer)
{
    serde::Serializable<decltype(obj.value)>::serialize(obj.value, serializer);
}

template <>
template <typename Deserializer>
Program::Opcode::BlackBoxFuncCall serde::Deserializable<Program::Opcode::BlackBoxFuncCall>::deserialize(
    Deserializer& deserializer)
{
    Program::Opcode::BlackBoxFuncCall obj;
    obj.value = serde::Deserializable<decltype(obj.value)>::deserialize(deserializer);
    return obj;
}

namespace Program {

inline bool operator==(const Opcode::Directive& lhs, const Opcode::Directive& rhs)
{
    if (!(lhs.value == rhs.value)) {
        return false;
    }
    return true;
}

inline std::vector<uint8_t> Opcode::Directive::bincodeSerialize() const
{
    auto serializer = serde::BincodeSerializer();
    serde::Serializable<Opcode::Directive>::serialize(*this, serializer);
    return std::move(serializer).bytes();
}

inline Opcode::Directive Opcode::Directive::bincodeDeserialize(std::vector<uint8_t> input)
{
    auto deserializer = serde::BincodeDeserializer(input);
    auto value = serde::Deserializable<Opcode::Directive>::deserialize(deserializer);
    if (deserializer.get_buffer_offset() < input.size()) {
        throw_or_abort("Some input bytes were not read");
    }
    return value;
}

} // end of namespace Program

template <>
template <typename Serializer>
void serde::Serializable<Program::Opcode::Directive>::serialize(const Program::Opcode::Directive& obj,
                                                                Serializer& serializer)
{
    serde::Serializable<decltype(obj.value)>::serialize(obj.value, serializer);
}

template <>
template <typename Deserializer>
Program::Opcode::Directive serde::Deserializable<Program::Opcode::Directive>::deserialize(Deserializer& deserializer)
{
    Program::Opcode::Directive obj;
    obj.value = serde::Deserializable<decltype(obj.value)>::deserialize(deserializer);
    return obj;
}

namespace Program {

inline bool operator==(const Opcode::Brillig& lhs, const Opcode::Brillig& rhs)
{
    if (!(lhs.value == rhs.value)) {
        return false;
    }
    return true;
}

inline std::vector<uint8_t> Opcode::Brillig::bincodeSerialize() const
{
    auto serializer = serde::BincodeSerializer();
    serde::Serializable<Opcode::Brillig>::serialize(*this, serializer);
    return std::move(serializer).bytes();
}

inline Opcode::Brillig Opcode::Brillig::bincodeDeserialize(std::vector<uint8_t> input)
{
    auto deserializer = serde::BincodeDeserializer(input);
    auto value = serde::Deserializable<Opcode::Brillig>::deserialize(deserializer);
    if (deserializer.get_buffer_offset() < input.size()) {
        throw_or_abort("Some input bytes were not read");
    }
    return value;
}

} // end of namespace Program

template <>
template <typename Serializer>
void serde::Serializable<Program::Opcode::Brillig>::serialize(const Program::Opcode::Brillig& obj,
                                                              Serializer& serializer)
{
    serde::Serializable<decltype(obj.value)>::serialize(obj.value, serializer);
}

template <>
template <typename Deserializer>
Program::Opcode::Brillig serde::Deserializable<Program::Opcode::Brillig>::deserialize(Deserializer& deserializer)
{
    Program::Opcode::Brillig obj;
    obj.value = serde::Deserializable<decltype(obj.value)>::deserialize(deserializer);
    return obj;
}

namespace Program {

inline bool operator==(const Opcode::MemoryOp& lhs, const Opcode::MemoryOp& rhs)
{
    if (!(lhs.block_id == rhs.block_id)) {
        return false;
    }
    if (!(lhs.op == rhs.op)) {
        return false;
    }
    if (!(lhs.predicate == rhs.predicate)) {
        return false;
    }
    return true;
}

inline std::vector<uint8_t> Opcode::MemoryOp::bincodeSerialize() const
{
    auto serializer = serde::BincodeSerializer();
    serde::Serializable<Opcode::MemoryOp>::serialize(*this, serializer);
    return std::move(serializer).bytes();
}

inline Opcode::MemoryOp Opcode::MemoryOp::bincodeDeserialize(std::vector<uint8_t> input)
{
    auto deserializer = serde::BincodeDeserializer(input);
    auto value = serde::Deserializable<Opcode::MemoryOp>::deserialize(deserializer);
    if (deserializer.get_buffer_offset() < input.size()) {
        throw_or_abort("Some input bytes were not read");
    }
    return value;
}

} // end of namespace Program

template <>
template <typename Serializer>
void serde::Serializable<Program::Opcode::MemoryOp>::serialize(const Program::Opcode::MemoryOp& obj,
                                                               Serializer& serializer)
{
    serde::Serializable<decltype(obj.block_id)>::serialize(obj.block_id, serializer);
    serde::Serializable<decltype(obj.op)>::serialize(obj.op, serializer);
    serde::Serializable<decltype(obj.predicate)>::serialize(obj.predicate, serializer);
}

template <>
template <typename Deserializer>
Program::Opcode::MemoryOp serde::Deserializable<Program::Opcode::MemoryOp>::deserialize(Deserializer& deserializer)
{
    Program::Opcode::MemoryOp obj;
    obj.block_id = serde::Deserializable<decltype(obj.block_id)>::deserialize(deserializer);
    obj.op = serde::Deserializable<decltype(obj.op)>::deserialize(deserializer);
    obj.predicate = serde::Deserializable<decltype(obj.predicate)>::deserialize(deserializer);
    return obj;
}

namespace Program {

inline bool operator==(const Opcode::MemoryInit& lhs, const Opcode::MemoryInit& rhs)
{
    if (!(lhs.block_id == rhs.block_id)) {
        return false;
    }
    if (!(lhs.init == rhs.init)) {
        return false;
    }
    return true;
}

inline std::vector<uint8_t> Opcode::MemoryInit::bincodeSerialize() const
{
    auto serializer = serde::BincodeSerializer();
    serde::Serializable<Opcode::MemoryInit>::serialize(*this, serializer);
    return std::move(serializer).bytes();
}

inline Opcode::MemoryInit Opcode::MemoryInit::bincodeDeserialize(std::vector<uint8_t> input)
{
    auto deserializer = serde::BincodeDeserializer(input);
    auto value = serde::Deserializable<Opcode::MemoryInit>::deserialize(deserializer);
    if (deserializer.get_buffer_offset() < input.size()) {
        throw_or_abort("Some input bytes were not read");
    }
    return value;
}

} // end of namespace Program

template <>
template <typename Serializer>
void serde::Serializable<Program::Opcode::MemoryInit>::serialize(const Program::Opcode::MemoryInit& obj,
                                                                 Serializer& serializer)
{
    serde::Serializable<decltype(obj.block_id)>::serialize(obj.block_id, serializer);
    serde::Serializable<decltype(obj.init)>::serialize(obj.init, serializer);
}

template <>
template <typename Deserializer>
Program::Opcode::MemoryInit serde::Deserializable<Program::Opcode::MemoryInit>::deserialize(Deserializer& deserializer)
{
    Program::Opcode::MemoryInit obj;
    obj.block_id = serde::Deserializable<decltype(obj.block_id)>::deserialize(deserializer);
    obj.init = serde::Deserializable<decltype(obj.init)>::deserialize(deserializer);
    return obj;
}

namespace Program {

inline bool operator==(const Opcode::BrilligCall& lhs, const Opcode::BrilligCall& rhs)
{
    if (!(lhs.id == rhs.id)) {
        return false;
    }
    if (!(lhs.inputs == rhs.inputs)) {
        return false;
    }
    if (!(lhs.outputs == rhs.outputs)) {
        return false;
    }
    if (!(lhs.predicate == rhs.predicate)) {
        return false;
    }
    return true;
}

inline std::vector<uint8_t> Opcode::BrilligCall::bincodeSerialize() const
{
    auto serializer = serde::BincodeSerializer();
    serde::Serializable<Opcode::BrilligCall>::serialize(*this, serializer);
    return std::move(serializer).bytes();
}

inline Opcode::BrilligCall Opcode::BrilligCall::bincodeDeserialize(std::vector<uint8_t> input)
{
    auto deserializer = serde::BincodeDeserializer(input);
    auto value = serde::Deserializable<Opcode::BrilligCall>::deserialize(deserializer);
    if (deserializer.get_buffer_offset() < input.size()) {
        throw_or_abort("Some input bytes were not read");
    }
    return value;
}

} // end of namespace Program

template <>
template <typename Serializer>
void serde::Serializable<Program::Opcode::BrilligCall>::serialize(const Program::Opcode::BrilligCall& obj,
                                                                  Serializer& serializer)
{
    serde::Serializable<decltype(obj.id)>::serialize(obj.id, serializer);
    serde::Serializable<decltype(obj.inputs)>::serialize(obj.inputs, serializer);
    serde::Serializable<decltype(obj.outputs)>::serialize(obj.outputs, serializer);
    serde::Serializable<decltype(obj.predicate)>::serialize(obj.predicate, serializer);
}

template <>
template <typename Deserializer>
Program::Opcode::BrilligCall serde::Deserializable<Program::Opcode::BrilligCall>::deserialize(
    Deserializer& deserializer)
{
    Program::Opcode::BrilligCall obj;
    obj.id = serde::Deserializable<decltype(obj.id)>::deserialize(deserializer);
    obj.inputs = serde::Deserializable<decltype(obj.inputs)>::deserialize(deserializer);
    obj.outputs = serde::Deserializable<decltype(obj.outputs)>::deserialize(deserializer);
    obj.predicate = serde::Deserializable<decltype(obj.predicate)>::deserialize(deserializer);
    return obj;
}

namespace Program {

inline bool operator==(const Opcode::Call& lhs, const Opcode::Call& rhs)
{
    if (!(lhs.id == rhs.id)) {
        return false;
    }
    if (!(lhs.inputs == rhs.inputs)) {
        return false;
    }
    if (!(lhs.outputs == rhs.outputs)) {
        return false;
    }
    if (!(lhs.predicate == rhs.predicate)) {
        return false;
    }
    return true;
}

inline std::vector<uint8_t> Opcode::Call::bincodeSerialize() const
{
    auto serializer = serde::BincodeSerializer();
    serde::Serializable<Opcode::Call>::serialize(*this, serializer);
    return std::move(serializer).bytes();
}

inline Opcode::Call Opcode::Call::bincodeDeserialize(std::vector<uint8_t> input)
{
    auto deserializer = serde::BincodeDeserializer(input);
    auto value = serde::Deserializable<Opcode::Call>::deserialize(deserializer);
    if (deserializer.get_buffer_offset() < input.size()) {
        throw_or_abort("Some input bytes were not read");
    }
    return value;
}

} // end of namespace Program

template <>
template <typename Serializer>
void serde::Serializable<Program::Opcode::Call>::serialize(const Program::Opcode::Call& obj, Serializer& serializer)
{
    serde::Serializable<decltype(obj.id)>::serialize(obj.id, serializer);
    serde::Serializable<decltype(obj.inputs)>::serialize(obj.inputs, serializer);
    serde::Serializable<decltype(obj.outputs)>::serialize(obj.outputs, serializer);
    serde::Serializable<decltype(obj.predicate)>::serialize(obj.predicate, serializer);
}

template <>
template <typename Deserializer>
Program::Opcode::Call serde::Deserializable<Program::Opcode::Call>::deserialize(Deserializer& deserializer)
{
    Program::Opcode::Call obj;
    obj.id = serde::Deserializable<decltype(obj.id)>::deserialize(deserializer);
    obj.inputs = serde::Deserializable<decltype(obj.inputs)>::deserialize(deserializer);
    obj.outputs = serde::Deserializable<decltype(obj.outputs)>::deserialize(deserializer);
    obj.predicate = serde::Deserializable<decltype(obj.predicate)>::deserialize(deserializer);
    return obj;
}

namespace Program {

inline bool operator==(const OpcodeLocation& lhs, const OpcodeLocation& rhs)
{
    if (!(lhs.value == rhs.value)) {
        return false;
    }
    return true;
}

inline std::vector<uint8_t> OpcodeLocation::bincodeSerialize() const
{
    auto serializer = serde::BincodeSerializer();
    serde::Serializable<OpcodeLocation>::serialize(*this, serializer);
    return std::move(serializer).bytes();
}

inline OpcodeLocation OpcodeLocation::bincodeDeserialize(std::vector<uint8_t> input)
{
    auto deserializer = serde::BincodeDeserializer(input);
    auto value = serde::Deserializable<OpcodeLocation>::deserialize(deserializer);
    if (deserializer.get_buffer_offset() < input.size()) {
        throw_or_abort("Some input bytes were not read");
    }
    return value;
}

} // end of namespace Program

template <>
template <typename Serializer>
void serde::Serializable<Program::OpcodeLocation>::serialize(const Program::OpcodeLocation& obj, Serializer& serializer)
{
    serializer.increase_container_depth();
    serde::Serializable<decltype(obj.value)>::serialize(obj.value, serializer);
    serializer.decrease_container_depth();
}

template <>
template <typename Deserializer>
Program::OpcodeLocation serde::Deserializable<Program::OpcodeLocation>::deserialize(Deserializer& deserializer)
{
    deserializer.increase_container_depth();
    Program::OpcodeLocation obj;
    obj.value = serde::Deserializable<decltype(obj.value)>::deserialize(deserializer);
    deserializer.decrease_container_depth();
    return obj;
}

namespace Program {

inline bool operator==(const OpcodeLocation::Acir& lhs, const OpcodeLocation::Acir& rhs)
{
    if (!(lhs.value == rhs.value)) {
        return false;
    }
    return true;
}

inline std::vector<uint8_t> OpcodeLocation::Acir::bincodeSerialize() const
{
    auto serializer = serde::BincodeSerializer();
    serde::Serializable<OpcodeLocation::Acir>::serialize(*this, serializer);
    return std::move(serializer).bytes();
}

inline OpcodeLocation::Acir OpcodeLocation::Acir::bincodeDeserialize(std::vector<uint8_t> input)
{
    auto deserializer = serde::BincodeDeserializer(input);
    auto value = serde::Deserializable<OpcodeLocation::Acir>::deserialize(deserializer);
    if (deserializer.get_buffer_offset() < input.size()) {
        throw_or_abort("Some input bytes were not read");
    }
    return value;
}

} // end of namespace Program

template <>
template <typename Serializer>
void serde::Serializable<Program::OpcodeLocation::Acir>::serialize(const Program::OpcodeLocation::Acir& obj,
                                                                   Serializer& serializer)
{
    serde::Serializable<decltype(obj.value)>::serialize(obj.value, serializer);
}

template <>
template <typename Deserializer>
Program::OpcodeLocation::Acir serde::Deserializable<Program::OpcodeLocation::Acir>::deserialize(
    Deserializer& deserializer)
{
    Program::OpcodeLocation::Acir obj;
    obj.value = serde::Deserializable<decltype(obj.value)>::deserialize(deserializer);
    return obj;
}

namespace Program {

inline bool operator==(const OpcodeLocation::Brillig& lhs, const OpcodeLocation::Brillig& rhs)
{
    if (!(lhs.acir_index == rhs.acir_index)) {
        return false;
    }
    if (!(lhs.brillig_index == rhs.brillig_index)) {
        return false;
    }
    return true;
}

inline std::vector<uint8_t> OpcodeLocation::Brillig::bincodeSerialize() const
{
    auto serializer = serde::BincodeSerializer();
    serde::Serializable<OpcodeLocation::Brillig>::serialize(*this, serializer);
    return std::move(serializer).bytes();
}

inline OpcodeLocation::Brillig OpcodeLocation::Brillig::bincodeDeserialize(std::vector<uint8_t> input)
{
    auto deserializer = serde::BincodeDeserializer(input);
    auto value = serde::Deserializable<OpcodeLocation::Brillig>::deserialize(deserializer);
    if (deserializer.get_buffer_offset() < input.size()) {
        throw_or_abort("Some input bytes were not read");
    }
    return value;
}

} // end of namespace Program

template <>
template <typename Serializer>
void serde::Serializable<Program::OpcodeLocation::Brillig>::serialize(const Program::OpcodeLocation::Brillig& obj,
                                                                      Serializer& serializer)
{
    serde::Serializable<decltype(obj.acir_index)>::serialize(obj.acir_index, serializer);
    serde::Serializable<decltype(obj.brillig_index)>::serialize(obj.brillig_index, serializer);
}

template <>
template <typename Deserializer>
Program::OpcodeLocation::Brillig serde::Deserializable<Program::OpcodeLocation::Brillig>::deserialize(
    Deserializer& deserializer)
{
    Program::OpcodeLocation::Brillig obj;
    obj.acir_index = serde::Deserializable<decltype(obj.acir_index)>::deserialize(deserializer);
    obj.brillig_index = serde::Deserializable<decltype(obj.brillig_index)>::deserialize(deserializer);
    return obj;
}

namespace Program {

inline bool operator==(const Program& lhs, const Program& rhs)
{
    if (!(lhs.functions == rhs.functions)) {
        return false;
    }
    if (!(lhs.unconstrained_functions == rhs.unconstrained_functions)) {
        return false;
    }
    return true;
}

inline std::vector<uint8_t> Program::bincodeSerialize() const
{
    auto serializer = serde::BincodeSerializer();
    serde::Serializable<Program>::serialize(*this, serializer);
    return std::move(serializer).bytes();
}

inline Program Program::bincodeDeserialize(std::vector<uint8_t> input)
{
    auto deserializer = serde::BincodeDeserializer(input);
    auto value = serde::Deserializable<Program>::deserialize(deserializer);
    if (deserializer.get_buffer_offset() < input.size()) {
        throw_or_abort("Some input bytes were not read");
    }
    return value;
}

} // end of namespace Program

template <>
template <typename Serializer>
void serde::Serializable<Program::Program>::serialize(const Program::Program& obj, Serializer& serializer)
{
    serializer.increase_container_depth();
    serde::Serializable<decltype(obj.functions)>::serialize(obj.functions, serializer);
    serde::Serializable<decltype(obj.unconstrained_functions)>::serialize(obj.unconstrained_functions, serializer);
    serializer.decrease_container_depth();
}

template <>
template <typename Deserializer>
Program::Program serde::Deserializable<Program::Program>::deserialize(Deserializer& deserializer)
{
    deserializer.increase_container_depth();
    Program::Program obj;
    obj.functions = serde::Deserializable<decltype(obj.functions)>::deserialize(deserializer);
    obj.unconstrained_functions =
        serde::Deserializable<decltype(obj.unconstrained_functions)>::deserialize(deserializer);
    deserializer.decrease_container_depth();
    return obj;
}

namespace Program {

inline bool operator==(const PublicInputs& lhs, const PublicInputs& rhs)
{
    if (!(lhs.value == rhs.value)) {
        return false;
    }
    return true;
}

inline std::vector<uint8_t> PublicInputs::bincodeSerialize() const
{
    auto serializer = serde::BincodeSerializer();
    serde::Serializable<PublicInputs>::serialize(*this, serializer);
    return std::move(serializer).bytes();
}

inline PublicInputs PublicInputs::bincodeDeserialize(std::vector<uint8_t> input)
{
    auto deserializer = serde::BincodeDeserializer(input);
    auto value = serde::Deserializable<PublicInputs>::deserialize(deserializer);
    if (deserializer.get_buffer_offset() < input.size()) {
        throw_or_abort("Some input bytes were not read");
    }
    return value;
}

} // end of namespace Program

template <>
template <typename Serializer>
void serde::Serializable<Program::PublicInputs>::serialize(const Program::PublicInputs& obj, Serializer& serializer)
{
    serializer.increase_container_depth();
    serde::Serializable<decltype(obj.value)>::serialize(obj.value, serializer);
    serializer.decrease_container_depth();
}

template <>
template <typename Deserializer>
Program::PublicInputs serde::Deserializable<Program::PublicInputs>::deserialize(Deserializer& deserializer)
{
    deserializer.increase_container_depth();
    Program::PublicInputs obj;
    obj.value = serde::Deserializable<decltype(obj.value)>::deserialize(deserializer);
    deserializer.decrease_container_depth();
    return obj;
}

namespace Program {

inline bool operator==(const ValueOrArray& lhs, const ValueOrArray& rhs)
{
    if (!(lhs.value == rhs.value)) {
        return false;
    }
    return true;
}

inline std::vector<uint8_t> ValueOrArray::bincodeSerialize() const
{
    auto serializer = serde::BincodeSerializer();
    serde::Serializable<ValueOrArray>::serialize(*this, serializer);
    return std::move(serializer).bytes();
}

inline ValueOrArray ValueOrArray::bincodeDeserialize(std::vector<uint8_t> input)
{
    auto deserializer = serde::BincodeDeserializer(input);
    auto value = serde::Deserializable<ValueOrArray>::deserialize(deserializer);
    if (deserializer.get_buffer_offset() < input.size()) {
        throw_or_abort("Some input bytes were not read");
    }
    return value;
}

} // end of namespace Program

template <>
template <typename Serializer>
void serde::Serializable<Program::ValueOrArray>::serialize(const Program::ValueOrArray& obj, Serializer& serializer)
{
    serializer.increase_container_depth();
    serde::Serializable<decltype(obj.value)>::serialize(obj.value, serializer);
    serializer.decrease_container_depth();
}

template <>
template <typename Deserializer>
Program::ValueOrArray serde::Deserializable<Program::ValueOrArray>::deserialize(Deserializer& deserializer)
{
    deserializer.increase_container_depth();
    Program::ValueOrArray obj;
    obj.value = serde::Deserializable<decltype(obj.value)>::deserialize(deserializer);
    deserializer.decrease_container_depth();
    return obj;
}

namespace Program {

inline bool operator==(const ValueOrArray::MemoryAddress& lhs, const ValueOrArray::MemoryAddress& rhs)
{
    if (!(lhs.value == rhs.value)) {
        return false;
    }
    return true;
}

inline std::vector<uint8_t> ValueOrArray::MemoryAddress::bincodeSerialize() const
{
    auto serializer = serde::BincodeSerializer();
    serde::Serializable<ValueOrArray::MemoryAddress>::serialize(*this, serializer);
    return std::move(serializer).bytes();
}

inline ValueOrArray::MemoryAddress ValueOrArray::MemoryAddress::bincodeDeserialize(std::vector<uint8_t> input)
{
    auto deserializer = serde::BincodeDeserializer(input);
    auto value = serde::Deserializable<ValueOrArray::MemoryAddress>::deserialize(deserializer);
    if (deserializer.get_buffer_offset() < input.size()) {
        throw_or_abort("Some input bytes were not read");
    }
    return value;
}

} // end of namespace Program

template <>
template <typename Serializer>
void serde::Serializable<Program::ValueOrArray::MemoryAddress>::serialize(
    const Program::ValueOrArray::MemoryAddress& obj, Serializer& serializer)
{
    serde::Serializable<decltype(obj.value)>::serialize(obj.value, serializer);
}

template <>
template <typename Deserializer>
Program::ValueOrArray::MemoryAddress serde::Deserializable<Program::ValueOrArray::MemoryAddress>::deserialize(
    Deserializer& deserializer)
{
    Program::ValueOrArray::MemoryAddress obj;
    obj.value = serde::Deserializable<decltype(obj.value)>::deserialize(deserializer);
    return obj;
}

namespace Program {

inline bool operator==(const ValueOrArray::HeapArray& lhs, const ValueOrArray::HeapArray& rhs)
{
    if (!(lhs.value == rhs.value)) {
        return false;
    }
    return true;
}

inline std::vector<uint8_t> ValueOrArray::HeapArray::bincodeSerialize() const
{
    auto serializer = serde::BincodeSerializer();
    serde::Serializable<ValueOrArray::HeapArray>::serialize(*this, serializer);
    return std::move(serializer).bytes();
}

inline ValueOrArray::HeapArray ValueOrArray::HeapArray::bincodeDeserialize(std::vector<uint8_t> input)
{
    auto deserializer = serde::BincodeDeserializer(input);
    auto value = serde::Deserializable<ValueOrArray::HeapArray>::deserialize(deserializer);
    if (deserializer.get_buffer_offset() < input.size()) {
        throw_or_abort("Some input bytes were not read");
    }
    return value;
}

} // end of namespace Program

template <>
template <typename Serializer>
void serde::Serializable<Program::ValueOrArray::HeapArray>::serialize(const Program::ValueOrArray::HeapArray& obj,
                                                                      Serializer& serializer)
{
    serde::Serializable<decltype(obj.value)>::serialize(obj.value, serializer);
}

template <>
template <typename Deserializer>
Program::ValueOrArray::HeapArray serde::Deserializable<Program::ValueOrArray::HeapArray>::deserialize(
    Deserializer& deserializer)
{
    Program::ValueOrArray::HeapArray obj;
    obj.value = serde::Deserializable<decltype(obj.value)>::deserialize(deserializer);
    return obj;
}

namespace Program {

inline bool operator==(const ValueOrArray::HeapVector& lhs, const ValueOrArray::HeapVector& rhs)
{
    if (!(lhs.value == rhs.value)) {
        return false;
    }
    return true;
}

inline std::vector<uint8_t> ValueOrArray::HeapVector::bincodeSerialize() const
{
    auto serializer = serde::BincodeSerializer();
    serde::Serializable<ValueOrArray::HeapVector>::serialize(*this, serializer);
    return std::move(serializer).bytes();
}

inline ValueOrArray::HeapVector ValueOrArray::HeapVector::bincodeDeserialize(std::vector<uint8_t> input)
{
    auto deserializer = serde::BincodeDeserializer(input);
    auto value = serde::Deserializable<ValueOrArray::HeapVector>::deserialize(deserializer);
    if (deserializer.get_buffer_offset() < input.size()) {
        throw_or_abort("Some input bytes were not read");
    }
    return value;
}

} // end of namespace Program

template <>
template <typename Serializer>
void serde::Serializable<Program::ValueOrArray::HeapVector>::serialize(const Program::ValueOrArray::HeapVector& obj,
                                                                       Serializer& serializer)
{
    serde::Serializable<decltype(obj.value)>::serialize(obj.value, serializer);
}

template <>
template <typename Deserializer>
Program::ValueOrArray::HeapVector serde::Deserializable<Program::ValueOrArray::HeapVector>::deserialize(
    Deserializer& deserializer)
{
    Program::ValueOrArray::HeapVector obj;
    obj.value = serde::Deserializable<decltype(obj.value)>::deserialize(deserializer);
    return obj;
}

namespace Program {

inline bool operator==(const Witness& lhs, const Witness& rhs)
{
    if (!(lhs.value == rhs.value)) {
        return false;
    }
    return true;
}

inline std::vector<uint8_t> Witness::bincodeSerialize() const
{
    auto serializer = serde::BincodeSerializer();
    serde::Serializable<Witness>::serialize(*this, serializer);
    return std::move(serializer).bytes();
}

inline Witness Witness::bincodeDeserialize(std::vector<uint8_t> input)
{
    auto deserializer = serde::BincodeDeserializer(input);
    auto value = serde::Deserializable<Witness>::deserialize(deserializer);
    if (deserializer.get_buffer_offset() < input.size()) {
        throw_or_abort("Some input bytes were not read");
    }
    return value;
}

} // end of namespace Program

template <>
template <typename Serializer>
void serde::Serializable<Program::Witness>::serialize(const Program::Witness& obj, Serializer& serializer)
{
    serializer.increase_container_depth();
    serde::Serializable<decltype(obj.value)>::serialize(obj.value, serializer);
    serializer.decrease_container_depth();
}

template <>
template <typename Deserializer>
Program::Witness serde::Deserializable<Program::Witness>::deserialize(Deserializer& deserializer)
{
    deserializer.increase_container_depth();
    Program::Witness obj;
    obj.value = serde::Deserializable<decltype(obj.value)>::deserialize(deserializer);
    deserializer.decrease_container_depth();
    return obj;
}<|MERGE_RESOLUTION|>--- conflicted
+++ resolved
@@ -52,18 +52,6 @@
         static RANGE bincodeDeserialize(std::vector<uint8_t>);
     };
 
-<<<<<<< HEAD
-=======
-    struct SHA256 {
-        std::vector<Program::FunctionInput> inputs;
-        std::array<Program::Witness, 32> outputs;
-
-        friend bool operator==(const SHA256&, const SHA256&);
-        std::vector<uint8_t> bincodeSerialize() const;
-        static SHA256 bincodeDeserialize(std::vector<uint8_t>);
-    };
-
->>>>>>> edeea3df
     struct Blake2s {
         std::vector<Program::FunctionInput> inputs;
         std::array<Program::Witness, 32> outputs;
