#include "./ultra_verifier.hpp"
#include "barretenberg/commitment_schemes/gemini/gemini.hpp"
#include "barretenberg/commitment_schemes/shplonk/shplonk.hpp"
#include "barretenberg/commitment_schemes/zeromorph/zeromorph.hpp"
#include "barretenberg/numeric/bitop/get_msb.hpp"
#include "barretenberg/transcript/transcript.hpp"
#include "barretenberg/ultra_honk/oink_verifier.hpp"

namespace bb {

/**
 * @brief This function verifies an Ultra Honk proof for a given Flavor.
 *
 */
template <typename Flavor> bool UltraVerifier_<Flavor>::verify_proof(const HonkProof& proof)
{
    using FF = typename Flavor::FF;
<<<<<<< HEAD
    using PCS = typename Flavor::PCS;
    using Curve = typename Flavor::Curve;
    // using ZeroMorph = ZeroMorphVerifier_<Curve>;
    using Shplonk = ShplonkVerifier_<Curve>;
    using Gemini = GeminiVerifier_<Curve>;
    using VerifierCommitments = typename Flavor::VerifierCommitments;
    using GroupElement = typename Curve::Element;
=======
>>>>>>> f724b07d

    transcript = std::make_shared<Transcript>(proof);
    OinkVerifier<Flavor> oink_verifier{ instance->verification_key, transcript };
    auto [relation_parameters, witness_commitments, public_inputs, alphas] = oink_verifier.verify();
    instance->relation_parameters = std::move(relation_parameters);
    instance->witness_commitments = std::move(witness_commitments);
    instance->alphas = std::move(alphas);

    for (size_t idx = 0; idx < CONST_PROOF_SIZE_LOG_N; idx++) {
        instance->gate_challenges.emplace_back(
            transcript->template get_challenge<FF>("Sumcheck:gate_challenge_" + std::to_string(idx)));
    }

<<<<<<< HEAD
    // If Sumcheck did not verify, return false
    if (sumcheck_verified.has_value() && !sumcheck_verified.value()) {
        info("Sumcheck verification failed.");
        return false;
    }
    // Construct inputs for Gemini verifier:
    // - Multivariate opening point u = (u_0, ..., u_{d-1})
    // - batched unshifted and to-be-shifted polynomial commitments
    auto batched_commitment_unshifted = GroupElement::zero();
    auto batched_commitment_to_be_shifted = GroupElement::zero();

    // Compute powers of batching challenge rho
    FF rho = transcript->template get_challenge<FF>("rho");
    std::vector<FF> rhos = gemini::powers_of_rho(rho, Flavor::NUM_ALL_ENTITIES);

    // Compute batched multivariate evaluation
    FF batched_evaluation = FF::zero();
    size_t evaluation_idx = 0;
    for (auto& value : claimed_evaluations.get_all()) {
        batched_evaluation += value * rhos[evaluation_idx];
        ++evaluation_idx;
    }

    // Construct batched commitment for NON-shifted polynomials
    size_t commitment_idx = 0;
    for (auto& commitment : commitments.get_unshifted()) {
        batched_commitment_unshifted = batched_commitment_unshifted + commitment * rhos[commitment_idx];
        ++commitment_idx;
    }

    // Construct batched commitment for to-be-shifted polynomials
    for (auto& commitment : commitments.get_to_be_shifted()) {
        batched_commitment_to_be_shifted = batched_commitment_to_be_shifted + commitment * rhos[commitment_idx];
        ++commitment_idx;
    }
    multivariate_challenge.resize(log_circuit_size);
    auto gemini_opening_claim = Gemini::reduce_verification(multivariate_challenge,
                                                            /*define!*/ batched_evaluation,
                                                            /*define*/ batched_commitment_unshifted,
                                                            /*define*/ batched_commitment_to_be_shifted,
                                                            transcript);

    auto shplonk_key = Commitment::one();
    // Produce a Shplonk claim: commitment [Q] - [Q_z], evaluation zero (at random challenge z)
    auto shplonk_claim = Shplonk::reduce_verification(shplonk_key, gemini_opening_claim, transcript);

    // // Verify the Shplonk claim with KZG or IPA
    auto shplonk_pairing_points = PCS::reduce_verify(shplonk_claim, transcript);
    auto pcs_shplonk_verified =
        key->pcs_verification_key->pairing_check(shplonk_pairing_points[0], shplonk_pairing_points[1]);
    info(pcs_shplonk_verified);
    return sumcheck_verified.value() && pcs_shplonk_verified;
=======
    DeciderVerifier decider_verifier{ instance, transcript };

    return decider_verifier.verify();
>>>>>>> f724b07d
}

template class UltraVerifier_<UltraFlavor>;
template class UltraVerifier_<UltraKeccakFlavor>;
template class UltraVerifier_<MegaFlavor>;

} // namespace bb<|MERGE_RESOLUTION|>--- conflicted
+++ resolved
@@ -15,16 +15,6 @@
 template <typename Flavor> bool UltraVerifier_<Flavor>::verify_proof(const HonkProof& proof)
 {
     using FF = typename Flavor::FF;
-<<<<<<< HEAD
-    using PCS = typename Flavor::PCS;
-    using Curve = typename Flavor::Curve;
-    // using ZeroMorph = ZeroMorphVerifier_<Curve>;
-    using Shplonk = ShplonkVerifier_<Curve>;
-    using Gemini = GeminiVerifier_<Curve>;
-    using VerifierCommitments = typename Flavor::VerifierCommitments;
-    using GroupElement = typename Curve::Element;
-=======
->>>>>>> f724b07d
 
     transcript = std::make_shared<Transcript>(proof);
     OinkVerifier<Flavor> oink_verifier{ instance->verification_key, transcript };
@@ -38,64 +28,9 @@
             transcript->template get_challenge<FF>("Sumcheck:gate_challenge_" + std::to_string(idx)));
     }
 
-<<<<<<< HEAD
-    // If Sumcheck did not verify, return false
-    if (sumcheck_verified.has_value() && !sumcheck_verified.value()) {
-        info("Sumcheck verification failed.");
-        return false;
-    }
-    // Construct inputs for Gemini verifier:
-    // - Multivariate opening point u = (u_0, ..., u_{d-1})
-    // - batched unshifted and to-be-shifted polynomial commitments
-    auto batched_commitment_unshifted = GroupElement::zero();
-    auto batched_commitment_to_be_shifted = GroupElement::zero();
-
-    // Compute powers of batching challenge rho
-    FF rho = transcript->template get_challenge<FF>("rho");
-    std::vector<FF> rhos = gemini::powers_of_rho(rho, Flavor::NUM_ALL_ENTITIES);
-
-    // Compute batched multivariate evaluation
-    FF batched_evaluation = FF::zero();
-    size_t evaluation_idx = 0;
-    for (auto& value : claimed_evaluations.get_all()) {
-        batched_evaluation += value * rhos[evaluation_idx];
-        ++evaluation_idx;
-    }
-
-    // Construct batched commitment for NON-shifted polynomials
-    size_t commitment_idx = 0;
-    for (auto& commitment : commitments.get_unshifted()) {
-        batched_commitment_unshifted = batched_commitment_unshifted + commitment * rhos[commitment_idx];
-        ++commitment_idx;
-    }
-
-    // Construct batched commitment for to-be-shifted polynomials
-    for (auto& commitment : commitments.get_to_be_shifted()) {
-        batched_commitment_to_be_shifted = batched_commitment_to_be_shifted + commitment * rhos[commitment_idx];
-        ++commitment_idx;
-    }
-    multivariate_challenge.resize(log_circuit_size);
-    auto gemini_opening_claim = Gemini::reduce_verification(multivariate_challenge,
-                                                            /*define!*/ batched_evaluation,
-                                                            /*define*/ batched_commitment_unshifted,
-                                                            /*define*/ batched_commitment_to_be_shifted,
-                                                            transcript);
-
-    auto shplonk_key = Commitment::one();
-    // Produce a Shplonk claim: commitment [Q] - [Q_z], evaluation zero (at random challenge z)
-    auto shplonk_claim = Shplonk::reduce_verification(shplonk_key, gemini_opening_claim, transcript);
-
-    // // Verify the Shplonk claim with KZG or IPA
-    auto shplonk_pairing_points = PCS::reduce_verify(shplonk_claim, transcript);
-    auto pcs_shplonk_verified =
-        key->pcs_verification_key->pairing_check(shplonk_pairing_points[0], shplonk_pairing_points[1]);
-    info(pcs_shplonk_verified);
-    return sumcheck_verified.value() && pcs_shplonk_verified;
-=======
     DeciderVerifier decider_verifier{ instance, transcript };
 
     return decider_verifier.verify();
->>>>>>> f724b07d
 }
 
 template class UltraVerifier_<UltraFlavor>;
