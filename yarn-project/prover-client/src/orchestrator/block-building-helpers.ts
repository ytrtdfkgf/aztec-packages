--- conflicted
+++ resolved
@@ -287,28 +287,17 @@
   return new AppendOnlyTreeSnapshot(Fr.fromBuffer(treeInfo.root), Number(treeInfo.size));
 }
 
-<<<<<<< HEAD
-export function getKernelDataFor(tx: ProcessedTx, vk: VerificationKeyData, proof: RecursiveProof<typeof TUBE_PROOF_LENGTH>): KernelData {
-=======
 export function getKernelDataFor(tx: ProcessedTx, vk: VerificationKeyData): KernelData {
   const recursiveProof = makeRecursiveProofFromBinary(tx.proof, NESTED_RECURSIVE_PROOF_LENGTH);
   const leafIndex = getVKIndex(vk);
 
->>>>>>> 633eb6b7
   return new KernelData(
     tx.data,
     proof,
     // VK for the kernel circuit
     vk,
-<<<<<<< HEAD
-    // MembershipWitness for a VK tree to be implemented in the future
-    FUTURE_NUM,
-    assertLength(Array(VK_TREE_HEIGHT).fill(FUTURE_FR), VK_TREE_HEIGHT),
-=======
-
     leafIndex,
     getVKSiblingPath(leafIndex),
->>>>>>> 633eb6b7
   );
 }
 
