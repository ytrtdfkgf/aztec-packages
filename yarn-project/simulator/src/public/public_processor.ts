--- conflicted
+++ resolved
@@ -4,11 +4,6 @@
   type MerkleTreeWriteOperations,
   NestedProcessReturnValues,
   type ProcessedTx,
-<<<<<<< HEAD
-  PublicKernelPhase,
-=======
-  type ProcessedTxHandler,
->>>>>>> 3889deff
   Tx,
   TxExecutionPhase,
   type TxValidator,
