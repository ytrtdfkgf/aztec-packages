--- conflicted
+++ resolved
@@ -45,16 +45,13 @@
     static constexpr size_t NUM_PRECOMPUTED_ENTITIES = ECCVMFlavor::NUM_PRECOMPUTED_ENTITIES;
     // The total number of witness entities not including shifts.
     static constexpr size_t NUM_WITNESS_ENTITIES = ECCVMFlavor::NUM_WITNESS_ENTITIES;
-<<<<<<< HEAD
     // The index of the first unshifted witness that is going to be shifted when AllEntities are partitioned into
     // get_unshifted() and get_to_be_shifted()
     static constexpr size_t TO_BE_SHIFTED_WITNESSES_START = ECCVMFlavor::TO_BE_SHIFTED_WITNESSES_START;
     // The index of the shift of the first unshifted witness
     static constexpr size_t SHIFTED_WITNESSES_START = ECCVMFlavor::SHIFTED_WITNESSES_START;
     static constexpr size_t NUM_SHIFTED_WITNESSES = ECCVMFlavor::NUM_SHIFTED_WITNESSES;
-=======
     static constexpr size_t NUM_ALL_WITNESS_ENTITIES = ECCVMFlavor::NUM_ALL_WITNESS_ENTITIES;
->>>>>>> 7766c8e7
 
     // define the tuple of Relations that comprise the Sumcheck relation
     // Reuse the Relations from ECCVM
