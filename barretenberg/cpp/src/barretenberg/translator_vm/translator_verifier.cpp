#include "./translator_verifier.hpp"
#include "barretenberg/commitment_schemes/shplonk/shplemini.hpp"
#include "barretenberg/sumcheck/sumcheck.hpp"
#include "barretenberg/transcript/transcript.hpp"

namespace bb {

TranslatorVerifier::TranslatorVerifier(const std::shared_ptr<TranslatorVerifier::VerificationKey>& verifier_key,
                                       const std::shared_ptr<Transcript>& transcript)
    : key(verifier_key)
    , transcript(transcript)
{}

TranslatorVerifier::TranslatorVerifier(const std::shared_ptr<TranslatorVerifier::ProvingKey>& proving_key,
                                       const std::shared_ptr<Transcript>& transcript)
    : TranslatorVerifier(std::make_shared<TranslatorFlavor::VerificationKey>(proving_key), transcript){};

void TranslatorVerifier::put_translation_data_in_relation_parameters(const uint256_t& evaluation_input_x,
                                                                     const BF& batching_challenge_v,
                                                                     const uint256_t& accumulated_result)
{

    const auto compute_four_limbs = [](const auto& in) {
        constexpr size_t NUM_LIMB_BITS = Flavor::NUM_LIMB_BITS;
        return std::array<FF, 4>{ in.slice(0, NUM_LIMB_BITS),
                                  in.slice(NUM_LIMB_BITS, NUM_LIMB_BITS * 2),
                                  in.slice(NUM_LIMB_BITS * 2, NUM_LIMB_BITS * 3),
                                  in.slice(NUM_LIMB_BITS * 3, NUM_LIMB_BITS * 4) };
    };

    const auto compute_five_limbs = [](const auto& in) {
        constexpr size_t NUM_LIMB_BITS = Flavor::NUM_LIMB_BITS;
        return std::array<FF, 5>{ in.slice(0, NUM_LIMB_BITS),
                                  in.slice(NUM_LIMB_BITS, NUM_LIMB_BITS * 2),
                                  in.slice(NUM_LIMB_BITS * 2, NUM_LIMB_BITS * 3),
                                  in.slice(NUM_LIMB_BITS * 3, NUM_LIMB_BITS * 4),
                                  in };
    };

    relation_parameters.evaluation_input_x = compute_five_limbs(evaluation_input_x);

    uint256_t batching_challenge_v_power{ batching_challenge_v };
    for (size_t i = 0; i < 4; i++) {
        relation_parameters.batching_challenge_v[i] = compute_five_limbs(batching_challenge_v_power);
        batching_challenge_v_power = BF(batching_challenge_v_power) * batching_challenge_v;
    }

    relation_parameters.accumulated_result = compute_four_limbs(accumulated_result);
};

/**
 * @brief This function verifies an TranslatorFlavor Honk proof for given program settings.
 */
bool TranslatorVerifier::verify_proof(const HonkProof& proof)
{
    using Curve = typename Flavor::Curve;
    using PCS = typename Flavor::PCS;
    using Shplemini = ShpleminiVerifier_<Curve>;

    batching_challenge_v = transcript->template get_challenge<BF>("Translation:batching_challenge");

    // Load the proof produced by the translator prover
    transcript->load_proof(proof);

    Flavor::VerifierCommitments commitments{ key };
    Flavor::CommitmentLabels commitment_labels;

    const auto circuit_size = transcript->template receive_from_prover<uint32_t>("circuit_size");
    evaluation_input_x = transcript->template receive_from_prover<BF>("evaluation_input_x");

    const BF accumulated_result = transcript->template receive_from_prover<BF>("accumulated_result");

    put_translation_data_in_relation_parameters(evaluation_input_x, batching_challenge_v, accumulated_result);

    if (circuit_size != key->circuit_size) {
        return false;
    }

    // Get commitments to wires and the ordered range constraints that do not require additional challenges
    for (auto [comm, label] : zip_view(commitments.get_wires_and_ordered_range_constraints(),
                                       commitment_labels.get_wires_and_ordered_range_constraints())) {
        comm = transcript->template receive_from_prover<Commitment>(label);
    }

    // Get permutation challenges
    FF gamma = transcript->template get_challenge<FF>("gamma");

    relation_parameters.beta = 0;
    relation_parameters.gamma = gamma;
    relation_parameters.public_input_delta = 0;
    relation_parameters.lookup_grand_product_delta = 0;

    // Get commitment to permutation and lookup grand products
    commitments.z_perm = transcript->template receive_from_prover<Commitment>(commitment_labels.z_perm);

    // Execute Sumcheck Verifier
    const size_t log_circuit_size = numeric::get_msb(circuit_size);
    auto sumcheck = SumcheckVerifier<Flavor>(log_circuit_size, transcript);
    FF alpha = transcript->template get_challenge<FF>("Sumcheck:alpha");
    std::vector<FF> gate_challenges(CONST_PROOF_SIZE_LOG_N);
    for (size_t idx = 0; idx < gate_challenges.size(); idx++) {
        gate_challenges[idx] = transcript->template get_challenge<FF>("Sumcheck:gate_challenge_" + std::to_string(idx));
    }

    // Receive commitments to Libra masking polynomials
    std::vector<Commitment> libra_commitments;
    for (size_t idx = 0; idx < log_circuit_size; idx++) {
        Commitment libra_commitment =
            transcript->receive_from_prover<Commitment>("Libra:commitment_" + std::to_string(idx));
        libra_commitments.push_back(libra_commitment);
    }

    auto [multivariate_challenge, claimed_evaluations, libra_evaluations, sumcheck_verified] =
        sumcheck.verify(relation_parameters, alpha, gate_challenges);

    // If Sumcheck did not verify, return false
    if (sumcheck_verified.has_value() && !sumcheck_verified.value()) {
        return false;
    }
    // Execute Shplemini

    const BatchOpeningClaim<Curve> opening_claim =
        Shplemini::compute_batch_opening_claim(circuit_size,
                                               commitments.get_unshifted_without_concatenated(),
                                               commitments.get_to_be_shifted(),
                                               claimed_evaluations.get_unshifted_without_concatenated(),
                                               claimed_evaluations.get_shifted(),
                                               multivariate_challenge,
                                               Commitment::one(),
                                               transcript,
<<<<<<< HEAD
                                               Flavor::REPEATED_COMMITMENTS,
=======
                                               RefVector(libra_commitments),
                                               libra_evaluations,
>>>>>>> 23d1c07f
                                               commitments.get_groups_to_be_concatenated(),
                                               claimed_evaluations.get_concatenated());
    const auto pairing_points = PCS::reduce_verify_batch_opening_claim(opening_claim, transcript);

    auto verified = key->pcs_verification_key->pairing_check(pairing_points[0], pairing_points[1]);

    return verified;
}

bool TranslatorVerifier::verify_translation(const TranslationEvaluations& translation_evaluations)
{
    const auto reconstruct_from_array = [&](const auto& arr) {
        const BF elt_0 = (static_cast<uint256_t>(arr[0]));
        const BF elt_1 = (static_cast<uint256_t>(arr[1]) << 68);
        const BF elt_2 = (static_cast<uint256_t>(arr[2]) << 136);
        const BF elt_3 = (static_cast<uint256_t>(arr[3]) << 204);
        const BF reconstructed = elt_0 + elt_1 + elt_2 + elt_3;
        return reconstructed;
    };

    const auto& reconstruct_value_from_eccvm_evaluations = [&](const TranslationEvaluations& translation_evaluations,
                                                               auto& relation_parameters) {
        const BF accumulated_result = reconstruct_from_array(relation_parameters.accumulated_result);
        const BF x = reconstruct_from_array(relation_parameters.evaluation_input_x);
        const BF v1 = reconstruct_from_array(relation_parameters.batching_challenge_v[0]);
        const BF v2 = reconstruct_from_array(relation_parameters.batching_challenge_v[1]);
        const BF v3 = reconstruct_from_array(relation_parameters.batching_challenge_v[2]);
        const BF v4 = reconstruct_from_array(relation_parameters.batching_challenge_v[3]);
        const BF& op = translation_evaluations.op;
        const BF& Px = translation_evaluations.Px;
        const BF& Py = translation_evaluations.Py;
        const BF& z1 = translation_evaluations.z1;
        const BF& z2 = translation_evaluations.z2;

        const BF eccvm_opening = (op + (v1 * Px) + (v2 * Py) + (v3 * z1) + (v4 * z2));
        // multiply by x here to deal with shift
        return x * accumulated_result == eccvm_opening;
    };

    bool is_value_reconstructed =
        reconstruct_value_from_eccvm_evaluations(translation_evaluations, relation_parameters);
    return is_value_reconstructed;
}

} // namespace bb<|MERGE_RESOLUTION|>--- conflicted
+++ resolved
@@ -128,12 +128,9 @@
                                                multivariate_challenge,
                                                Commitment::one(),
                                                transcript,
-<<<<<<< HEAD
                                                Flavor::REPEATED_COMMITMENTS,
-=======
                                                RefVector(libra_commitments),
                                                libra_evaluations,
->>>>>>> 23d1c07f
                                                commitments.get_groups_to_be_concatenated(),
                                                claimed_evaluations.get_concatenated());
     const auto pairing_points = PCS::reduce_verify_batch_opening_claim(opening_claim, transcript);
