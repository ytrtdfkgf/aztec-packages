--- conflicted
+++ resolved
@@ -115,8 +115,7 @@
         let subscriber_npk_m_hash = get_npk_m_hash(&mut context, subscriber_address);
         let subscriber_ivpk_m = get_ivpk_m(&mut context, subscriber_address);
 
-<<<<<<< HEAD
-        let mut subscription_note = SubscriptionNote::new(subscriber_address, expiry_block_number, tx_count);
+        let mut subscription_note = SubscriptionNote::new(subscriber_npk_m_hash, expiry_block_number, tx_count);
 
         // is_initialized is an unconstrained function, so we must first convert the state variable to an unconstrained
         // one to avoid having a mutable reference (to the private context) cross the constrained <> unconstrained
@@ -124,12 +123,7 @@
         let is_initialized = storage.subscriptions.at(subscriber_address).to_unconstrained().is_initialized();
 
         if (!is_initialized) {
-            storage.subscriptions.at(subscriber_address).initialize(&mut subscription_note, true);
-=======
-        let mut subscription_note = SubscriptionNote::new(subscriber_npk_m_hash, expiry_block_number, tx_count);
-        if (!is_initialized(subscriber_address)) {
             storage.subscriptions.at(subscriber_address).initialize(&mut subscription_note, true, subscriber_ivpk_m);
->>>>>>> e298c766
         } else {
             storage.subscriptions.at(subscriber_address).replace(&mut subscription_note, true, subscriber_ivpk_m)
         }
