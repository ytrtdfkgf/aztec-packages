<<<<<<< HEAD
import { PublicExecutionRequest, mockTx, toNumTxsEffects } from '@aztec/circuit-types';
import { makeCallContext } from '@aztec/circuits.js/testing';
=======
import { mockTx } from '@aztec/circuit-types';
>>>>>>> e3756fdb
import { createDebugLogger } from '@aztec/foundation/log';
import { getVKTreeRoot } from '@aztec/noir-protocol-circuits-types';
import { protocolContractTreeRoot } from '@aztec/protocol-contracts';

import { TestContext } from '../mocks/test_context.js';

const logger = createDebugLogger('aztec:orchestrator-public-functions');

describe('prover/orchestrator/public-functions', () => {
  let context: TestContext;

  beforeEach(async () => {
    context = await TestContext.new(logger);
  });

  afterEach(async () => {
    await context.cleanup();
  });

  describe('blocks with public functions', () => {
    let testCount = 1;

    it.each([
      [0, 4],
      [1, 0],
      [2, 0],
      [1, 5],
      [2, 4],
      [8, 1],
    ] as const)(
      'builds an L2 block with %i non-revertible and %i revertible calls',
      async (numberOfNonRevertiblePublicCallRequests: number, numberOfRevertiblePublicCallRequests: number) => {
        const tx = mockTx(1000 * testCount++, {
          numberOfNonRevertiblePublicCallRequests,
          numberOfRevertiblePublicCallRequests,
        });
        tx.data.constants.historicalHeader = context.actualDb.getInitialHeader();
        tx.data.constants.vkTreeRoot = getVKTreeRoot();
        tx.data.constants.protocolContractTreeRoot = protocolContractTreeRoot;

        const [processed, _] = await context.processPublicFunctions([tx], 1, undefined);

        // This will need to be a 2 tx block
        context.orchestrator.startNewEpoch(1, 1);
        await context.orchestrator.startNewBlock(
          2,
          toNumTxsEffects(processed, context.globalVariables.gasFees),
          context.globalVariables,
          [],
        );

        for (const processedTx of processed) {
          await context.orchestrator.addNewTx(processedTx);
        }

        const block = await context.orchestrator.setBlockCompleted();
        await context.orchestrator.finaliseEpoch();
        expect(block.number).toEqual(context.blockNumber);
      },
    );
<<<<<<< HEAD

    it('nested public calls', async () => {
      const tx = mockTx(1234, {
        numberOfNonRevertiblePublicCallRequests: 1,
        numberOfRevertiblePublicCallRequests: 1,
        hasPublicTeardownCallRequest: true,
      });
      tx.data.constants.historicalHeader = context.actualDb.getInitialHeader();
      tx.data.constants.vkTreeRoot = getVKTreeRoot();
      tx.data.constants.protocolContractTreeRoot = protocolContractTreeRoot;

      const nonRevertibleRequests = tx.getNonRevertiblePublicExecutionRequests();
      const revertibleRequests = tx.getRevertiblePublicExecutionRequests();
      const teardownRequest = tx.getPublicTeardownExecutionRequest()!;
      const mockNestedRequest = () => new PublicExecutionRequest(makeCallContext(1), []);

      const simulatorResults: PublicExecutionResult[] = [
        // Setup
        PublicExecutionResultBuilder.fromPublicExecutionRequest({
          request: nonRevertibleRequests[0],
          nestedExecutions: [
            PublicExecutionResultBuilder.fromPublicExecutionRequest({
              request: mockNestedRequest(),
            }).build(),
          ],
        }).build(),

        // App Logic
        PublicExecutionResultBuilder.fromPublicExecutionRequest({
          request: revertibleRequests[0],
          nestedExecutions: [
            PublicExecutionResultBuilder.fromPublicExecutionRequest({
              request: mockNestedRequest(),
            }).build(),
            PublicExecutionResultBuilder.fromPublicExecutionRequest({
              request: mockNestedRequest(),
              nestedExecutions: [
                PublicExecutionResultBuilder.fromPublicExecutionRequest({
                  request: mockNestedRequest(),
                }).build(),
              ],
            }).build(),
          ],
        }).build(),

        // Teardown
        PublicExecutionResultBuilder.fromPublicExecutionRequest({
          request: teardownRequest,
          nestedExecutions: [
            PublicExecutionResultBuilder.fromPublicExecutionRequest({
              request: mockNestedRequest(),
            }).build(),
            PublicExecutionResultBuilder.fromPublicExecutionRequest({
              request: mockNestedRequest(),
            }).build(),
          ],
        }).build(),
      ];

      let simulatorCallCount = 0;
      const mockExecutorImplementation = (execution: PublicExecutionRequest) => {
        if (simulatorCallCount < simulatorResults.length) {
          return Promise.resolve(simulatorResults[simulatorCallCount++]);
        } else {
          throw new Error(`Unexpected execution request: ${execution}, call count: ${simulatorCallCount}`);
        }
      };

      const [processed, _] = await context.processPublicFunctionsWithMockExecutorImplementation(
        [tx],
        1,
        undefined,
        undefined,
        mockExecutorImplementation,
      );

      // This will need to be a 2 tx block
      context.orchestrator.startNewEpoch(1, 1);
      await context.orchestrator.startNewBlock(
        2,
        toNumTxsEffects(processed, context.globalVariables.gasFees),
        context.globalVariables,
        [],
      );

      for (const processedTx of processed) {
        await context.orchestrator.addNewTx(processedTx);
      }

      const block = await context.orchestrator.setBlockCompleted();
      await context.orchestrator.finaliseEpoch();
      expect(block.number).toEqual(context.blockNumber);
    });
=======
>>>>>>> e3756fdb
  });
});<|MERGE_RESOLUTION|>--- conflicted
+++ resolved
@@ -1,9 +1,4 @@
-<<<<<<< HEAD
-import { PublicExecutionRequest, mockTx, toNumTxsEffects } from '@aztec/circuit-types';
-import { makeCallContext } from '@aztec/circuits.js/testing';
-=======
-import { mockTx } from '@aztec/circuit-types';
->>>>>>> e3756fdb
+import { mockTx, toNumTxsEffects } from '@aztec/circuit-types';
 import { createDebugLogger } from '@aztec/foundation/log';
 import { getVKTreeRoot } from '@aztec/noir-protocol-circuits-types';
 import { protocolContractTreeRoot } from '@aztec/protocol-contracts';
@@ -64,101 +59,5 @@
         expect(block.number).toEqual(context.blockNumber);
       },
     );
-<<<<<<< HEAD
-
-    it('nested public calls', async () => {
-      const tx = mockTx(1234, {
-        numberOfNonRevertiblePublicCallRequests: 1,
-        numberOfRevertiblePublicCallRequests: 1,
-        hasPublicTeardownCallRequest: true,
-      });
-      tx.data.constants.historicalHeader = context.actualDb.getInitialHeader();
-      tx.data.constants.vkTreeRoot = getVKTreeRoot();
-      tx.data.constants.protocolContractTreeRoot = protocolContractTreeRoot;
-
-      const nonRevertibleRequests = tx.getNonRevertiblePublicExecutionRequests();
-      const revertibleRequests = tx.getRevertiblePublicExecutionRequests();
-      const teardownRequest = tx.getPublicTeardownExecutionRequest()!;
-      const mockNestedRequest = () => new PublicExecutionRequest(makeCallContext(1), []);
-
-      const simulatorResults: PublicExecutionResult[] = [
-        // Setup
-        PublicExecutionResultBuilder.fromPublicExecutionRequest({
-          request: nonRevertibleRequests[0],
-          nestedExecutions: [
-            PublicExecutionResultBuilder.fromPublicExecutionRequest({
-              request: mockNestedRequest(),
-            }).build(),
-          ],
-        }).build(),
-
-        // App Logic
-        PublicExecutionResultBuilder.fromPublicExecutionRequest({
-          request: revertibleRequests[0],
-          nestedExecutions: [
-            PublicExecutionResultBuilder.fromPublicExecutionRequest({
-              request: mockNestedRequest(),
-            }).build(),
-            PublicExecutionResultBuilder.fromPublicExecutionRequest({
-              request: mockNestedRequest(),
-              nestedExecutions: [
-                PublicExecutionResultBuilder.fromPublicExecutionRequest({
-                  request: mockNestedRequest(),
-                }).build(),
-              ],
-            }).build(),
-          ],
-        }).build(),
-
-        // Teardown
-        PublicExecutionResultBuilder.fromPublicExecutionRequest({
-          request: teardownRequest,
-          nestedExecutions: [
-            PublicExecutionResultBuilder.fromPublicExecutionRequest({
-              request: mockNestedRequest(),
-            }).build(),
-            PublicExecutionResultBuilder.fromPublicExecutionRequest({
-              request: mockNestedRequest(),
-            }).build(),
-          ],
-        }).build(),
-      ];
-
-      let simulatorCallCount = 0;
-      const mockExecutorImplementation = (execution: PublicExecutionRequest) => {
-        if (simulatorCallCount < simulatorResults.length) {
-          return Promise.resolve(simulatorResults[simulatorCallCount++]);
-        } else {
-          throw new Error(`Unexpected execution request: ${execution}, call count: ${simulatorCallCount}`);
-        }
-      };
-
-      const [processed, _] = await context.processPublicFunctionsWithMockExecutorImplementation(
-        [tx],
-        1,
-        undefined,
-        undefined,
-        mockExecutorImplementation,
-      );
-
-      // This will need to be a 2 tx block
-      context.orchestrator.startNewEpoch(1, 1);
-      await context.orchestrator.startNewBlock(
-        2,
-        toNumTxsEffects(processed, context.globalVariables.gasFees),
-        context.globalVariables,
-        [],
-      );
-
-      for (const processedTx of processed) {
-        await context.orchestrator.addNewTx(processedTx);
-      }
-
-      const block = await context.orchestrator.setBlockCompleted();
-      await context.orchestrator.finaliseEpoch();
-      expect(block.number).toEqual(context.blockNumber);
-    });
-=======
->>>>>>> e3756fdb
   });
 });