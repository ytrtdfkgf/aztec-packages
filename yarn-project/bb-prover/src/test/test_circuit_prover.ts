import {
  type ProofAndVerificationKey,
  type PublicInputsAndRecursiveProof,
  type PublicKernelNonTailRequest,
  type PublicKernelTailRequest,
  type ServerCircuitProver,
  makePublicInputsAndRecursiveProof,
} from '@aztec/circuit-types';
import {
  type AvmCircuitInputs,
  type BaseOrMergeRollupPublicInputs,
  type BaseParityInputs,
  type BaseRollupInputs,
  EmptyNestedData,
  type KernelCircuitPublicInputs,
  type MergeRollupInputs,
  NESTED_RECURSIVE_PROOF_LENGTH,
  type PrivateKernelEmptyInputData,
  PrivateKernelEmptyInputs,
  type Proof,
  type PublicKernelCircuitPublicInputs,
  RECURSIVE_PROOF_LENGTH,
  RootParityInput,
  type RootParityInputs,
  type RootRollupInputs,
  type RootRollupPublicInputs,
  TubeInputs,
  VerificationKeyAsFields,
  VerificationKeyData,
  makeEmptyProof,
  makeEmptyRecursiveProof,
  makeRecursiveProof,
} from '@aztec/circuits.js';
import { createDebugLogger } from '@aztec/foundation/log';
import { Timer } from '@aztec/foundation/timer';
import {
  BaseParityArtifact,
  MergeRollupArtifact,
  PrivateKernelEmptyArtifact,
  RootParityArtifact,
  RootRollupArtifact,
  type ServerProtocolArtifact,
  SimulatedBaseRollupArtifact,
  SimulatedServerCircuitArtifacts,
  convertBaseParityInputsToWitnessMap,
  convertBaseParityOutputsFromWitnessMap,
  convertMergeRollupInputsToWitnessMap,
  convertMergeRollupOutputsFromWitnessMap,
  convertPrivateKernelEmptyInputsToWitnessMap,
  convertPrivateKernelEmptyOutputsFromWitnessMap,
  convertRootParityInputsToWitnessMap,
  convertRootParityOutputsFromWitnessMap,
  convertRootRollupInputsToWitnessMap,
  convertRootRollupOutputsFromWitnessMap,
  convertSimulatedBaseRollupInputsToWitnessMap,
  convertSimulatedBaseRollupOutputsFromWitnessMap,
  convertSimulatedPublicTailInputsToWitnessMap,
  convertSimulatedPublicTailOutputFromWitnessMap,
} from '@aztec/noir-protocol-circuits-types';
import { type SimulationProvider, WASMSimulator, emitCircuitSimulationStats } from '@aztec/simulator';
import { type TelemetryClient, trackSpan } from '@aztec/telemetry-client';

import { ProverInstrumentation } from '../instrumentation.js';
import { SimulatedPublicKernelArtifactMapping } from '../mappings/mappings.js';
import { mapPublicKernelToCircuitName } from '../stats.js';

const VERIFICATION_KEYS: Record<ServerProtocolArtifact, VerificationKeyAsFields> = {
  BaseParityArtifact: VerificationKeyAsFields.makeFake(),
  RootParityArtifact: VerificationKeyAsFields.makeFake(),
  PublicKernelAppLogicArtifact: VerificationKeyAsFields.makeFake(),
  PublicKernelSetupArtifact: VerificationKeyAsFields.makeFake(),
  PublicKernelTailArtifact: VerificationKeyAsFields.makeFake(),
  PublicKernelTeardownArtifact: VerificationKeyAsFields.makeFake(),
  BaseRollupArtifact: VerificationKeyAsFields.makeFake(),
  MergeRollupArtifact: VerificationKeyAsFields.makeFake(),
  RootRollupArtifact: VerificationKeyAsFields.makeFake(),
  PrivateKernelEmptyArtifact: VerificationKeyAsFields.makeFake(),
  EmptyNestedArtifact: VerificationKeyAsFields.makeFake(),
};

/**
 * A class for use in testing situations (e2e, unit test etc)
 * Simulates circuits using the most efficient method and performs no proving
 */
export class TestCircuitProver implements ServerCircuitProver {
  private wasmSimulator = new WASMSimulator();
  private instrumentation: ProverInstrumentation;

  constructor(
    telemetry: TelemetryClient,
    private simulationProvider?: SimulationProvider,
    private logger = createDebugLogger('aztec:test-prover'),
  ) {
    this.instrumentation = new ProverInstrumentation(telemetry, 'TestCircuitProver');
  }

  get tracer() {
    return this.instrumentation.tracer;
  }

  public async getEmptyPrivateKernelProof(
    inputs: PrivateKernelEmptyInputData,
  ): Promise<PublicInputsAndRecursiveProof<KernelCircuitPublicInputs>> {
    const emptyNested = new EmptyNestedData(
      makeRecursiveProof(RECURSIVE_PROOF_LENGTH),
      VERIFICATION_KEYS['EmptyNestedArtifact'],
    );
    const kernelInputs = new PrivateKernelEmptyInputs(emptyNested, inputs.header, inputs.chainId, inputs.version);
    const witnessMap = convertPrivateKernelEmptyInputsToWitnessMap(kernelInputs);
    const witness = await this.wasmSimulator.simulateCircuit(witnessMap, PrivateKernelEmptyArtifact);
    const result = convertPrivateKernelEmptyOutputsFromWitnessMap(witness);

    return makePublicInputsAndRecursiveProof(
      result,
      makeRecursiveProof(NESTED_RECURSIVE_PROOF_LENGTH),
      VerificationKeyData.makeFake(),
    );
  }

  public async getEmptyTubeProof(
    inputs: PrivateKernelEmptyInputData,
  ): Promise<PublicInputsAndRecursiveProof<KernelCircuitPublicInputs>> {
    const emptyNested = new EmptyNestedData(
      makeRecursiveProof(RECURSIVE_PROOF_LENGTH),
      VERIFICATION_KEYS['EmptyNestedArtifact'],
    );
    const kernelInputs = new PrivateKernelEmptyInputs(emptyNested, inputs.header, inputs.chainId, inputs.version);
    const witnessMap = convertPrivateKernelEmptyInputsToWitnessMap(kernelInputs);
    const witness = await this.wasmSimulator.simulateCircuit(witnessMap, PrivateKernelEmptyArtifact);
    const result = convertPrivateKernelEmptyOutputsFromWitnessMap(witness);

    return makePublicInputsAndRecursiveProof(
      result,
      makeRecursiveProof(NESTED_RECURSIVE_PROOF_LENGTH),
      VerificationKeyData.makeFake(),
    );
  }

  /**
   * Simulates the base parity circuit from its inputs.
   * @param inputs - Inputs to the circuit.
   * @returns The public inputs of the parity circuit.
   */
  @trackSpan('TestCircuitProver.getBaseParityProof')
  public async getBaseParityProof(inputs: BaseParityInputs): Promise<RootParityInput<typeof RECURSIVE_PROOF_LENGTH>> {
    const timer = new Timer();
    const witnessMap = convertBaseParityInputsToWitnessMap(inputs);

    // use WASM here as it is faster for small circuits
    const witness = await this.wasmSimulator.simulateCircuit(witnessMap, BaseParityArtifact);
    const result = convertBaseParityOutputsFromWitnessMap(witness);

    const rootParityInput = new RootParityInput<typeof RECURSIVE_PROOF_LENGTH>(
      makeRecursiveProof<typeof RECURSIVE_PROOF_LENGTH>(RECURSIVE_PROOF_LENGTH),
      VERIFICATION_KEYS['BaseParityArtifact'],
      result,
    );

    this.instrumentation.recordDuration('simulationDuration', 'base-parity', timer);

    emitCircuitSimulationStats(
      'base-parity',
      timer.ms(),
      inputs.toBuffer().length,
      result.toBuffer().length,
      this.logger,
    );

    return Promise.resolve(rootParityInput);
  }

  /**
   * Simulates the root parity circuit from its inputs.
   * @param inputs - Inputs to the circuit.
   * @returns The public inputs of the parity circuit.
   */
  @trackSpan('TestCircuitProver.getRootParityProof')
  public async getRootParityProof(
    inputs: RootParityInputs,
  ): Promise<RootParityInput<typeof NESTED_RECURSIVE_PROOF_LENGTH>> {
    const timer = new Timer();
    const witnessMap = convertRootParityInputsToWitnessMap(inputs);

    // use WASM here as it is faster for small circuits
    const witness = await this.wasmSimulator.simulateCircuit(witnessMap, RootParityArtifact);

    const result = convertRootParityOutputsFromWitnessMap(witness);

    const rootParityInput = new RootParityInput<typeof NESTED_RECURSIVE_PROOF_LENGTH>(
      makeRecursiveProof<typeof NESTED_RECURSIVE_PROOF_LENGTH>(NESTED_RECURSIVE_PROOF_LENGTH),
      VERIFICATION_KEYS['RootParityArtifact'],
      result,
    );

    this.instrumentation.recordDuration('simulationDuration', 'root-parity', timer);
    emitCircuitSimulationStats(
      'root-parity',
      timer.ms(),
      inputs.toBuffer().length,
      result.toBuffer().length,
      this.logger,
    );

    return Promise.resolve(rootParityInput);
  }

  public async getTubeRollupProofFromArtifact(): Promise<void> {}

  /**
   * Simulates the base rollup circuit from its inputs.
   * @param input - Inputs to the circuit.
   * @returns The public inputs as outputs of the simulation.
   */
  @trackSpan('TestCircuitProver.getBaseRollupProof')
  public async getBaseRollupProof(
    input: BaseRollupInputs,
    _tubeInput: TubeInputs,
  ): Promise<PublicInputsAndRecursiveProof<BaseOrMergeRollupPublicInputs>> {
    // WORKTODO this is a test function that should be updated to use the tube, not entirely sure where this is used and whether it's relevant to make thee full e2e test working, we shall see
    const timer = new Timer();
    const witnessMap = convertSimulatedBaseRollupInputsToWitnessMap(input);

    const simulationProvider = this.simulationProvider ?? this.wasmSimulator;
    const witness = await simulationProvider.simulateCircuit(witnessMap, SimulatedBaseRollupArtifact);

    const result = convertSimulatedBaseRollupOutputsFromWitnessMap(witness);

    this.instrumentation.recordDuration('simulationDuration', 'base-rollup', timer);
    emitCircuitSimulationStats(
      'base-rollup',
      timer.ms(),
      input.toBuffer().length,
      result.toBuffer().length,
      this.logger,
    );
    return makePublicInputsAndRecursiveProof(
      result,
      makeRecursiveProof(NESTED_RECURSIVE_PROOF_LENGTH),
      VerificationKeyData.makeFake(),
    );
  }
  /**
   * Simulates the merge rollup circuit from its inputs.
   * @param input - Inputs to the circuit.
   * @returns The public inputs as outputs of the simulation.
   */
<<<<<<< HEAD
  // LONDONTODO(Rollup): make Rollup proof
=======
  @trackSpan('TestCircuitProver.getMergeRollupProof')
>>>>>>> 5ca10601
  public async getMergeRollupProof(
    input: MergeRollupInputs,
  ): Promise<PublicInputsAndRecursiveProof<BaseOrMergeRollupPublicInputs>> {
    const timer = new Timer();
    const witnessMap = convertMergeRollupInputsToWitnessMap(input);

    // use WASM here as it is faster for small circuits
    const witness = await this.wasmSimulator.simulateCircuit(witnessMap, MergeRollupArtifact);

    const result = convertMergeRollupOutputsFromWitnessMap(witness);

    this.instrumentation.recordDuration('simulationDuration', 'merge-rollup', timer);
    emitCircuitSimulationStats(
      'merge-rollup',
      timer.ms(),
      input.toBuffer().length,
      result.toBuffer().length,
      this.logger,
    );
    return makePublicInputsAndRecursiveProof(
      result,
      makeEmptyRecursiveProof(NESTED_RECURSIVE_PROOF_LENGTH),
      VerificationKeyData.makeFake(),
    );
  }

  /**
   * Simulates the root rollup circuit from its inputs.
   * @param input - Inputs to the circuit.
   * @returns The public inputs as outputs of the simulation.
   */
<<<<<<< HEAD
  // LONDONTODO(Rollup): make rollup proof
  // LONDONTODO(Rollup): same as root rollup
=======
  @trackSpan('TestCircuitProver.getRootRollupProof')
>>>>>>> 5ca10601
  public async getRootRollupProof(
    input: RootRollupInputs,
  ): Promise<PublicInputsAndRecursiveProof<RootRollupPublicInputs>> {
    const timer = new Timer();
    const witnessMap = convertRootRollupInputsToWitnessMap(input);

    // use WASM here as it is faster for small circuits
    const witness = await this.wasmSimulator.simulateCircuit(witnessMap, RootRollupArtifact);

    const result = convertRootRollupOutputsFromWitnessMap(witness);

    this.instrumentation.recordDuration('simulationDuration', 'root-rollup', timer);
    emitCircuitSimulationStats(
      'root-rollup',
      timer.ms(),
      input.toBuffer().length,
      result.toBuffer().length,
      this.logger,
    );
    return makePublicInputsAndRecursiveProof(
      result,
      makeEmptyRecursiveProof(NESTED_RECURSIVE_PROOF_LENGTH),
      VerificationKeyData.makeFake(),
    );
  }

  @trackSpan('TestCircuitProver.getPublicKernelProof')
  public async getPublicKernelProof(
    kernelRequest: PublicKernelNonTailRequest,
  ): Promise<PublicInputsAndRecursiveProof<PublicKernelCircuitPublicInputs>> {
    const timer = new Timer();
    const kernelOps = SimulatedPublicKernelArtifactMapping[kernelRequest.type];
    if (kernelOps === undefined) {
      throw new Error(`Unable to prove for kernel type ${kernelRequest.type}`);
    }
    const witnessMap = kernelOps.convertInputs(kernelRequest.inputs);

    const witness = await this.wasmSimulator.simulateCircuit(
      witnessMap,
      SimulatedServerCircuitArtifacts[kernelOps.artifact],
    );

    const result = kernelOps.convertOutputs(witness);
    const circuitName = mapPublicKernelToCircuitName(kernelRequest.type);
    this.instrumentation.recordDuration('simulationDuration', circuitName, timer);
    emitCircuitSimulationStats(
      circuitName,
      timer.ms(),
      kernelRequest.inputs.toBuffer().length,
      result.toBuffer().length,
      this.logger,
    );

    return makePublicInputsAndRecursiveProof(
      result,
      makeEmptyRecursiveProof(NESTED_RECURSIVE_PROOF_LENGTH),
      VerificationKeyData.makeFake(),
    );
  }

  @trackSpan('TestCircuitProver.getPublicTailProof')
  public async getPublicTailProof(
    kernelRequest: PublicKernelTailRequest,
  ): Promise<PublicInputsAndRecursiveProof<KernelCircuitPublicInputs>> {
    const timer = new Timer();
    const witnessMap = convertSimulatedPublicTailInputsToWitnessMap(kernelRequest.inputs);
    // use WASM here as it is faster for small circuits
    const witness = await this.wasmSimulator.simulateCircuit(
      witnessMap,
      SimulatedServerCircuitArtifacts['PublicKernelTailArtifact'],
    );

    const result = convertSimulatedPublicTailOutputFromWitnessMap(witness);
    this.instrumentation.recordDuration('simulationDuration', 'public-kernel-tail', timer);
    emitCircuitSimulationStats(
      'public-kernel-tail',
      timer.ms(),
      kernelRequest.inputs.toBuffer().length,
      result.toBuffer().length,
      this.logger,
    );

    return makePublicInputsAndRecursiveProof(
      result,
      makeEmptyRecursiveProof(NESTED_RECURSIVE_PROOF_LENGTH),
      VerificationKeyData.makeFake(),
    );
  }

  getAvmProof(_inputs: AvmCircuitInputs): Promise<ProofAndVerificationKey> {
    // We can't simulate the AVM because we don't have enough context to do so (e.g., DBs).
    // We just return an empty proof and VK data.
    this.logger.debug('Skipping AVM simulation in TestCircuitProver.');
    return Promise.resolve({ proof: makeEmptyProof(), verificationKey: VerificationKeyData.makeFake() });
  }

  // Not implemented for test circuits
  public verifyProof(_1: ServerProtocolArtifact, _2: Proof): Promise<void> {
    return Promise.reject(new Error('Method not implemented.'));
  }
}<|MERGE_RESOLUTION|>--- conflicted
+++ resolved
@@ -244,11 +244,8 @@
    * @param input - Inputs to the circuit.
    * @returns The public inputs as outputs of the simulation.
    */
-<<<<<<< HEAD
   // LONDONTODO(Rollup): make Rollup proof
-=======
   @trackSpan('TestCircuitProver.getMergeRollupProof')
->>>>>>> 5ca10601
   public async getMergeRollupProof(
     input: MergeRollupInputs,
   ): Promise<PublicInputsAndRecursiveProof<BaseOrMergeRollupPublicInputs>> {
@@ -280,12 +277,9 @@
    * @param input - Inputs to the circuit.
    * @returns The public inputs as outputs of the simulation.
    */
-<<<<<<< HEAD
   // LONDONTODO(Rollup): make rollup proof
   // LONDONTODO(Rollup): same as root rollup
-=======
   @trackSpan('TestCircuitProver.getRootRollupProof')
->>>>>>> 5ca10601
   public async getRootRollupProof(
     input: RootRollupInputs,
   ): Promise<PublicInputsAndRecursiveProof<RootRollupPublicInputs>> {
