#![forbid(unsafe_code)]
#![warn(unused_crate_dependencies, unused_extern_crates)]
#![warn(unreachable_pub)]
#![warn(clippy::semicolon_if_nothing_returned)]

use acvm::{
    acir::{
        circuit::ErrorSelector,
        native_types::{Witness, WitnessMap},
    },
    AcirField, FieldElement,
};
use errors::AbiError;
use input_parser::InputValue;
use iter_extended::{try_btree_map, try_vecmap, vecmap};
use noirc_printable_type::{
    decode_value as printable_type_decode_value, PrintableType, PrintableValue,
    PrintableValueDisplay,
};
use serde::{Deserialize, Serialize};
use std::borrow::Borrow;
use std::{collections::BTreeMap, str};
// This is the ABI used to bridge the different TOML formats for the initial
// witness, the partial witness generator and the interpreter.
//
// This ABI has nothing to do with ACVM or ACIR. Although they implicitly have a relationship

#[cfg(test)]
mod arbitrary;

pub mod errors;
pub mod input_parser;
mod serialization;

/// A map from the fields in an TOML/JSON file which correspond to some ABI to their values
pub type InputMap = BTreeMap<String, InputValue>;

pub const MAIN_RETURN_NAME: &str = "return";

#[derive(Clone, Debug, PartialEq, Eq, Serialize, Deserialize)]
#[serde(tag = "kind", rename_all = "lowercase")]
/// Types that are allowed in the (main function in binary)
///
/// we use this separation so that we can have types like Strings
/// without needing to introduce this in the Noir types
///
/// NOTE: If Strings are introduced as a native type, the translation will
/// be straightforward. Whether exotic types like String will be natively supported
/// depends on the types of programs that users want to do. I don't envision string manipulation
/// in programs, however it is possible to support, with many complications like encoding character set
/// support.
pub enum AbiType {
    Field,
    Array {
        length: u32,
        #[serde(rename = "type")]
        typ: Box<AbiType>,
    },
    Integer {
        sign: Sign,
        width: u32,
    },
    Boolean,
    Struct {
        path: String,
        #[serde(
            serialize_with = "serialization::serialize_struct_fields",
            deserialize_with = "serialization::deserialize_struct_fields"
        )]
        fields: Vec<(String, AbiType)>,
    },
    Tuple {
        fields: Vec<AbiType>,
    },
    String {
        length: u32,
    },
}

#[derive(Clone, Copy, Debug, PartialEq, Eq, Serialize, Deserialize)]
#[cfg_attr(test, derive(arbitrary::Arbitrary))]
#[serde(rename_all = "lowercase")]
/// Represents whether the parameter is public or known only to the prover.
pub enum AbiVisibility {
    Public,
    // Constants are not allowed in the ABI for main at the moment.
    // Constant,
    Private,
    DataBus,
}

#[derive(Clone, Copy, Debug, PartialEq, Eq, Serialize, Deserialize)]
#[cfg_attr(test, derive(arbitrary::Arbitrary))]
#[serde(rename_all = "lowercase")]
pub enum Sign {
    Unsigned,
    Signed,
}

impl AbiType {
    /// Returns the number of field elements required to represent the type once encoded.
    pub fn field_count(&self) -> u32 {
        match self {
            AbiType::Field | AbiType::Integer { .. } | AbiType::Boolean => 1,
            AbiType::Array { length, typ } => typ.field_count() * *length,
            AbiType::Struct { fields, .. } => {
                fields.iter().fold(0, |acc, (_, field_type)| acc + field_type.field_count())
            }
            AbiType::Tuple { fields } => {
                fields.iter().fold(0, |acc, field_typ| acc + field_typ.field_count())
            }
            AbiType::String { length } => *length,
        }
    }
}

impl From<&AbiType> for PrintableType {
    fn from(value: &AbiType) -> Self {
        match value {
            AbiType::Field => PrintableType::Field,
            AbiType::String { length } => PrintableType::String { length: *length },
            AbiType::Tuple { fields } => {
                let fields = fields.iter().map(|field| field.into()).collect();
                PrintableType::Tuple { types: fields }
            }
            AbiType::Array { length, typ } => {
                let borrowed: &AbiType = typ.borrow();
                PrintableType::Array { length: *length, typ: Box::new(borrowed.into()) }
            }
            AbiType::Boolean => PrintableType::Boolean,
            AbiType::Struct { path, fields } => {
                let fields =
                    fields.iter().map(|(name, field)| (name.clone(), field.into())).collect();
                PrintableType::Struct {
                    name: path.split("::").last().unwrap_or_default().to_string(),
                    fields,
                }
            }
            AbiType::Integer { sign: Sign::Unsigned, width } => {
                PrintableType::UnsignedInteger { width: *width }
            }
            AbiType::Integer { sign: Sign::Signed, width } => {
                PrintableType::SignedInteger { width: *width }
            }
        }
    }
}

#[derive(Clone, Debug, PartialEq, Serialize, Deserialize)]
#[cfg_attr(test, derive(arbitrary::Arbitrary))]
/// An argument or return value of the circuit's `main` function.
pub struct AbiParameter {
    pub name: String,
    #[serde(rename = "type")]
    #[cfg_attr(test, proptest(strategy = "arbitrary::arb_abi_type()"))]
    pub typ: AbiType,
    pub visibility: AbiVisibility,
}

impl AbiParameter {
    pub fn is_public(&self) -> bool {
        self.visibility == AbiVisibility::Public
    }
}

#[derive(Clone, Debug, Serialize, Deserialize)]
#[cfg_attr(test, derive(arbitrary::Arbitrary))]
pub struct AbiReturnType {
    #[cfg_attr(test, proptest(strategy = "arbitrary::arb_abi_type()"))]
    pub abi_type: AbiType,
    pub visibility: AbiVisibility,
}

<<<<<<< HEAD
#[derive(Clone, Debug, Serialize, Deserialize)]
#[cfg_attr(test, derive(arbitrary::Arbitrary))]
=======
#[derive(Clone, Debug, Default, Serialize, Deserialize)]
>>>>>>> 1d4a9a29
pub struct Abi {
    /// An ordered list of the arguments to the program's `main` function, specifying their types and visibility.
    pub parameters: Vec<AbiParameter>,
    pub return_type: Option<AbiReturnType>,
    #[cfg_attr(test, proptest(strategy = "proptest::prelude::Just(BTreeMap::from([]))"))]
    pub error_types: BTreeMap<ErrorSelector, AbiErrorType>,
}

impl Abi {
    pub fn parameter_names(&self) -> Vec<&String> {
        self.parameters.iter().map(|x| &x.name).collect()
    }

    pub fn num_parameters(&self) -> usize {
        self.parameters.len()
    }

    /// Returns the number of field elements required to represent the ABI's input once encoded.
    pub fn field_count(&self) -> u32 {
        self.parameters.iter().map(|param| param.typ.field_count()).sum()
    }

    /// Returns whether any values are needed to be made public for verification.
    pub fn has_public_inputs(&self) -> bool {
        self.return_type.is_some() || self.parameters.iter().any(|param| param.is_public())
    }

    /// Returns `true` if the ABI contains no parameters or return value.
    pub fn is_empty(&self) -> bool {
        self.return_type.is_none() && self.parameters.is_empty()
    }

    pub fn to_btree_map(&self) -> BTreeMap<String, AbiType> {
        let mut map = BTreeMap::new();
        for param in self.parameters.iter() {
            map.insert(param.name.clone(), param.typ.clone());
        }
        map
    }

    /// Encode a set of inputs as described in the ABI into a `WitnessMap`.
    pub fn encode(
        &self,
        input_map: &InputMap,
        return_value: Option<InputValue>,
    ) -> Result<WitnessMap<FieldElement>, AbiError> {
        // Check that no extra witness values have been provided.
        let param_names = self.parameter_names();
        if param_names.len() < input_map.len() {
            let unexpected_params: Vec<String> =
                input_map.keys().filter(|param| !param_names.contains(param)).cloned().collect();
            return Err(AbiError::UnexpectedParams(unexpected_params));
        }

        // First encode each input separately, performing any input validation.
        let mut encoded_inputs: Vec<Vec<FieldElement>> = self
            .parameters
            .iter()
            .map(|param| {
                let value = input_map
                    .get(&param.name)
                    .ok_or_else(|| AbiError::MissingParam(param.name.clone()))?
                    .clone();

                value.find_type_mismatch(&param.typ, param.name.clone())?;

                Self::encode_value(value, &param.typ)
            })
            .collect::<Result<_, _>>()?;

        // When encoding public inputs to be passed to the verifier, the user can must provide a return value
        // to be inserted into the witness map. This is not needed when generating a witness when proving the circuit.
        match (&self.return_type, return_value) {
            (Some(AbiReturnType { abi_type: return_type, .. }), Some(return_value)) => {
                if !return_value.matches_abi(return_type) {
                    return Err(AbiError::ReturnTypeMismatch {
                        return_type: return_type.clone(),
                        value: return_value,
                    });
                }
                let encoded_return_fields = Self::encode_value(return_value, return_type)?;
                encoded_inputs.push(encoded_return_fields);
            }
            (None, Some(return_value)) => {
                return Err(AbiError::UnexpectedReturnValue(return_value))
            }
            // We allow not passing a return value despite the circuit defining one
            // in order to generate the initial partial witness.
            (_, None) => {}
        }

        // Write input field elements into witness map.
        let witness_map: BTreeMap<Witness, FieldElement> = encoded_inputs
            .into_iter()
            .flatten()
            .enumerate()
            .map(|(index, field_element)| (Witness(index as u32), field_element))
            .collect::<BTreeMap<Witness, FieldElement>>();

        Ok(witness_map.into())
    }

    fn encode_value(value: InputValue, abi_type: &AbiType) -> Result<Vec<FieldElement>, AbiError> {
        let mut encoded_value = Vec::new();
        match (value, abi_type) {
            (InputValue::Field(elem), _) => encoded_value.push(elem),

            (InputValue::Vec(vec_elements), AbiType::Array { typ, .. }) => {
                for elem in vec_elements {
                    encoded_value.extend(Self::encode_value(elem, typ)?);
                }
            }

            (InputValue::String(string), _) => {
                let str_as_fields =
                    string.bytes().map(|byte| FieldElement::from_be_bytes_reduce(&[byte]));
                encoded_value.extend(str_as_fields);
            }

            (InputValue::Struct(object), AbiType::Struct { fields, .. }) => {
                for (field, typ) in fields {
                    encoded_value.extend(Self::encode_value(object[field].clone(), typ)?);
                }
            }
            (InputValue::Vec(vec_elements), AbiType::Tuple { fields }) => {
                for (value, typ) in vec_elements.into_iter().zip(fields) {
                    encoded_value.extend(Self::encode_value(value, typ)?);
                }
            }
            _ => unreachable!("value should have already been checked to match abi type"),
        }
        Ok(encoded_value)
    }

    /// Decode a `WitnessMap` into the types specified in the ABI.
    pub fn decode(
        &self,
        witness_map: &WitnessMap<FieldElement>,
    ) -> Result<(InputMap, Option<InputValue>), AbiError> {
        let mut pointer: u32 = 0;
        let public_inputs_map =
            try_btree_map(self.parameters.clone(), |AbiParameter { name, typ, .. }| {
                let num_fields = typ.field_count();
                let param_witness_values = try_vecmap(0..num_fields, |index| {
                    let witness_index = Witness(pointer + index);
                    witness_map
                        .get(&witness_index)
                        .ok_or_else(|| AbiError::MissingParamWitnessValue {
                            name: name.clone(),
                            witness_index,
                        })
                        .copied()
                })?;
                pointer += num_fields;

                decode_value(&mut param_witness_values.into_iter(), &typ)
                    .map(|input_value| (name.clone(), input_value))
            })?;

        // We also attempt to decode the circuit's return value from `witness_map`.
        let return_value = if let Some(return_type) = &self.return_type {
            if let Ok(return_witness_values) =
                try_vecmap(0..return_type.abi_type.field_count(), |index| {
                    let witness_index = Witness(pointer + index);
                    witness_map
                        .get(&witness_index)
                        .ok_or_else(|| AbiError::MissingParamWitnessValue {
                            name: MAIN_RETURN_NAME.to_string(),
                            witness_index,
                        })
                        .copied()
                })
            {
                // We do not return value for the data bus.
                if return_type.visibility == AbiVisibility::DataBus {
                    None
                } else {
                    Some(decode_value(
                        &mut return_witness_values.into_iter(),
                        &return_type.abi_type,
                    )?)
                }
            } else {
                // Unlike for the circuit inputs, we tolerate not being able to find the witness values for the return value.
                // This is because the user may be decoding a partial witness map for which is hasn't been calculated yet.
                // If a return value is expected, this should be checked for by the user.
                None
            }
        } else {
            None
        };

        Ok((public_inputs_map, return_value))
    }
}

pub fn decode_value(
    field_iterator: &mut impl Iterator<Item = FieldElement>,
    value_type: &AbiType,
) -> Result<InputValue, AbiError> {
    // This function assumes that `field_iterator` contains enough `FieldElement`s in order to decode a `value_type`
    // `Abi.decode` enforces that the encoded inputs matches the expected length defined by the ABI so this is safe.
    let value = match value_type {
        AbiType::Field | AbiType::Integer { .. } | AbiType::Boolean => {
            let field_element = field_iterator.next().unwrap();

            InputValue::Field(field_element)
        }
        AbiType::Array { length, typ } => {
            let length = *length as usize;
            let mut array_elements = Vec::with_capacity(length);
            for _ in 0..length {
                array_elements.push(decode_value(field_iterator, typ)?);
            }

            InputValue::Vec(array_elements)
        }
        AbiType::String { length } => {
            let field_elements: Vec<FieldElement> = field_iterator.take(*length as usize).collect();

            InputValue::String(decode_string_value(&field_elements))
        }
        AbiType::Struct { fields, .. } => {
            let mut struct_map = BTreeMap::new();

            for (field_key, param_type) in fields {
                let field_value = decode_value(field_iterator, param_type)?;

                struct_map.insert(field_key.to_owned(), field_value);
            }

            InputValue::Struct(struct_map)
        }
        AbiType::Tuple { fields } => {
            let mut tuple_elements = Vec::with_capacity(fields.len());
            for field_typ in fields {
                tuple_elements.push(decode_value(field_iterator, field_typ)?);
            }

            InputValue::Vec(tuple_elements)
        }
    };

    Ok(value)
}

fn decode_string_value(field_elements: &[FieldElement]) -> String {
    let string_as_slice = vecmap(field_elements, |e| {
        let mut field_as_bytes = e.to_be_bytes();
        let char_byte = field_as_bytes.pop().unwrap(); // A character in a string is represented by a u8, thus we just want the last byte of the element
        assert!(field_as_bytes.into_iter().all(|b| b == 0)); // Assert that the rest of the field element's bytes are empty
        char_byte
    });

    let final_string = str::from_utf8(&string_as_slice).unwrap();
    final_string.to_owned()
}

#[derive(Clone, Debug, PartialEq, Eq, Serialize, Deserialize)]
#[serde(tag = "kind", rename_all = "lowercase")]
pub enum AbiValue {
    Field {
        value: FieldElement,
    },
    Integer {
        sign: bool,
        value: String,
    },
    Boolean {
        value: bool,
    },
    String {
        value: String,
    },
    Array {
        value: Vec<AbiValue>,
    },
    Struct {
        #[serde(
            serialize_with = "serialization::serialize_struct_field_values",
            deserialize_with = "serialization::deserialize_struct_field_values"
        )]
        fields: Vec<(String, AbiValue)>,
    },
    Tuple {
        fields: Vec<AbiValue>,
    },
}

#[derive(Clone, Debug, PartialEq, Eq, Serialize, Deserialize)]
#[serde(tag = "error_kind", rename_all = "lowercase")]
pub enum AbiErrorType {
    FmtString { length: u32, item_types: Vec<AbiType> },
    Custom(AbiType),
}

pub fn display_abi_error<F: AcirField>(
    fields: &[F],
    error_type: AbiErrorType,
) -> PrintableValueDisplay<F> {
    match error_type {
        AbiErrorType::FmtString { length, item_types } => {
            let mut fields_iter = fields.iter().copied();
            let PrintableValue::String(string) =
                printable_type_decode_value(&mut fields_iter, &PrintableType::String { length })
            else {
                unreachable!("Got non-string from string decoding");
            };
            let _length_of_items = fields_iter.next();
            let items = item_types.into_iter().map(|abi_type| {
                let printable_typ = (&abi_type).into();
                let decoded = printable_type_decode_value(&mut fields_iter, &printable_typ);
                (decoded, printable_typ)
            });
            PrintableValueDisplay::FmtString(string, items.collect())
        }
        AbiErrorType::Custom(abi_typ) => {
            let printable_type = (&abi_typ).into();
            let decoded = printable_type_decode_value(&mut fields.iter().copied(), &printable_type);
            PrintableValueDisplay::Plain(decoded, printable_type)
        }
    }
}

#[cfg(test)]
mod test {
    use proptest::prelude::*;

    use crate::arbitrary::arb_abi_and_input_map;

    proptest! {
        #[test]
        fn encoding_and_decoding_returns_original_witness_map((abi, input_map) in arb_abi_and_input_map()) {
            let witness_map = abi.encode(&input_map, None).unwrap();
            let (decoded_inputs, return_value) = abi.decode(&witness_map).unwrap();

            prop_assert_eq!(decoded_inputs, input_map);
            prop_assert_eq!(return_value, None);
        }
    }
}<|MERGE_RESOLUTION|>--- conflicted
+++ resolved
@@ -171,12 +171,8 @@
     pub visibility: AbiVisibility,
 }
 
-<<<<<<< HEAD
-#[derive(Clone, Debug, Serialize, Deserialize)]
+#[derive(Clone, Debug, Default, Serialize, Deserialize)]
 #[cfg_attr(test, derive(arbitrary::Arbitrary))]
-=======
-#[derive(Clone, Debug, Default, Serialize, Deserialize)]
->>>>>>> 1d4a9a29
 pub struct Abi {
     /// An ordered list of the arguments to the program's `main` function, specifying their types and visibility.
     pub parameters: Vec<AbiParameter>,
