--- conflicted
+++ resolved
@@ -166,31 +166,16 @@
 
 global PACK_CARDS = 3; // Limited by number of write requests (max 4)
 
-pub fn to_le_32_bytes(a: Field) -> [u8; 32] {
-    let bytes = a.to_le_bytes(32);
-    let mut result = [0; 32];
-    for i in 0..32 {
-        result[i] = bytes[i];
-    }
-    result
-}
-
 pub fn get_pack_cards(
     seed: Field,
     owner: AztecAddress,
     context: &mut PrivateContext
 ) -> [Card; PACK_CARDS] {
     // generate pseudo randomness deterministically from 'seed' and user secret
-<<<<<<< HEAD
-    let secret = context.request_nullifier_secret_key(owner);
-    let mix = secret.high + secret.low + seed;
-    let random_bytes = std::hash::sha256(to_le_32_bytes(mix));
-=======
     let secret = context.request_app_nullifier_secret_key(owner);
     let mix = secret + seed;
     let mix_bytes: [u8; 32] = mix.to_le_bytes(32).as_array();
     let random_bytes = std::hash::sha256(mix_bytes);
->>>>>>> 7eb164f2
 
     let mut cards = [Card::from_field(0); PACK_CARDS];
     // we generate PACK_CARDS cards
