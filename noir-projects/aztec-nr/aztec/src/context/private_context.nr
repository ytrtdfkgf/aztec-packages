--- conflicted
+++ resolved
@@ -75,15 +75,9 @@
     // Header of a block whose state is used during private execution (not the block the transaction is included in).
     pub historical_header: Header,
 
-<<<<<<< HEAD
-    note_encrypted_logs_hashes: BoundedVec<NoteLogHash, MAX_NOTE_ENCRYPTED_LOGS_PER_CALL>,
-    encrypted_logs_hashes: BoundedVec<EncryptedLogHash, MAX_ENCRYPTED_LOGS_PER_CALL>,
-    contract_class_logs_hashes: BoundedVec<LogHash, MAX_CONTRACT_CLASS_LOGS_PER_CALL>,
-=======
     pub note_encrypted_logs_hashes: BoundedVec<NoteLogHash, MAX_NOTE_ENCRYPTED_LOGS_PER_CALL>,
     pub encrypted_logs_hashes: BoundedVec<EncryptedLogHash, MAX_ENCRYPTED_LOGS_PER_CALL>,
-    pub unencrypted_logs_hashes: BoundedVec<LogHash, MAX_UNENCRYPTED_LOGS_PER_CALL>,
->>>>>>> 23d1c07f
+    pub contract_class_logs_hashes: BoundedVec<LogHash, MAX_CONTRACT_CLASS_LOGS_PER_CALL>,
 
     // Contains the last key validation request for each key type. This is used to cache the last request and avoid
     // fetching the same request multiple times.
@@ -200,15 +194,9 @@
             l2_to_l1_msgs: self.l2_to_l1_msgs.storage(),
             start_side_effect_counter: self.inputs.start_side_effect_counter,
             end_side_effect_counter: self.side_effect_counter,
-<<<<<<< HEAD
-            note_encrypted_logs_hashes: self.note_encrypted_logs_hashes.storage,
-            encrypted_logs_hashes: self.encrypted_logs_hashes.storage,
-            contract_class_logs_hashes: self.contract_class_logs_hashes.storage,
-=======
             note_encrypted_logs_hashes: self.note_encrypted_logs_hashes.storage(),
             encrypted_logs_hashes: self.encrypted_logs_hashes.storage(),
-            unencrypted_logs_hashes: self.unencrypted_logs_hashes.storage(),
->>>>>>> 23d1c07f
+            contract_class_logs_hashes: self.contract_class_logs_hashes.storage(),
             historical_header: self.historical_header,
             tx_context: self.inputs.tx_context,
         }
