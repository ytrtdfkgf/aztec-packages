--- conflicted
+++ resolved
@@ -1,9 +1,5 @@
-<<<<<<< HEAD
-import { ProvingRequestType, type ServerCircuitProver, toNumTxsEffects } from '@aztec/circuit-types';
-=======
-import { type ServerCircuitProver } from '@aztec/circuit-types';
+import { type ServerCircuitProver, toNumTxsEffects } from '@aztec/circuit-types';
 import { makeBloatedProcessedTx } from '@aztec/circuit-types/test';
->>>>>>> 9de9e4dd
 import { Fr } from '@aztec/circuits.js';
 import { times } from '@aztec/foundation/collection';
 import { createDebugLogger } from '@aztec/foundation/log';
@@ -60,16 +56,12 @@
         const msgs = [new Fr(i + 100)];
         // these operations could fail if the target circuit fails before adding all blocks or txs
         try {
-<<<<<<< HEAD
           await orchestrator.startNewBlock(
             txs.length,
             toNumTxsEffects(txs, context.globalVariables.gasFees),
-            makeGlobals(i + 1),
+            globalVariables,
             msgs,
           );
-=======
-          await orchestrator.startNewBlock(txs.length, globalVariables, msgs);
->>>>>>> 9de9e4dd
           let allTxsAdded = true;
           for (const tx of txs) {
             try {
