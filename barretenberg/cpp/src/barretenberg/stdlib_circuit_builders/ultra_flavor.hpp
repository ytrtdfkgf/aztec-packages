#pragma once
#include "barretenberg/commitment_schemes/kzg/kzg.hpp"
#include "barretenberg/ecc/curves/bn254/g1.hpp"
#include "barretenberg/flavor/flavor.hpp"
#include "barretenberg/flavor/flavor_macros.hpp"
#include "barretenberg/plonk_honk_shared/library/grand_product_delta.hpp"
#include "barretenberg/plonk_honk_shared/library/grand_product_library.hpp"
#include "barretenberg/polynomials/barycentric.hpp"
#include "barretenberg/polynomials/evaluation_domain.hpp"
#include "barretenberg/polynomials/polynomial.hpp"
#include "barretenberg/polynomials/univariate.hpp"
#include "barretenberg/relations/auxiliary_relation.hpp"
#include "barretenberg/relations/delta_range_constraint_relation.hpp"
#include "barretenberg/relations/elliptic_relation.hpp"
#include "barretenberg/relations/logderiv_lookup_relation.hpp"
#include "barretenberg/relations/permutation_relation.hpp"
#include "barretenberg/relations/relation_parameters.hpp"
#include "barretenberg/relations/ultra_arithmetic_relation.hpp"
#include "barretenberg/stdlib_circuit_builders/ultra_circuit_builder.hpp"
#include "barretenberg/transcript/transcript.hpp"

namespace bb {

class UltraFlavor {
  public:
    using CircuitBuilder = UltraCircuitBuilder;
    using Curve = curve::BN254;
    using FF = Curve::ScalarField;
    using GroupElement = Curve::Element;
    using Commitment = Curve::AffineElement;
    using PCS = KZG<Curve>;
    using Polynomial = bb::Polynomial<FF>;
    using CommitmentKey = bb::CommitmentKey<Curve>;
    using VerifierCommitmentKey = bb::VerifierCommitmentKey<Curve>;

    static constexpr size_t MAX_LOG_CIRCUIT_SIZE = 28;

    static constexpr size_t NUM_WIRES = CircuitBuilder::NUM_WIRES;
    // The number of multivariate polynomials on which a sumcheck prover sumcheck operates (including shifts). We often
    // need containers of this size to hold related data, so we choose a name more agnostic than `NUM_POLYNOMIALS`.
    static constexpr size_t NUM_ALL_ENTITIES = 42;
    // The number of polynomials precomputed to describe a circuit and to aid a prover in constructing a satisfying
    // assignment of witnesses. We again choose a neutral name.
    static constexpr size_t NUM_PRECOMPUTED_ENTITIES = 25;
    // The total number of witness entities not including shifts.
    static constexpr size_t NUM_WITNESS_ENTITIES = 8;
    // Total number of folded polynomials, which is just all polynomials except the shifts
    static constexpr size_t NUM_FOLDED_ENTITIES = NUM_PRECOMPUTED_ENTITIES + NUM_WITNESS_ENTITIES;

    using GrandProductRelations = std::tuple<bb::UltraPermutationRelation<FF>>;
    // define the tuple of Relations that comprise the Sumcheck relation
    // Note: made generic for use in MegaRecursive.
    template <typename FF>
    using Relations_ = std::tuple<bb::UltraArithmeticRelation<FF>,
                                  bb::UltraPermutationRelation<FF>,
                                  bb::LogDerivLookupRelation<FF>,
                                  bb::DeltaRangeConstraintRelation<FF>,
                                  bb::EllipticRelation<FF>,
                                  bb::AuxiliaryRelation<FF>>;
    using Relations = Relations_<FF>;

    static constexpr size_t MAX_PARTIAL_RELATION_LENGTH = compute_max_partial_relation_length<Relations>();
    static_assert(MAX_PARTIAL_RELATION_LENGTH == 6);
    static constexpr size_t MAX_TOTAL_RELATION_LENGTH = compute_max_total_relation_length<Relations>();
    static_assert(MAX_TOTAL_RELATION_LENGTH == 11);
    static constexpr size_t NUM_SUBRELATIONS = compute_number_of_subrelations<Relations>();
    // For instances of this flavour, used in folding, we need a unique sumcheck batching challenge for each
    // subrelation. This is because using powers of alpha would increase the degree of Protogalaxy polynomial $G$ (the
    // combiner) too much.
    using RelationSeparator = std::array<FF, NUM_SUBRELATIONS - 1>;

    // BATCHED_RELATION_PARTIAL_LENGTH = algebraic degree of sumcheck relation *after* multiplying by the `pow_zeta`
    // random polynomial e.g. For \sum(x) [A(x) * B(x) + C(x)] * PowZeta(X), relation length = 2 and random relation
    // length = 3
    static constexpr size_t BATCHED_RELATION_PARTIAL_LENGTH = MAX_PARTIAL_RELATION_LENGTH + 1;
    static constexpr size_t BATCHED_RELATION_TOTAL_LENGTH = MAX_TOTAL_RELATION_LENGTH + 1;
    static constexpr size_t NUM_RELATIONS = std::tuple_size_v<Relations>;

    template <size_t NUM_INSTANCES>
    using ProtogalaxyTupleOfTuplesOfUnivariates =
        decltype(create_protogalaxy_tuple_of_tuples_of_univariates<Relations, NUM_INSTANCES>());
    template <size_t NUM_INSTANCES>
    using OptimisedProtogalaxyTupleOfTuplesOfUnivariates =
        decltype(create_protogalaxy_tuple_of_tuples_of_univariates<Relations,
                                                                   NUM_INSTANCES,
                                                                   /*optimised=*/true>());
    using SumcheckTupleOfTuplesOfUnivariates = decltype(create_sumcheck_tuple_of_tuples_of_univariates<Relations>());
    using TupleOfArraysOfValues = decltype(create_tuple_of_arrays_of_values<Relations>());

    // Whether or not the first row of the execution trace is reserved for 0s to enable shifts
    static constexpr bool has_zero_row = true;

    static constexpr bool is_decider = true;

    /**
     * @brief A base class labelling precomputed entities and (ordered) subsets of interest.
     * @details Used to build the proving key and verification key.
     */
    template <typename DataType_> class PrecomputedEntities : public PrecomputedEntitiesBase {
      public:
        using DataType = DataType_;
        DEFINE_FLAVOR_MEMBERS(DataType,
                              q_m,            // column 0
                              q_c,            // column 1
                              q_l,            // column 2
                              q_r,            // column 3
                              q_o,            // column 4
                              q_4,            // column 5
                              q_arith,        // column 6
                              q_delta_range,  // column 7
                              q_elliptic,     // column 8
                              q_aux,          // column 9
                              q_lookup,       // column 10
                              sigma_1,        // column 11
                              sigma_2,        // column 12
                              sigma_3,        // column 13
                              sigma_4,        // column 14
                              id_1,           // column 15
                              id_2,           // column 16
                              id_3,           // column 17
                              id_4,           // column 18
                              table_1,        // column 19
                              table_2,        // column 20
                              table_3,        // column 21
                              table_4,        // column 22
                              lagrange_first, // column 23
                              lagrange_last)  // column 24

        static constexpr CircuitType CIRCUIT_TYPE = CircuitBuilder::CIRCUIT_TYPE;

        auto get_selectors()
        {
            return RefArray{ q_m, q_c, q_l, q_r, q_o, q_4, q_arith, q_delta_range, q_elliptic, q_aux, q_lookup };
        };
        auto get_sigma_polynomials() { return RefArray{ sigma_1, sigma_2, sigma_3, sigma_4 }; };
        auto get_id_polynomials() { return RefArray{ id_1, id_2, id_3, id_4 }; };

        auto get_table_polynomials() { return RefArray{ table_1, table_2, table_3, table_4 }; };
    };

    /**
     * @brief Container for all witness polynomials used/constructed by the prover.
     * @details Shifts are not included here since they do not occupy their own memory.
     */
    template <typename DataType> class WitnessEntities {
      public:
        DEFINE_FLAVOR_MEMBERS(DataType,
                              w_l,                // column 0
                              w_r,                // column 1
                              w_o,                // column 2
                              w_4,                // column 3
                              z_perm,             // column 4
                              lookup_inverses,    // column 5
                              lookup_read_counts, // column 6
                              lookup_read_tags)   // column 7

        auto get_wires() { return RefArray{ w_l, w_r, w_o, w_4 }; };

        MSGPACK_FIELDS(w_l, w_r, w_o, w_4, z_perm, lookup_inverses, lookup_read_counts, lookup_read_tags);
    };

    /**
     * @brief Class for ShiftedEntities, containing shifted witness and table polynomials.
     */
    template <typename DataType> class ShiftedEntities {
      public:
        DEFINE_FLAVOR_MEMBERS(DataType,
                              table_1_shift, // column 0
                              table_2_shift, // column 1
                              table_3_shift, // column 2
                              table_4_shift, // column 3
                              w_l_shift,     // column 4
                              w_r_shift,     // column 5
                              w_o_shift,     // column 6
                              w_4_shift,     // column 7
                              z_perm_shift)  // column 10

        auto get_shifted()
        {
            return RefArray{ table_1_shift, table_2_shift, table_3_shift, table_4_shift, w_l_shift,
                             w_r_shift,     w_o_shift,     w_4_shift,     z_perm_shift };
        };
    };

    /**
     * @brief A base class labelling all entities (for instance, all of the polynomials used by the prover during
     * sumcheck) in this Honk variant along with particular subsets of interest
     * @details Used to build containers for: the prover's polynomial during sumcheck; the sumcheck's folded
     * polynomials; the univariates consturcted during during sumcheck; the evaluations produced by sumcheck.
     *
     * Symbolically we have: AllEntities = PrecomputedEntities + WitnessEntities + "ShiftedEntities". It could be
     * implemented as such, but we have this now.
     */
    template <typename DataType>
    class AllEntities : public PrecomputedEntities<DataType>,
                        public WitnessEntities<DataType>,
                        public ShiftedEntities<DataType> {
      public:
        DEFINE_COMPOUND_GET_ALL(PrecomputedEntities<DataType>, WitnessEntities<DataType>, ShiftedEntities<DataType>)

        auto get_wires() { return RefArray{ this->w_l, this->w_r, this->w_o, this->w_4 }; };
        auto get_selectors() { return PrecomputedEntities<DataType>::get_selectors(); }
        auto get_sigmas() { return RefArray{ this->sigma_1, this->sigma_2, this->sigma_3, this->sigma_4 }; };
        auto get_ids() { return RefArray{ this->id_1, this->id_2, this->id_3, this->id_4 }; };
        auto get_tables() { return RefArray{ this->table_1, this->table_2, this->table_3, this->table_4 }; };
        auto get_unshifted()
        {
            return concatenate(PrecomputedEntities<DataType>::get_all(), WitnessEntities<DataType>::get_all());
        };

        auto get_precomputed() { return PrecomputedEntities<DataType>::get_all(); }

        auto get_witness() { return WitnessEntities<DataType>::get_all(); };
        auto get_to_be_shifted()
        {
            return RefArray{ this->table_1, this->table_2, this->table_3, this->table_4, this->w_l,
                             this->w_r,     this->w_o,     this->w_4,     this->z_perm };
        };
        auto get_shifted() { return ShiftedEntities<DataType>::get_all(); };
    };

  public:
    /**
     * @brief A field element for each entity of the flavor. These entities represent the prover polynomials
     * evaluated at one point.
     */
    class AllValues : public AllEntities<FF> {
      public:
        using Base = AllEntities<FF>;
        using Base::Base;
    };

    /**
     * @brief A container for polynomials handles.
     */
    // TODO(https://github.com/AztecProtocol/barretenberg/issues/966): use inheritance
    class ProverPolynomials : public AllEntities<Polynomial> {
      public:
        // Define all operations as default, except copy construction/assignment
        ProverPolynomials() = default;
        ProverPolynomials(size_t circuit_size)
        { // Initialize all unshifted polynomials to the zero polynomial and initialize the
          // shifted polys
            for (auto& poly : get_unshifted()) {
                poly = Polynomial{ circuit_size };
            }
            set_shifted();
        }
        ProverPolynomials& operator=(const ProverPolynomials&) = delete;
        ProverPolynomials(const ProverPolynomials& o) = delete;
        ProverPolynomials(ProverPolynomials&& o) noexcept = default;
        ProverPolynomials& operator=(ProverPolynomials&& o) noexcept = default;
        ~ProverPolynomials() = default;
        [[nodiscard]] size_t get_polynomial_size() const { return q_c.size(); }
        [[nodiscard]] AllValues get_row(const size_t row_idx) const
        {
            AllValues result;
            for (auto [result_field, polynomial] : zip_view(result.get_all(), get_all())) {
                result_field = polynomial[row_idx];
            }
            return result;
        }

        // Set all shifted polynomials based on their to-be-shifted counterpart
        void set_shifted()
        {
            for (auto [shifted, to_be_shifted] : zip_view(get_shifted(), get_to_be_shifted())) {
                shifted = to_be_shifted.shifted();
            }
        }
    };
    /**
     * @brief The proving key is responsible for storing the polynomials used by the prover.
     *
     */
    class ProvingKey : public ProvingKey_<FF, CommitmentKey> {
      public:
        // Expose constructors on the base class
        using Base = ProvingKey_<FF, CommitmentKey>;
        using Base::Base;

        ProvingKey(const size_t circuit_size, const size_t num_public_inputs)
            : Base(circuit_size, num_public_inputs)
            , polynomials(circuit_size){};

        std::vector<uint32_t> memory_read_records;
        std::vector<uint32_t> memory_write_records;
        ProverPolynomials polynomials; // storage for all polynomials evaluated by the prover

        /**
         * @brief Add RAM/ROM memory records to the fourth wire polynomial
         *
         * @details This operation must be performed after the first three wires have been
         * committed to, hence the dependence on the `eta` challenge.
         *
         * @tparam Flavor
         * @param eta challenge produced after commitment to first three wire polynomials
         */
        void add_ram_rom_memory_records_to_wire_4(const FF& eta, const FF& eta_two, const FF& eta_three)
        {
            // The memory record values are computed at the indicated indices as
            // w4 = w3 * eta^3 + w2 * eta^2 + w1 * eta + read_write_flag;
            // (See the Auxiliary relation for details)
            auto wires = polynomials.get_wires();

            // Compute read record values
            for (const auto& gate_idx : memory_read_records) {
                wires[3][gate_idx] += wires[2][gate_idx] * eta_three;
                wires[3][gate_idx] += wires[1][gate_idx] * eta_two;
                wires[3][gate_idx] += wires[0][gate_idx] * eta;
            }

            // Compute write record values
            for (const auto& gate_idx : memory_write_records) {
                wires[3][gate_idx] += wires[2][gate_idx] * eta_three;
                wires[3][gate_idx] += wires[1][gate_idx] * eta_two;
                wires[3][gate_idx] += wires[0][gate_idx] * eta;
                wires[3][gate_idx] += 1;
            }
        }

        /**
         * @brief Compute the inverse polynomial used in the log derivative lookup argument
         *
         * @tparam Flavor
         * @param beta
         * @param gamma
         */
        void compute_logderivative_inverses(const RelationParameters<FF>& relation_parameters)
        {
            // Compute inverses for conventional lookups
            compute_logderivative_inverse<UltraFlavor, LogDerivLookupRelation<FF>>(
                this->polynomials, relation_parameters, this->circuit_size);
        }

        /**
         * @brief Computes public_input_delta and the permutation grand product polynomial
         *
         * @param relation_parameters
         */
        void compute_grand_product_polynomials(RelationParameters<FF>& relation_parameters)
        {
            auto public_input_delta = compute_public_input_delta<UltraFlavor>(this->public_inputs,
                                                                              relation_parameters.beta,
                                                                              relation_parameters.gamma,
                                                                              this->circuit_size,
                                                                              this->pub_inputs_offset);
            relation_parameters.public_input_delta = public_input_delta;

            // Compute permutation and lookup grand product polynomials
            compute_grand_products<UltraFlavor>(this->polynomials, relation_parameters);
        }
    };

    /**
     * @brief The verification key is responsible for storing the the commitments to the precomputed (non-witnessk)
     * polynomials used by the verifier.
     *
     * @note Note the discrepancy with what sort of data is stored here vs in the proving key. We may want to resolve
     * that, and split out separate PrecomputedPolynomials/Commitments data for clarity but also for portability of our
     * circuits.
     */
    class VerificationKey : public VerificationKey_<PrecomputedEntities<Commitment>, VerifierCommitmentKey> {
      public:
        VerificationKey() = default;
        VerificationKey(const size_t circuit_size, const size_t num_public_inputs)
            : VerificationKey_(circuit_size, num_public_inputs)
        {}
        VerificationKey(ProvingKey& proving_key)
        {
            this->pcs_verification_key = std::make_shared<VerifierCommitmentKey>();
            this->circuit_size = proving_key.circuit_size;
            this->log_circuit_size = numeric::get_msb(this->circuit_size);
            this->num_public_inputs = proving_key.num_public_inputs;
            this->pub_inputs_offset = proving_key.pub_inputs_offset;

            for (auto [polynomial, commitment] : zip_view(proving_key.polynomials.get_precomputed(), this->get_all())) {
                commitment = proving_key.commitment_key->commit(polynomial);
            }
        }
        // TODO(https://github.com/AztecProtocol/barretenberg/issues/964): Clean the boilerplate
        // up.
        VerificationKey(const uint64_t circuit_size,
                        const uint64_t num_public_inputs,
                        const uint64_t pub_inputs_offset,
                        const Commitment& q_m,
                        const Commitment& q_c,
                        const Commitment& q_l,
                        const Commitment& q_r,
                        const Commitment& q_o,
                        const Commitment& q_4,
                        const Commitment& q_arith,
                        const Commitment& q_delta_range,
                        const Commitment& q_elliptic,
                        const Commitment& q_aux,
                        const Commitment& q_lookup,
                        const Commitment& sigma_1,
                        const Commitment& sigma_2,
                        const Commitment& sigma_3,
                        const Commitment& sigma_4,
                        const Commitment& id_1,
                        const Commitment& id_2,
                        const Commitment& id_3,
                        const Commitment& id_4,
                        const Commitment& table_1,
                        const Commitment& table_2,
                        const Commitment& table_3,
                        const Commitment& table_4,
                        const Commitment& lagrange_first,
                        const Commitment& lagrange_last)
        {
            this->circuit_size = circuit_size;
            this->log_circuit_size = numeric::get_msb(this->circuit_size);
            this->num_public_inputs = num_public_inputs;
            this->pub_inputs_offset = pub_inputs_offset;
            this->q_m = q_m;
            this->q_c = q_c;
            this->q_l = q_l;
            this->q_r = q_r;
            this->q_o = q_o;
            this->q_4 = q_4;
            this->q_arith = q_arith;
            this->q_delta_range = q_delta_range;
            this->q_elliptic = q_elliptic;
            this->q_aux = q_aux;
            this->q_lookup = q_lookup;
            this->sigma_1 = sigma_1;
            this->sigma_2 = sigma_2;
            this->sigma_3 = sigma_3;
            this->sigma_4 = sigma_4;
            this->id_1 = id_1;
            this->id_2 = id_2;
            this->id_3 = id_3;
            this->id_4 = id_4;
            this->table_1 = table_1;
            this->table_2 = table_2;
            this->table_3 = table_3;
            this->table_4 = table_4;
            this->lagrange_first = lagrange_first;
            this->lagrange_last = lagrange_last;
        }

        // For serialising and deserialising data
        MSGPACK_FIELDS(circuit_size,
                       log_circuit_size,
                       num_public_inputs,
                       pub_inputs_offset,
                       q_m,
                       q_c,
                       q_l,
                       q_r,
                       q_o,
                       q_4,
                       q_arith,
                       q_delta_range,
                       q_elliptic,
                       q_aux,
                       q_lookup,
                       sigma_1,
                       sigma_2,
                       sigma_3,
                       sigma_4,
                       id_1,
                       id_2,
                       id_3,
                       id_4,
                       table_1,
                       table_2,
                       table_3,
                       table_4,
                       lagrange_first,
                       lagrange_last);
    };

    /**
     * @brief A container for storing the partially evaluated multivariates produced by sumcheck.
     */
    class PartiallyEvaluatedMultivariates : public AllEntities<Polynomial> {

      public:
        PartiallyEvaluatedMultivariates() = default;
        PartiallyEvaluatedMultivariates(const size_t circuit_size)
        {
            // Storage is only needed after the first partial evaluation, hence polynomials of
            // size (n / 2)
            for (auto& poly : this->get_all()) {
                poly = Polynomial(circuit_size / 2);
            }
        }
    };

    /**
     * @brief A container for univariates used during Protogalaxy folding and sumcheck.
     * @details During folding and sumcheck, the prover evaluates the relations on these univariates.
     */
    template <size_t LENGTH> using ProverUnivariates = AllEntities<bb::Univariate<FF, LENGTH>>;
    /**
     * @brief A container for univariates used during Protogalaxy folding and sumcheck.
     * @details During folding and sumcheck, the prover evaluates the relations on these univariates.
     */
    template <size_t LENGTH, size_t SKIP_COUNT>
    using OptimisedProverUnivariates = AllEntities<bb::Univariate<FF, LENGTH, 0, SKIP_COUNT>>;

    /**
     * @brief A container for univariates produced during the hot loop in sumcheck.
     */
    using ExtendedEdges = ProverUnivariates<MAX_PARTIAL_RELATION_LENGTH>;

    /**
     * @brief A container for the witness commitments.
     */
    using WitnessCommitments = WitnessEntities<Commitment>;

    /**
     * @brief A container for commitment labels.
     * @note It's debatable whether this should inherit from AllEntities. since most entries are not strictly needed. It
     * has, however, been useful during debugging to have these labels available.
     *
     */
    class CommitmentLabels : public AllEntities<std::string> {
      public:
        CommitmentLabels()
        {
            w_l = "W_L";
            w_r = "W_R";
            w_o = "W_O";
            w_4 = "W_4";
            z_perm = "Z_PERM";
            lookup_inverses = "LOOKUP_INVERSES";
            lookup_read_counts = "LOOKUP_READ_COUNTS";
            lookup_read_tags = "LOOKUP_READ_TAGS";

            q_c = "Q_C";
            q_l = "Q_L";
            q_r = "Q_R";
            q_o = "Q_O";
            q_4 = "Q_4";
            q_m = "Q_M";
            q_arith = "Q_ARITH";
            q_delta_range = "Q_SORT";
            q_elliptic = "Q_ELLIPTIC";
            q_aux = "Q_AUX";
            q_lookup = "Q_LOOKUP";
            sigma_1 = "SIGMA_1";
            sigma_2 = "SIGMA_2";
            sigma_3 = "SIGMA_3";
            sigma_4 = "SIGMA_4";
            id_1 = "ID_1";
            id_2 = "ID_2";
            id_3 = "ID_3";
            id_4 = "ID_4";
            table_1 = "TABLE_1";
            table_2 = "TABLE_2";
            table_3 = "TABLE_3";
            table_4 = "TABLE_4";
            lagrange_first = "LAGRANGE_FIRST";
            lagrange_last = "LAGRANGE_LAST";
        };
    };

    /**
     * @brief A container encapsulating all the commitments that the verifier receives (to precomputed polynomials and
     * witness polynomials).
     *
     */
    template <typename Commitment, typename VerificationKey>
    class VerifierCommitments_ : public AllEntities<Commitment> {
      public:
        VerifierCommitments_(const std::shared_ptr<VerificationKey>& verification_key,
                             const std::optional<WitnessCommitments>& witness_commitments = std::nullopt)
        {
            this->q_m = verification_key->q_m;
            this->q_c = verification_key->q_c;
            this->q_l = verification_key->q_l;
            this->q_r = verification_key->q_r;
            this->q_o = verification_key->q_o;
            this->q_4 = verification_key->q_4;
            this->q_arith = verification_key->q_arith;
            this->q_delta_range = verification_key->q_delta_range;
            this->q_elliptic = verification_key->q_elliptic;
            this->q_aux = verification_key->q_aux;
            this->q_lookup = verification_key->q_lookup;
            this->sigma_1 = verification_key->sigma_1;
            this->sigma_2 = verification_key->sigma_2;
            this->sigma_3 = verification_key->sigma_3;
            this->sigma_4 = verification_key->sigma_4;
            this->id_1 = verification_key->id_1;
            this->id_2 = verification_key->id_2;
            this->id_3 = verification_key->id_3;
            this->id_4 = verification_key->id_4;
            this->table_1 = verification_key->table_1;
            this->table_2 = verification_key->table_2;
            this->table_3 = verification_key->table_3;
            this->table_4 = verification_key->table_4;
            this->lagrange_first = verification_key->lagrange_first;
            this->lagrange_last = verification_key->lagrange_last;

            if (witness_commitments.has_value()) {
                auto commitments = witness_commitments.value();
                this->w_l = commitments.w_l;
                this->w_r = commitments.w_r;
                this->w_o = commitments.w_o;
                this->lookup_inverses = commitments.lookup_inverses;
                this->lookup_read_counts = commitments.lookup_read_counts;
                this->lookup_read_tags = commitments.lookup_read_tags;
                this->w_4 = commitments.w_4;
                this->z_perm = commitments.z_perm;
            }
        }
    };
    // Specialize for Ultra (general case used in UltraRecursive).
    using VerifierCommitments = VerifierCommitments_<Commitment, VerificationKey>;

    /**
     * @brief Derived class that defines proof structure for Ultra proofs, as well as supporting functions.
     *
     */
    class Transcript : public NativeTranscript {
      public:
        // Transcript objects defined as public member variables for easy access and modification
        uint32_t circuit_size;
        uint32_t public_input_size;
        uint32_t pub_inputs_offset;
        std::vector<FF> public_inputs;
        Commitment w_l_comm;
        Commitment w_r_comm;
        Commitment w_o_comm;
        Commitment lookup_read_counts_comm;
        Commitment lookup_read_tags_comm;
        Commitment w_4_comm;
        Commitment z_perm_comm;
        Commitment lookup_inverses_comm;
        std::vector<bb::Univariate<FF, BATCHED_RELATION_PARTIAL_LENGTH>> sumcheck_univariates;
        std::array<FF, NUM_ALL_ENTITIES> sumcheck_evaluations;
        std::vector<Commitment> zm_cq_comms;
        Commitment zm_cq_comm;
        Commitment kzg_w_comm;

        Transcript() = default;

        // Used by verifier to initialize the transcript
        Transcript(const std::vector<FF>& proof)
            : NativeTranscript(proof)
        {}

        static std::shared_ptr<Transcript> prover_init_empty()
        {
            auto transcript = std::make_shared<Transcript>();
            constexpr uint32_t init{ 42 }; // arbitrary
            transcript->send_to_verifier("Init", init);
            return transcript;
        };

        static std::shared_ptr<Transcript> verifier_init_empty(const std::shared_ptr<Transcript>& transcript)
        {
            auto verifier_transcript = std::make_shared<Transcript>(transcript->proof_data);
            [[maybe_unused]] auto _ = verifier_transcript->template receive_from_prover<FF>("Init");
            return verifier_transcript;
        };

        /**
         * @brief Takes a FULL Ultra proof and deserializes it into the public member variables
         * that compose the structure. Must be called in order to access the structure of the
         * proof.
         *
         */
        void deserialize_full_transcript()
        {
            // take current proof and put them into the struct
            size_t num_frs_read = 0;
            circuit_size = deserialize_from_buffer<uint32_t>(proof_data, num_frs_read);
<<<<<<< HEAD
            // size_t log_n = numeric::get_msb(circuit_size);
=======
>>>>>>> 17c8d3a0

            public_input_size = deserialize_from_buffer<uint32_t>(proof_data, num_frs_read);
            pub_inputs_offset = deserialize_from_buffer<uint32_t>(proof_data, num_frs_read);
            for (size_t i = 0; i < public_input_size; ++i) {
                public_inputs.push_back(deserialize_from_buffer<FF>(proof_data, num_frs_read));
            }
            w_l_comm = deserialize_from_buffer<Commitment>(proof_data, num_frs_read);
            w_r_comm = deserialize_from_buffer<Commitment>(proof_data, num_frs_read);
            w_o_comm = deserialize_from_buffer<Commitment>(proof_data, num_frs_read);
            lookup_read_counts_comm = deserialize_from_buffer<Commitment>(proof_data, num_frs_read);
            lookup_read_tags_comm = deserialize_from_buffer<Commitment>(proof_data, num_frs_read);
            w_4_comm = deserialize_from_buffer<Commitment>(proof_data, num_frs_read);
            lookup_inverses_comm = deserialize_from_buffer<Commitment>(proof_data, num_frs_read);
            z_perm_comm = deserialize_from_buffer<Commitment>(proof_data, num_frs_read);
<<<<<<< HEAD
            for (size_t i = 0; i < MAX_LOG_CIRCUIT_SIZE; ++i) {
=======
            for (size_t i = 0; i < CONST_PROOF_SIZE_LOG_N; ++i) {
>>>>>>> 17c8d3a0
                sumcheck_univariates.push_back(
                    deserialize_from_buffer<bb::Univariate<FF, BATCHED_RELATION_PARTIAL_LENGTH>>(proof_data,
                                                                                                 num_frs_read));
            }
            sumcheck_evaluations = deserialize_from_buffer<std::array<FF, NUM_ALL_ENTITIES>>(proof_data, num_frs_read);
<<<<<<< HEAD
            for (size_t i = 0; i < MAX_LOG_CIRCUIT_SIZE; ++i) {
=======
            for (size_t i = 0; i < CONST_PROOF_SIZE_LOG_N; ++i) {
>>>>>>> 17c8d3a0
                zm_cq_comms.push_back(deserialize_from_buffer<Commitment>(proof_data, num_frs_read));
            }
            zm_cq_comm = deserialize_from_buffer<Commitment>(proof_data, num_frs_read);
            kzg_w_comm = deserialize_from_buffer<Commitment>(proof_data, num_frs_read);
        }
        /**
         * @brief Serializes the structure variables into a FULL Ultra proof. Should be called
         * only if deserialize_full_transcript() was called and some transcript variable was
         * modified.
         *
         */
        void serialize_full_transcript()
        {
            size_t old_proof_length = proof_data.size();
            proof_data.clear(); // clear proof_data so the rest of the function can replace it
<<<<<<< HEAD
            // size_t log_n = numeric::get_msb(circuit_size);
=======
>>>>>>> 17c8d3a0
            serialize_to_buffer(circuit_size, proof_data);
            serialize_to_buffer(public_input_size, proof_data);
            serialize_to_buffer(pub_inputs_offset, proof_data);
            for (size_t i = 0; i < public_input_size; ++i) {
                serialize_to_buffer(public_inputs[i], proof_data);
            }
            serialize_to_buffer(w_l_comm, proof_data);
            serialize_to_buffer(w_r_comm, proof_data);
            serialize_to_buffer(w_o_comm, proof_data);
            serialize_to_buffer(lookup_read_counts_comm, proof_data);
            serialize_to_buffer(lookup_read_tags_comm, proof_data);
            serialize_to_buffer(w_4_comm, proof_data);
            serialize_to_buffer(lookup_inverses_comm, proof_data);
            serialize_to_buffer(z_perm_comm, proof_data);
<<<<<<< HEAD
            for (size_t i = 0; i < MAX_LOG_CIRCUIT_SIZE; ++i) {
                serialize_to_buffer(sumcheck_univariates[i], proof_data);
            }
            serialize_to_buffer(sumcheck_evaluations, proof_data);
            for (size_t i = 0; i < MAX_LOG_CIRCUIT_SIZE; ++i) {
=======
            for (size_t i = 0; i < CONST_PROOF_SIZE_LOG_N; ++i) {
                serialize_to_buffer(sumcheck_univariates[i], proof_data);
            }
            serialize_to_buffer(sumcheck_evaluations, proof_data);
            for (size_t i = 0; i < CONST_PROOF_SIZE_LOG_N; ++i) {
>>>>>>> 17c8d3a0
                serialize_to_buffer(zm_cq_comms[i], proof_data);
            }
            serialize_to_buffer(zm_cq_comm, proof_data);
            serialize_to_buffer(kzg_w_comm, proof_data);

            // sanity check to make sure we generate the same length of proof as before.
            ASSERT(proof_data.size() == old_proof_length);
        }
    };
};

} // namespace bb<|MERGE_RESOLUTION|>--- conflicted
+++ resolved
@@ -669,10 +669,6 @@
             // take current proof and put them into the struct
             size_t num_frs_read = 0;
             circuit_size = deserialize_from_buffer<uint32_t>(proof_data, num_frs_read);
-<<<<<<< HEAD
-            // size_t log_n = numeric::get_msb(circuit_size);
-=======
->>>>>>> 17c8d3a0
 
             public_input_size = deserialize_from_buffer<uint32_t>(proof_data, num_frs_read);
             pub_inputs_offset = deserialize_from_buffer<uint32_t>(proof_data, num_frs_read);
@@ -687,21 +683,13 @@
             w_4_comm = deserialize_from_buffer<Commitment>(proof_data, num_frs_read);
             lookup_inverses_comm = deserialize_from_buffer<Commitment>(proof_data, num_frs_read);
             z_perm_comm = deserialize_from_buffer<Commitment>(proof_data, num_frs_read);
-<<<<<<< HEAD
-            for (size_t i = 0; i < MAX_LOG_CIRCUIT_SIZE; ++i) {
-=======
             for (size_t i = 0; i < CONST_PROOF_SIZE_LOG_N; ++i) {
->>>>>>> 17c8d3a0
                 sumcheck_univariates.push_back(
                     deserialize_from_buffer<bb::Univariate<FF, BATCHED_RELATION_PARTIAL_LENGTH>>(proof_data,
                                                                                                  num_frs_read));
             }
             sumcheck_evaluations = deserialize_from_buffer<std::array<FF, NUM_ALL_ENTITIES>>(proof_data, num_frs_read);
-<<<<<<< HEAD
-            for (size_t i = 0; i < MAX_LOG_CIRCUIT_SIZE; ++i) {
-=======
             for (size_t i = 0; i < CONST_PROOF_SIZE_LOG_N; ++i) {
->>>>>>> 17c8d3a0
                 zm_cq_comms.push_back(deserialize_from_buffer<Commitment>(proof_data, num_frs_read));
             }
             zm_cq_comm = deserialize_from_buffer<Commitment>(proof_data, num_frs_read);
@@ -717,10 +705,6 @@
         {
             size_t old_proof_length = proof_data.size();
             proof_data.clear(); // clear proof_data so the rest of the function can replace it
-<<<<<<< HEAD
-            // size_t log_n = numeric::get_msb(circuit_size);
-=======
->>>>>>> 17c8d3a0
             serialize_to_buffer(circuit_size, proof_data);
             serialize_to_buffer(public_input_size, proof_data);
             serialize_to_buffer(pub_inputs_offset, proof_data);
@@ -735,19 +719,11 @@
             serialize_to_buffer(w_4_comm, proof_data);
             serialize_to_buffer(lookup_inverses_comm, proof_data);
             serialize_to_buffer(z_perm_comm, proof_data);
-<<<<<<< HEAD
-            for (size_t i = 0; i < MAX_LOG_CIRCUIT_SIZE; ++i) {
-                serialize_to_buffer(sumcheck_univariates[i], proof_data);
-            }
-            serialize_to_buffer(sumcheck_evaluations, proof_data);
-            for (size_t i = 0; i < MAX_LOG_CIRCUIT_SIZE; ++i) {
-=======
             for (size_t i = 0; i < CONST_PROOF_SIZE_LOG_N; ++i) {
                 serialize_to_buffer(sumcheck_univariates[i], proof_data);
             }
             serialize_to_buffer(sumcheck_evaluations, proof_data);
             for (size_t i = 0; i < CONST_PROOF_SIZE_LOG_N; ++i) {
->>>>>>> 17c8d3a0
                 serialize_to_buffer(zm_cq_comms[i], proof_data);
             }
             serialize_to_buffer(zm_cq_comm, proof_data);
