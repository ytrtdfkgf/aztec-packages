#include "barretenberg/stdlib/primitives/group/cycle_group.hpp"
#include "barretenberg/circuit_checker/circuit_checker.hpp"
#include "barretenberg/crypto/pedersen_commitment/pedersen.hpp"
#include "barretenberg/crypto/pedersen_hash/pedersen.hpp"
#include "barretenberg/numeric/random/engine.hpp"
#include "barretenberg/stdlib/primitives/bigfield/bigfield.hpp"
#include "barretenberg/stdlib/primitives/field/field.hpp"
#include "barretenberg/stdlib/primitives/witness/witness.hpp"
#include "barretenberg/stdlib_circuit_builders/plookup_tables/fixed_base/fixed_base.hpp"
#include <gtest/gtest.h>

#define STDLIB_TYPE_ALIASES                                                                                            \
    using Builder = TypeParam;                                                                                         \
    using cycle_group_ct = stdlib::cycle_group<Builder>;                                                               \
    using Curve = typename stdlib::cycle_group<Builder>::Curve;                                                        \
    using Element = typename Curve::Element;                                                                           \
    using AffineElement = typename Curve::AffineElement;                                                               \
    using Group = typename Curve::Group;                                                                               \
    using bool_ct = stdlib::bool_t<Builder>;                                                                           \
    using witness_ct = stdlib::witness_t<Builder>;                                                                     \
    using cycle_scalar_ct = cycle_group_ct::cycle_scalar;

using namespace bb;

namespace {
auto& engine = numeric::get_debug_randomness();
}
#pragma GCC diagnostic push
#pragma GCC diagnostic ignored "-Wunused-local-typedefs"

template <class Builder> class CycleGroupTest : public ::testing::Test {
  public:
    using Curve = typename stdlib::cycle_group<Builder>::Curve;
    using Group = typename Curve::Group;

    using Element = typename Curve::Element;
    using AffineElement = typename Curve::AffineElement;

    static constexpr size_t num_generators = 110;
    static inline std::array<AffineElement, num_generators> generators{};

    static void SetUpTestSuite()
    {

        for (size_t i = 0; i < num_generators; ++i) {
            generators[i] = Group::one * Curve::ScalarField::random_element(&engine);
        }
    };
};

using CircuitTypes = ::testing::Types<bb::UltraCircuitBuilder>;
TYPED_TEST_SUITE(CycleGroupTest, CircuitTypes);

/**
 * @brief Checks that a point on the curve passes the validate_is_on_curve check
 *
 */
TYPED_TEST(CycleGroupTest, TestValidateOnCurveSucceed)
{
    STDLIB_TYPE_ALIASES;
    Builder builder;

    auto lhs = TestFixture::generators[0];
    cycle_group_ct a = cycle_group_ct::from_witness(&builder, lhs);
    a.validate_is_on_curve();
    EXPECT_FALSE(builder.failed());
    EXPECT_TRUE(CircuitChecker::check(builder));
}

/**
 * @brief Checks that a point that is not on the curve but marked as the point at infinity passes the
 * validate_is_on_curve check
 * @details Should pass since marking it with _is_infinity=true makes whatever other point data invalid.
 */
TYPED_TEST(CycleGroupTest, TestValidateOnCurveInfinitySucceed)
{
    STDLIB_TYPE_ALIASES;
    Builder builder;

    auto x = stdlib::field_t<Builder>::from_witness(&builder, 1);
    auto y = stdlib::field_t<Builder>::from_witness(&builder, 1);

    cycle_group_ct a(x, y, /*_is_infinity=*/true); // marks this point as the point at infinity
    a.validate_is_on_curve();
    EXPECT_FALSE(builder.failed());
    EXPECT_TRUE(CircuitChecker::check(builder));
}

/**
 * @brief Checks that a point that is not on the curve but *not* marked as the point at infinity fails the
 * validate_is_on_curve check
 * @details (1, 1) is not on the either the Grumpkin curve or the BN254 curve.
 */
TYPED_TEST(CycleGroupTest, TestValidateOnCurveFail)
{
    STDLIB_TYPE_ALIASES;
    Builder builder;

    auto x = stdlib::field_t<Builder>::from_witness(&builder, 1);
    auto y = stdlib::field_t<Builder>::from_witness(&builder, 1);

    cycle_group_ct a(x, y, /*_is_infinity=*/false);
    a.validate_is_on_curve();
    EXPECT_TRUE(builder.failed());
    EXPECT_FALSE(CircuitChecker::check(builder));
}

TYPED_TEST(CycleGroupTest, TestDbl)
{
    STDLIB_TYPE_ALIASES;
    auto builder = Builder();

    auto lhs = TestFixture::generators[0];
    cycle_group_ct a = cycle_group_ct::from_witness(&builder, lhs);
    cycle_group_ct c;
    std::cout << "pre = " << builder.get_num_gates() << std::endl;
    for (size_t i = 0; i < 3; ++i) {
        c = a.dbl();
    }
    std::cout << "post = " << builder.get_num_gates() << std::endl;
    AffineElement expected(Element(lhs).dbl());
    AffineElement result = c.get_value();
    EXPECT_EQ(result, expected);

    bool proof_result = CircuitChecker::check(builder);
    EXPECT_EQ(proof_result, true);
}

TYPED_TEST(CycleGroupTest, TestUnconditionalAdd)
{
    STDLIB_TYPE_ALIASES;
    auto builder = Builder();

    auto add =
        [&](const AffineElement& lhs, const AffineElement& rhs, const bool lhs_constant, const bool rhs_constant) {
            cycle_group_ct a = lhs_constant ? cycle_group_ct(lhs) : cycle_group_ct::from_witness(&builder, lhs);
            cycle_group_ct b = rhs_constant ? cycle_group_ct(rhs) : cycle_group_ct::from_witness(&builder, rhs);
            cycle_group_ct c = a.unconditional_add(b);
            AffineElement expected(Element(lhs) + Element(rhs));
            AffineElement result = c.get_value();
            EXPECT_EQ(result, expected);
        };

    add(TestFixture::generators[0], TestFixture::generators[1], false, false);
    add(TestFixture::generators[0], TestFixture::generators[1], false, true);
    add(TestFixture::generators[0], TestFixture::generators[1], true, false);
    add(TestFixture::generators[0], TestFixture::generators[1], true, true);

    bool proof_result = CircuitChecker::check(builder);
    EXPECT_EQ(proof_result, true);
}

TYPED_TEST(CycleGroupTest, TestConstrainedUnconditionalAddSucceed)
{
    STDLIB_TYPE_ALIASES;
    auto builder = Builder();

    auto lhs = TestFixture::generators[0];
    auto rhs = TestFixture::generators[1];

    // case 1. valid unconditional add
    cycle_group_ct a = cycle_group_ct::from_witness(&builder, lhs);
    cycle_group_ct b = cycle_group_ct::from_witness(&builder, rhs);
    cycle_group_ct c = a.checked_unconditional_add(b);
    AffineElement expected(Element(lhs) + Element(rhs));
    AffineElement result = c.get_value();
    EXPECT_EQ(result, expected);

    bool proof_result = CircuitChecker::check(builder);
    EXPECT_EQ(proof_result, true);
}

TYPED_TEST(CycleGroupTest, TestConstrainedUnconditionalAddFail)
{
    STDLIB_TYPE_ALIASES;
    auto builder = Builder();

    auto lhs = TestFixture::generators[0];
    auto rhs = -TestFixture::generators[0]; // ruh roh

    // case 2. invalid unconditional add
    cycle_group_ct a = cycle_group_ct::from_witness(&builder, lhs);
    cycle_group_ct b = cycle_group_ct::from_witness(&builder, rhs);
    a.checked_unconditional_add(b);

    EXPECT_TRUE(builder.failed());

    bool proof_result = CircuitChecker::check(builder);
    EXPECT_EQ(proof_result, false);
}

TYPED_TEST(CycleGroupTest, TestAdd)
{
    STDLIB_TYPE_ALIASES;
    auto builder = Builder();

    auto lhs = TestFixture::generators[0];
    auto rhs = -TestFixture::generators[1];

    cycle_group_ct point_at_infinity = cycle_group_ct::from_witness(&builder, rhs);
    point_at_infinity.set_point_at_infinity(bool_ct(witness_ct(&builder, true)));

    // case 1. no edge-cases triggered
    {
        cycle_group_ct a = cycle_group_ct::from_witness(&builder, lhs);
        cycle_group_ct b = cycle_group_ct::from_witness(&builder, rhs);
        cycle_group_ct c = a + b;
        AffineElement expected(Element(lhs) + Element(rhs));
        AffineElement result = c.get_value();
        EXPECT_EQ(result, expected);
    }

    // case 2. lhs is point at infinity
    {
        cycle_group_ct a = point_at_infinity;
        cycle_group_ct b = cycle_group_ct::from_witness(&builder, rhs);
        cycle_group_ct c = a + b;
        AffineElement result = c.get_value();
        EXPECT_EQ(result, rhs);
    }

    // case 3. rhs is point at infinity
    {
        cycle_group_ct a = cycle_group_ct::from_witness(&builder, lhs);
        cycle_group_ct b = point_at_infinity;
        cycle_group_ct c = a + b;
        AffineElement result = c.get_value();
        EXPECT_EQ(result, lhs);
    }

    // case 4. both points are at infinity
    {
        cycle_group_ct a = point_at_infinity;
        cycle_group_ct b = point_at_infinity;
        cycle_group_ct c = a + b;
        EXPECT_TRUE(c.is_point_at_infinity().get_value());
        EXPECT_TRUE(c.get_value().is_point_at_infinity());
    }

    // case 5. lhs = -rhs
    {
        cycle_group_ct a = cycle_group_ct::from_witness(&builder, lhs);
        cycle_group_ct b = cycle_group_ct::from_witness(&builder, -lhs);
        cycle_group_ct c = a + b;
        EXPECT_TRUE(c.is_point_at_infinity().get_value());
        EXPECT_TRUE(c.get_value().is_point_at_infinity());
    }

    // case 6. lhs = rhs
    {
        cycle_group_ct a = cycle_group_ct::from_witness(&builder, lhs);
        cycle_group_ct b = cycle_group_ct::from_witness(&builder, lhs);
        cycle_group_ct c = a + b;
        AffineElement expected((Element(lhs)).dbl());
        AffineElement result = c.get_value();
        EXPECT_EQ(result, expected);
    }

    bool proof_result = CircuitChecker::check(builder);
    EXPECT_EQ(proof_result, true);
}

TYPED_TEST(CycleGroupTest, TestUnconditionalSubtract)
{
    STDLIB_TYPE_ALIASES;
    auto builder = Builder();

    auto add =
        [&](const AffineElement& lhs, const AffineElement& rhs, const bool lhs_constant, const bool rhs_constant) {
            cycle_group_ct a = lhs_constant ? cycle_group_ct(lhs) : cycle_group_ct::from_witness(&builder, lhs);
            cycle_group_ct b = rhs_constant ? cycle_group_ct(rhs) : cycle_group_ct::from_witness(&builder, rhs);
            cycle_group_ct c = a.unconditional_subtract(b);
            AffineElement expected(Element(lhs) - Element(rhs));
            AffineElement result = c.get_value();
            EXPECT_EQ(result, expected);
        };

    add(TestFixture::generators[0], TestFixture::generators[1], false, false);
    add(TestFixture::generators[0], TestFixture::generators[1], false, true);
    add(TestFixture::generators[0], TestFixture::generators[1], true, false);
    add(TestFixture::generators[0], TestFixture::generators[1], true, true);

    bool proof_result = CircuitChecker::check(builder);
    EXPECT_EQ(proof_result, true);
}

TYPED_TEST(CycleGroupTest, TestConstrainedUnconditionalSubtractSucceed)
{
    STDLIB_TYPE_ALIASES;
    auto builder = Builder();

    auto lhs = TestFixture::generators[0];
    auto rhs = TestFixture::generators[1];

    // case 1. valid unconditional add
    cycle_group_ct a = cycle_group_ct::from_witness(&builder, lhs);
    cycle_group_ct b = cycle_group_ct::from_witness(&builder, rhs);
    cycle_group_ct c = a.checked_unconditional_subtract(b);
    AffineElement expected(Element(lhs) - Element(rhs));
    AffineElement result = c.get_value();
    EXPECT_EQ(result, expected);

    bool proof_result = CircuitChecker::check(builder);
    EXPECT_EQ(proof_result, true);
}

TYPED_TEST(CycleGroupTest, TestConstrainedUnconditionalSubtractFail)
{
    STDLIB_TYPE_ALIASES;
    auto builder = Builder();

    auto lhs = TestFixture::generators[0];
    auto rhs = -TestFixture::generators[0]; // ruh roh

    // case 2. invalid unconditional add
    cycle_group_ct a = cycle_group_ct::from_witness(&builder, lhs);
    cycle_group_ct b = cycle_group_ct::from_witness(&builder, rhs);
    a.checked_unconditional_subtract(b);

    EXPECT_TRUE(builder.failed());

    bool proof_result = CircuitChecker::check(builder);
    EXPECT_EQ(proof_result, false);
}

TYPED_TEST(CycleGroupTest, TestSubtract)
{
    STDLIB_TYPE_ALIASES;
    using bool_ct = stdlib::bool_t<Builder>;
    using witness_ct = stdlib::witness_t<Builder>;
    auto builder = Builder();

    auto lhs = TestFixture::generators[0];
    auto rhs = -TestFixture::generators[1];

    cycle_group_ct point_at_infinity = cycle_group_ct::from_witness(&builder, rhs);
    point_at_infinity.set_point_at_infinity(bool_ct(witness_ct(&builder, true)));

    // case 1. no edge-cases triggered
    {
        cycle_group_ct a = cycle_group_ct::from_witness(&builder, lhs);
        cycle_group_ct b = cycle_group_ct::from_witness(&builder, rhs);
        cycle_group_ct c = a - b;
        AffineElement expected(Element(lhs) - Element(rhs));
        AffineElement result = c.get_value();
        EXPECT_EQ(result, expected);
    }

    // case 2. lhs is point at infinity
    {
        cycle_group_ct a = point_at_infinity;
        cycle_group_ct b = cycle_group_ct::from_witness(&builder, rhs);
        cycle_group_ct c = a - b;
        AffineElement result = c.get_value();
        EXPECT_EQ(result, -rhs);
    }

    // case 3. rhs is point at infinity
    {
        cycle_group_ct a = cycle_group_ct::from_witness(&builder, lhs);
        cycle_group_ct b = point_at_infinity;
        cycle_group_ct c = a - b;
        AffineElement result = c.get_value();
        EXPECT_EQ(result, lhs);
    }

    // case 4. both points are at infinity
    {
        cycle_group_ct a = point_at_infinity;
        cycle_group_ct b = point_at_infinity;
        cycle_group_ct c = a - b;
        EXPECT_TRUE(c.is_point_at_infinity().get_value());
        EXPECT_TRUE(c.get_value().is_point_at_infinity());
    }

    // case 5. lhs = -rhs
    {
        cycle_group_ct a = cycle_group_ct::from_witness(&builder, lhs);
        cycle_group_ct b = cycle_group_ct::from_witness(&builder, -lhs);
        cycle_group_ct c = a - b;
        AffineElement expected((Element(lhs)).dbl());
        AffineElement result = c.get_value();
        EXPECT_EQ(result, expected);
    }

    // case 6. lhs = rhs
    {
        cycle_group_ct a = cycle_group_ct::from_witness(&builder, lhs);
        cycle_group_ct b = cycle_group_ct::from_witness(&builder, lhs);
        cycle_group_ct c = a - b;
        EXPECT_TRUE(c.is_point_at_infinity().get_value());
        EXPECT_TRUE(c.get_value().is_point_at_infinity());
    }

    bool proof_result = CircuitChecker::check(builder);
    EXPECT_EQ(proof_result, true);
}

TYPED_TEST(CycleGroupTest, TestBatchMul)
{
    STDLIB_TYPE_ALIASES;
    auto builder = Builder();

    const size_t num_muls = 1;

    // case 1, general MSM with inputs that are combinations of constant and witnesses
    {
        std::vector<cycle_group_ct> points;
        std::vector<typename cycle_group_ct::cycle_scalar> scalars;
        Element expected = Group::point_at_infinity;

        for (size_t i = 0; i < num_muls; ++i) {
            auto element = TestFixture::generators[i];
            typename Group::subgroup_field scalar = Group::subgroup_field::random_element(&engine);

            // 1: add entry where point, scalar are witnesses
            expected += (element * scalar);
            points.emplace_back(cycle_group_ct::from_witness(&builder, element));
            scalars.emplace_back(cycle_group_ct::cycle_scalar::from_witness(&builder, scalar));

            // 2: add entry where point is constant, scalar is witness
            expected += (element * scalar);
            points.emplace_back(cycle_group_ct(element));
            scalars.emplace_back(cycle_group_ct::cycle_scalar::from_witness(&builder, scalar));

            // 3: add entry where point is witness, scalar is constant
            expected += (element * scalar);
            points.emplace_back(cycle_group_ct::from_witness(&builder, element));
            scalars.emplace_back(typename cycle_group_ct::cycle_scalar(scalar));

            // 4: add entry where point is constant, scalar is constant
            expected += (element * scalar);
            points.emplace_back(cycle_group_ct(element));
            scalars.emplace_back(typename cycle_group_ct::cycle_scalar(scalar));
        }
        auto result = cycle_group_ct::batch_mul(points, scalars);
        EXPECT_EQ(result.get_value(), AffineElement(expected));
    }

    // case 2, MSM that produces point at infinity
    {
        std::vector<cycle_group_ct> points;
        std::vector<typename cycle_group_ct::cycle_scalar> scalars;

        auto element = TestFixture::generators[0];
        typename Group::subgroup_field scalar = Group::subgroup_field::random_element(&engine);
        points.emplace_back(cycle_group_ct::from_witness(&builder, element));
        scalars.emplace_back(cycle_group_ct::cycle_scalar::from_witness(&builder, scalar));

        points.emplace_back(cycle_group_ct::from_witness(&builder, element));
        scalars.emplace_back(cycle_group_ct::cycle_scalar::from_witness(&builder, -scalar));

        auto result = cycle_group_ct::batch_mul(points, scalars);
        EXPECT_TRUE(result.is_point_at_infinity().get_value());
    }

    // case 3. Multiply by zero
    {
        std::vector<cycle_group_ct> points;
        std::vector<typename cycle_group_ct::cycle_scalar> scalars;

        auto element = TestFixture::generators[0];
        typename Group::subgroup_field scalar = 0;
        points.emplace_back(cycle_group_ct::from_witness(&builder, element));
        scalars.emplace_back(cycle_group_ct::cycle_scalar::from_witness(&builder, scalar));
        auto result = cycle_group_ct::batch_mul(points, scalars);
        EXPECT_TRUE(result.is_point_at_infinity().get_value());
    }

    // case 4. Inputs are points at infinity
    {
        std::vector<cycle_group_ct> points;
        std::vector<typename cycle_group_ct::cycle_scalar> scalars;

        auto element = TestFixture::generators[0];
        typename Group::subgroup_field scalar = Group::subgroup_field::random_element(&engine);

        // is_infinity = witness
        {
            cycle_group_ct point = cycle_group_ct::from_witness(&builder, element);
            point.set_point_at_infinity(witness_ct(&builder, true));
            points.emplace_back(point);
            scalars.emplace_back(cycle_group_ct::cycle_scalar::from_witness(&builder, scalar));
        }
        // is_infinity = constant
        {
            cycle_group_ct point = cycle_group_ct::from_witness(&builder, element);
            point.set_point_at_infinity(true);
            points.emplace_back(point);
            scalars.emplace_back(cycle_group_ct::cycle_scalar::from_witness(&builder, scalar));
        }
        auto result = cycle_group_ct::batch_mul(points, scalars);
        EXPECT_TRUE(result.is_point_at_infinity().get_value());
    }

    // case 5, fixed-base MSM with inputs that are combinations of constant and witnesses (group elements are in
    // lookup table)
    {
        std::vector<cycle_group_ct> points;
        std::vector<typename cycle_group_ct::cycle_scalar> scalars;
        std::vector<typename Group::coordinate_field> scalars_native;
        Element expected = Group::point_at_infinity;
        for (size_t i = 0; i < num_muls; ++i) {
            auto element = plookup::fixed_base::table::LHS_GENERATOR_POINT;
            typename Group::subgroup_field scalar = Group::subgroup_field::random_element(&engine);

            // 1: add entry where point is constant, scalar is witness
            expected += (element * scalar);
            points.emplace_back(element);
            scalars.emplace_back(cycle_group_ct::cycle_scalar::from_witness(&builder, scalar));
            scalars_native.emplace_back(uint256_t(scalar));

            // 2: add entry where point is constant, scalar is constant
            element = plookup::fixed_base::table::RHS_GENERATOR_POINT;
            expected += (element * scalar);
            points.emplace_back(element);
            scalars.emplace_back(typename cycle_group_ct::cycle_scalar(scalar));
            scalars_native.emplace_back(uint256_t(scalar));
        }
        auto result = cycle_group_ct::batch_mul(points, scalars);
        EXPECT_EQ(result.get_value(), AffineElement(expected));
        EXPECT_EQ(result.get_value(), crypto::pedersen_commitment::commit_native(scalars_native));
    }

    // case 6, fixed-base MSM with inputs that are combinations of constant and witnesses (some group elements are
    // in lookup table)
    {
        std::vector<cycle_group_ct> points;
        std::vector<typename cycle_group_ct::cycle_scalar> scalars;
        std::vector<typename Group::subgroup_field> scalars_native;
        Element expected = Group::point_at_infinity;
        for (size_t i = 0; i < num_muls; ++i) {
            auto element = plookup::fixed_base::table::LHS_GENERATOR_POINT;
            typename Group::subgroup_field scalar = Group::subgroup_field::random_element(&engine);

            // 1: add entry where point is constant, scalar is witness
            expected += (element * scalar);
            points.emplace_back(element);
            scalars.emplace_back(cycle_group_ct::cycle_scalar::from_witness(&builder, scalar));
            scalars_native.emplace_back(scalar);

            // 2: add entry where point is constant, scalar is constant
            element = plookup::fixed_base::table::RHS_GENERATOR_POINT;
            expected += (element * scalar);
            points.emplace_back(element);
            scalars.emplace_back(typename cycle_group_ct::cycle_scalar(scalar));
            scalars_native.emplace_back(scalar);

            // // 3: add entry where point is constant, scalar is witness
            scalar = Group::subgroup_field::random_element(&engine);
            element = Group::one * Group::subgroup_field::random_element(&engine);
            expected += (element * scalar);
            points.emplace_back(element);
            scalars.emplace_back(cycle_group_ct::cycle_scalar::from_witness(&builder, scalar));
            scalars_native.emplace_back(scalar);
        }
        auto result = cycle_group_ct::batch_mul(points, scalars);
        EXPECT_EQ(result.get_value(), AffineElement(expected));
    }

    // case 7, Fixed-base MSM where input scalars are 0
    {
        std::vector<cycle_group_ct> points;
        std::vector<typename cycle_group_ct::cycle_scalar> scalars;

        for (size_t i = 0; i < num_muls; ++i) {
            auto element = plookup::fixed_base::table::LHS_GENERATOR_POINT;
            typename Group::subgroup_field scalar = 0;

            // 1: add entry where point is constant, scalar is witness
            points.emplace_back((element));
            scalars.emplace_back(cycle_group_ct::cycle_scalar::from_witness(&builder, scalar));

            // // 2: add entry where point is constant, scalar is constant
            points.emplace_back((element));
            scalars.emplace_back(typename cycle_group_ct::cycle_scalar(scalar));
        }
        auto result = cycle_group_ct::batch_mul(points, scalars);
        EXPECT_EQ(result.is_point_at_infinity().get_value(), true);
    }

    bool check_result = CircuitChecker::check(builder);
    EXPECT_EQ(check_result, true);
}

TYPED_TEST(CycleGroupTest, TestMul)
{
    STDLIB_TYPE_ALIASES
    auto builder = Builder();

    const size_t num_muls = 5;

    // case 1, general MSM with inputs that are combinations of constant and witnesses
    {
        cycle_group_ct point;
        typename cycle_group_ct::cycle_scalar scalar;
        for (size_t i = 0; i < num_muls; ++i) {
            auto element = TestFixture::generators[i];
            typename Group::subgroup_field native_scalar = Group::subgroup_field::random_element(&engine);

            // 1: add entry where point, scalar are witnesses
            point = (cycle_group_ct::from_witness(&builder, element));
            scalar = (cycle_group_ct::cycle_scalar::from_witness(&builder, native_scalar));
            EXPECT_EQ((point * scalar).get_value(), (element * native_scalar));

            // 2: add entry where point is constant, scalar is witness
            point = (cycle_group_ct(element));
            scalar = (cycle_group_ct::cycle_scalar::from_witness(&builder, native_scalar));

            EXPECT_EQ((point * scalar).get_value(), (element * native_scalar));

            // 3: add entry where point is witness, scalar is constant
            point = (cycle_group_ct::from_witness(&builder, element));
            EXPECT_EQ((point * scalar).get_value(), (element * native_scalar));

            // 4: add entry where point is constant, scalar is constant
            point = (cycle_group_ct(element));
            EXPECT_EQ((point * scalar).get_value(), (element * native_scalar));
        }
    }

    bool proof_result = CircuitChecker::check(builder);
    EXPECT_EQ(proof_result, true);
}

TYPED_TEST(CycleGroupTest, TestOne)
{
    STDLIB_TYPE_ALIASES
    Builder builder;
    cycle_group_ct one = cycle_group_ct::one(&builder);
    auto expected_one_native = Group::one;
    auto one_native = one.get_value();
    EXPECT_EQ(one_native.x, expected_one_native.x);
    EXPECT_EQ(one_native.y, expected_one_native.y);

    EXPECT_TRUE(CircuitChecker::check(builder));
}

/**
 * @brief Ensures naive conversion from a bigfield representation of bb::fq (Grumpkin::ScalarField) to cycle_scalar
 * preserves the same value until we implement a smarter function.
 *
 */
TYPED_TEST(CycleGroupTest, TestConversionFromBigfield)
{
    STDLIB_TYPE_ALIASES
    using FF = typename Curve::ScalarField;
    using FF_ct = stdlib::bigfield<Builder, typename FF::Params>;
    Builder builder;
    auto elt = FF::random_element(&engine);
    FF_ct big_elt(&builder, elt);
    cycle_scalar_ct scalar_from_big(big_elt);
    EXPECT_EQ(elt, scalar_from_big.get_value());

    cycle_scalar_ct scalar_from_elt = (elt);
    EXPECT_EQ(elt, scalar_from_elt.get_value());

<<<<<<< HEAD
    EXPECT_FALSE(CircuitChecker::check(builder));
=======
    EXPECT_TRUE(CircuitChecker::check(builder));
>>>>>>> f0425c06
}

TYPED_TEST(CycleGroupTest, TestBatchMulIsConsistent)
{
    STDLIB_TYPE_ALIASES
    using FF = typename Curve::ScalarField;
    using FF_ct = stdlib::bigfield<Builder, typename FF::Params>;

    Builder builder;
    auto scalar1 = FF::random_element(&engine);
    auto scalar2 = FF::random_element(&engine);

    cycle_group_ct resut1 = cycle_group_ct::batch_mul({ TestFixture::generators[0], TestFixture::generators[1] },
                                                      { FF_ct(scalar1), FF_ct(scalar2) });

    cycle_group_ct result2 = cycle_group_ct::batch_mul({ TestFixture::generators[0], TestFixture::generators[1] },
                                                       { cycle_scalar_ct(scalar1), cycle_scalar_ct(scalar2) });

    AffineElement result1_native = resut1.get_value();
    AffineElement result2_native = result2.get_value();
    EXPECT_EQ(result1_native.x, result2_native.x);
    EXPECT_EQ(result1_native.y, result2_native.y);

    EXPECT_TRUE(CircuitChecker::check(builder));
}
#pragma GCC diagnostic pop<|MERGE_RESOLUTION|>--- conflicted
+++ resolved
@@ -655,11 +655,7 @@
     cycle_scalar_ct scalar_from_elt = (elt);
     EXPECT_EQ(elt, scalar_from_elt.get_value());
 
-<<<<<<< HEAD
-    EXPECT_FALSE(CircuitChecker::check(builder));
-=======
     EXPECT_TRUE(CircuitChecker::check(builder));
->>>>>>> f0425c06
 }
 
 TYPED_TEST(CycleGroupTest, TestBatchMulIsConsistent)
