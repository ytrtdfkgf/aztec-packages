use crate::runtime::{Unconstrained, is_unconstrained};

// The low and high decomposition of the field modulus
global PLO: Field = 53438638232309528389504892708671455233;
global PHI: Field = 64323764613183177041862057485226039389;

global TWO_POW_128: Field = 0x100000000000000000000000000000000;

// Decomposes a single field into two 16 byte fields.
fn compute_decomposition(x: Field) -> (Field, Field) {
    let x_bytes = x.to_le_bytes(32);

    let mut low: Field = 0;
    let mut high: Field = 0;

    let mut offset = 1;
    for i in 0..16 {
        low += (x_bytes[i] as Field) * offset;
        high += (x_bytes[i + 16] as Field) * offset;
        offset *= 256;
    }

    (low, high)
}

unconstrained fn decompose_hint(x: Field) -> Unconstrained<(Field, Field)> {
    compute_decomposition(x)
}

fn compute_lt(x: Field, y: Field, num_bytes: u32) -> bool {
    let x_bytes = x.to_le_radix(256, num_bytes);
    let y_bytes = y.to_le_radix(256, num_bytes);
    let mut x_is_lt = false;
    let mut done = false;
    for i in 0..num_bytes {
        if (!done) {
            let x_byte = x_bytes[num_bytes - 1 - i];
            let y_byte = y_bytes[num_bytes - 1 - i];
            let bytes_match = x_byte == y_byte;
            if !bytes_match {
                x_is_lt = x_byte < y_byte;
                done = true;
            }
        }
    }
    x_is_lt
}

fn compute_lte(x: Field, y: Field, num_bytes: u32) -> bool {
    if x == y {
        true
    } else {
        compute_lt(x, y, num_bytes)
    }
}

unconstrained fn lt_32_hint(x: Field, y: Field) -> Unconstrained<bool> {
    compute_lt(x, y, 32)
}

unconstrained fn lte_16_hint(x: Field, y: Field) -> Unconstrained<bool> {
    compute_lte(x, y, 16)
}

// Assert that (alo > blo && ahi >= bhi) || (alo <= blo && ahi > bhi)
fn assert_gt_limbs(a: (Field, Field), b: (Field, Field)) {
    let (alo, ahi) = a;
    let (blo, bhi) = b;
    lte_16_hint(alo, blo).make_constrained(
        | borrow: bool | {
            let rlo = alo - blo - 1 + (borrow as Field) * TWO_POW_128;
            let rhi = ahi - bhi - (borrow as Field);

            rlo.assert_max_bit_size(128);
            rhi.assert_max_bit_size(128);
<<<<<<< HEAD
    }
=======
        }
>>>>>>> 3cf236fb
    )
}

/// Decompose a single field into two 16 byte fields.
pub fn decompose(x: Field) -> (Field, Field) {
    if is_unconstrained() {
        compute_decomposition(x)
    } else {
        // Take hints of the decomposition
        decompose_hint(x).make_constrained(
            | (xlo, xhi): (Field, Field) | {
<<<<<<< HEAD
            // Range check the limbs
            xlo.assert_max_bit_size(128);
            xhi.assert_max_bit_size(128);

            // Check that the decomposition is correct
            assert_eq(x, xlo + TWO_POW_128 * xhi);

            // Assert that the decomposition of P is greater than the decomposition of x
            assert_gt_limbs((PLO, PHI), (xlo, xhi));
            (xlo, xhi)
        }
=======
                // Range check the limbs
                xlo.assert_max_bit_size(128);
                xhi.assert_max_bit_size(128);

                // Check that the decomposition is correct
                assert_eq(x, xlo + TWO_POW_128 * xhi);

                // Assert that the decomposition of P is greater than the decomposition of x
                assert_gt_limbs((PLO, PHI), (xlo, xhi));
                (xlo, xhi)
            }
>>>>>>> 3cf236fb
        )
    }
}

pub fn assert_gt(a: Field, b: Field) {
    if is_unconstrained() {
        assert(compute_lt(b, a, 32));
    } else {
        // Decompose a and b
        let a_limbs = decompose(a);
        let b_limbs = decompose(b);

        // Assert that a_limbs is greater than b_limbs
        assert_gt_limbs(a_limbs, b_limbs)
    }
}

pub fn assert_lt(a: Field, b: Field) {
    assert_gt(b, a);
}

pub fn gt(a: Field, b: Field) -> bool {
    if is_unconstrained() {
        compute_lt(b, a, 32)
    } else if a == b {
        false
    } else {
        // Take a hint of the comparison and verify it
        lt_32_hint(a, b).make_constrained(
            | lt | {
<<<<<<< HEAD
            if lt {
                assert_gt(b, a);
                false
            } else {
                assert_gt(a, b);
                true
            }
        }
=======
                if lt {
                    assert_gt(b, a);
                    false
                } else {
                    assert_gt(a, b);
                    true
                }
            }
>>>>>>> 3cf236fb
        )
    }
}

pub fn lt(a: Field, b: Field) -> bool {
    gt(b, a)
}

mod tests {
    // TODO: Allow imports from "super"
    use crate::field::bn254::{decompose_hint, decompose, compute_lt, assert_gt, gt, lt, TWO_POW_128, compute_lte, PLO, PHI};

    #[test]
    fn check_decompose() {
        assert_eq(decompose(TWO_POW_128), (0, 1));
        assert_eq(decompose(TWO_POW_128 + 0x1234567890), (0x1234567890, 1));
        assert_eq(decompose(0x1234567890), (0x1234567890, 0));
    }

    #[test]
    unconstrained fn check_decompose_unconstrained() {
        assert_eq(decompose(TWO_POW_128), (0, 1));
        assert_eq(decompose(TWO_POW_128 + 0x1234567890), (0x1234567890, 1));
        assert_eq(decompose(0x1234567890), (0x1234567890, 0));
    }

    #[test]
    fn check_compute_lt() {
        assert(compute_lt(0, 1, 16));
        assert(compute_lt(0, 0x100, 16));
        assert(compute_lt(0x100, TWO_POW_128 - 1, 16));
        assert(!compute_lt(0, TWO_POW_128, 16));
    }

    #[test]
    fn check_compute_lte() {
        assert(compute_lte(0, 1, 16));
        assert(compute_lte(0, 0x100, 16));
        assert(compute_lte(0x100, TWO_POW_128 - 1, 16));
        assert(!compute_lte(0, TWO_POW_128, 16));

        assert(compute_lte(0, 0, 16));
        assert(compute_lte(0x100, 0x100, 16));
        assert(compute_lte(TWO_POW_128 - 1, TWO_POW_128 - 1, 16));
        assert(compute_lte(TWO_POW_128, TWO_POW_128, 16));
    }

    #[test]
    fn check_assert_gt() {
        assert_gt(1, 0);
        assert_gt(0x100, 0);
        assert_gt((0 - 1), (0 - 2));
        assert_gt(TWO_POW_128, 0);
        assert_gt(0 - 1, 0);
    }

    #[test]
    unconstrained fn check_assert_gt_unconstrained() {
        assert_gt(1, 0);
        assert_gt(0x100, 0);
        assert_gt((0 - 1), (0 - 2));
        assert_gt(TWO_POW_128, 0);
        assert_gt(0 - 1, 0);
    }

    #[test]
    fn check_gt() {
        assert(gt(1, 0));
        assert(gt(0x100, 0));
        assert(gt((0 - 1), (0 - 2)));
        assert(gt(TWO_POW_128, 0));
        assert(!gt(0, 0));
        assert(!gt(0, 0x100));
        assert(gt(0 - 1, 0 - 2));
        assert(!gt(0 - 2, 0 - 1));
    }

    #[test]
    unconstrained fn check_gt_unconstrained() {
        assert(gt(1, 0));
        assert(gt(0x100, 0));
        assert(gt((0 - 1), (0 - 2)));
        assert(gt(TWO_POW_128, 0));
        assert(!gt(0, 0));
        assert(!gt(0, 0x100));
        assert(gt(0 - 1, 0 - 2));
        assert(!gt(0 - 2, 0 - 1));
    }

    #[test]
    fn check_plo_phi() {
        assert_eq(PLO + PHI * TWO_POW_128, 0);
        let p_bytes = crate::field::modulus_le_bytes();
        let mut p_low: Field = 0;
        let mut p_high: Field = 0;

        let mut offset = 1;
        for i in 0..16 {
            p_low += (p_bytes[i] as Field) * offset;
            p_high += (p_bytes[i + 16] as Field) * offset;
            offset *= 256;
        }
        assert_eq(p_low, PLO);
        assert_eq(p_high, PHI);
    }
}<|MERGE_RESOLUTION|>--- conflicted
+++ resolved
@@ -73,11 +73,7 @@
 
             rlo.assert_max_bit_size(128);
             rhi.assert_max_bit_size(128);
-<<<<<<< HEAD
-    }
-=======
         }
->>>>>>> 3cf236fb
     )
 }
 
@@ -89,19 +85,6 @@
         // Take hints of the decomposition
         decompose_hint(x).make_constrained(
             | (xlo, xhi): (Field, Field) | {
-<<<<<<< HEAD
-            // Range check the limbs
-            xlo.assert_max_bit_size(128);
-            xhi.assert_max_bit_size(128);
-
-            // Check that the decomposition is correct
-            assert_eq(x, xlo + TWO_POW_128 * xhi);
-
-            // Assert that the decomposition of P is greater than the decomposition of x
-            assert_gt_limbs((PLO, PHI), (xlo, xhi));
-            (xlo, xhi)
-        }
-=======
                 // Range check the limbs
                 xlo.assert_max_bit_size(128);
                 xhi.assert_max_bit_size(128);
@@ -113,7 +96,6 @@
                 assert_gt_limbs((PLO, PHI), (xlo, xhi));
                 (xlo, xhi)
             }
->>>>>>> 3cf236fb
         )
     }
 }
@@ -144,16 +126,6 @@
         // Take a hint of the comparison and verify it
         lt_32_hint(a, b).make_constrained(
             | lt | {
-<<<<<<< HEAD
-            if lt {
-                assert_gt(b, a);
-                false
-            } else {
-                assert_gt(a, b);
-                true
-            }
-        }
-=======
                 if lt {
                     assert_gt(b, a);
                     false
@@ -162,7 +134,6 @@
                     true
                 }
             }
->>>>>>> 3cf236fb
         )
     }
 }
