import { Fr } from '@aztec/circuits.js';
<<<<<<< HEAD
import { BufferReader, boolToBuffer, numToUInt32BE } from '@aztec/foundation/serialize';

import { TxHash } from '../index.js';
import { type ExtendedUnencryptedL2Log } from './extended_unencrypted_l2_log.js';
=======
import { type ZodFor } from '@aztec/foundation/schemas';
import { BufferReader, numToUInt32BE } from '@aztec/foundation/serialize';

import { z } from 'zod';
>>>>>>> 89101ae4

import { TxHash } from '../tx/tx_hash.js';
import { EncryptedL2NoteLog } from './encrypted_l2_note_log.js';
import { ExtendedUnencryptedL2Log } from './extended_unencrypted_l2_log.js';

/** Response for the getUnencryptedLogs archiver call. */
export type GetUnencryptedLogsResponse = {
  /** An array of ExtendedUnencryptedL2Log elements. */
  logs: ExtendedUnencryptedL2Log[];
  /** Indicates if a limit has been reached. */
  maxLogsHit: boolean;
};

<<<<<<< HEAD
export class TxScopedL2Log {
=======
export const GetUnencryptedLogsResponseSchema = z.object({
  logs: z.array(ExtendedUnencryptedL2Log.schema),
  maxLogsHit: z.boolean(),
}) satisfies ZodFor<GetUnencryptedLogsResponse>;

export class TxScopedEncryptedL2NoteLog {
>>>>>>> 89101ae4
  constructor(
    /*
     * Hash of the tx where the log is included
     */
    public txHash: TxHash,
    /*
     * The next available leaf index for the note hash tree for this transaction. It is stored
     * with the log so the noteHashIndex can be reconstructed after decryption.
     */
    public dataStartIndexForTx: number,
    /*
     * The block this log is included in
     */
    public blockNumber: number,
    /*
     * Indicates if the log comes from the unencrypted logs stream (partial note)
     */
    public isFromPublic: boolean,
    /*
     * The log data
     */
    public logData: Buffer,
  ) {}

  static get schema() {
    return z
      .object({
        txHash: TxHash.schema,
        dataStartIndexForTx: z.number(),
        log: EncryptedL2NoteLog.schema,
      })
      .transform(
        ({ txHash, dataStartIndexForTx, log }) => new TxScopedEncryptedL2NoteLog(txHash, dataStartIndexForTx, log),
      );
  }

  toBuffer() {
    return Buffer.concat([
      this.txHash.toBuffer(),
      numToUInt32BE(this.dataStartIndexForTx),
      numToUInt32BE(this.blockNumber),
      boolToBuffer(this.isFromPublic),
      this.logData,
    ]);
  }

  static fromBuffer(buffer: Buffer) {
    const reader = BufferReader.asReader(buffer);
    return new TxScopedL2Log(
      TxHash.fromField(reader.readObject(Fr)),
      reader.readNumber(),
      reader.readNumber(),
      reader.readBoolean(),
      reader.readToEnd(),
    );
  }

  static random() {
    return new TxScopedEncryptedL2NoteLog(TxHash.random(), 1, EncryptedL2NoteLog.random());
  }
}<|MERGE_RESOLUTION|>--- conflicted
+++ resolved
@@ -1,15 +1,8 @@
 import { Fr } from '@aztec/circuits.js';
-<<<<<<< HEAD
+import { type ZodFor, schemas } from '@aztec/foundation/schemas';
 import { BufferReader, boolToBuffer, numToUInt32BE } from '@aztec/foundation/serialize';
 
-import { TxHash } from '../index.js';
-import { type ExtendedUnencryptedL2Log } from './extended_unencrypted_l2_log.js';
-=======
-import { type ZodFor } from '@aztec/foundation/schemas';
-import { BufferReader, numToUInt32BE } from '@aztec/foundation/serialize';
-
 import { z } from 'zod';
->>>>>>> 89101ae4
 
 import { TxHash } from '../tx/tx_hash.js';
 import { EncryptedL2NoteLog } from './encrypted_l2_note_log.js';
@@ -23,16 +16,12 @@
   maxLogsHit: boolean;
 };
 
-<<<<<<< HEAD
-export class TxScopedL2Log {
-=======
 export const GetUnencryptedLogsResponseSchema = z.object({
   logs: z.array(ExtendedUnencryptedL2Log.schema),
   maxLogsHit: z.boolean(),
 }) satisfies ZodFor<GetUnencryptedLogsResponse>;
 
-export class TxScopedEncryptedL2NoteLog {
->>>>>>> 89101ae4
+export class TxScopedL2Log {
   constructor(
     /*
      * Hash of the tx where the log is included
@@ -62,10 +51,13 @@
       .object({
         txHash: TxHash.schema,
         dataStartIndexForTx: z.number(),
-        log: EncryptedL2NoteLog.schema,
+        blockNumber: z.number(),
+        isFromPublic: z.boolean(),
+        log: schemas.BufferHex,
       })
       .transform(
-        ({ txHash, dataStartIndexForTx, log }) => new TxScopedEncryptedL2NoteLog(txHash, dataStartIndexForTx, log),
+        ({ txHash, dataStartIndexForTx, blockNumber, isFromPublic, log }) =>
+          new TxScopedL2Log(txHash, dataStartIndexForTx, blockNumber, isFromPublic, log),
       );
   }
 
@@ -91,6 +83,6 @@
   }
 
   static random() {
-    return new TxScopedEncryptedL2NoteLog(TxHash.random(), 1, EncryptedL2NoteLog.random());
+    return new TxScopedL2Log(TxHash.random(), 1, 1, false, Fr.random().toBuffer());
   }
 }