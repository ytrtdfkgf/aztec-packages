import { type ZodFor } from '@aztec/foundation/schemas';

import { z } from 'zod';

/** Stats associated with an ACIR proof generation.*/
export type ProofConstructed = {
  /** Name of the event for metrics purposes */
  eventName: 'proof_construction_time';
  /** Name of the program being proven */
  acir_test: string;
  /** Number of threads used for proving */
  threads: number;
  /** Time spent proving */
  value: number;
};

/** Stats associated with an L2 block. */
export type L2BlockStats = {
  /** Number of txs in the L2 block. */
  txCount: number;
  /** Number of the L2 block. */
  blockNumber: number;
  /** Number of encrypted logs. */
  encryptedLogCount?: number;
  /** Number of unencrypted logs. */
  unencryptedLogCount?: number;
  /** Serialized size of encrypted logs. */
  encryptedLogSize?: number;
  /** Serialized size of unencrypted logs. */
  unencryptedLogSize?: number;
};

/** Stats logged for each L1 publish tx.*/
export type L1PublishStats = {
  /** Address of the sender. */
  sender: string;
  /** Effective gas price of the tx. */
  gasPrice: bigint;
  /** Effective gas used in the tx. */
  gasUsed: bigint;
  /** Hash of the L1 tx. */
  transactionHash: string;
  /** Gas cost of the calldata. */
  calldataGas: number;
  /** Size in bytes of the calldata. */
  calldataSize: number;
};

/** Stats logged for each L1 rollup publish tx.*/
export type L1PublishBlockStats = {
  /** Name of the event for metrics purposes */
  eventName: 'rollup-published-to-l1';
} & L1PublishStats &
  L2BlockStats;

/** Stats logged for each L1 rollup publish tx.*/
export type L1PublishProofStats = {
  /** Name of the event for metrics purposes */
  eventName: 'proof-published-to-l1';
} & L1PublishStats;

/** Stats logged for synching node chain history.  */
export type NodeSyncedChainHistoryStats = {
  /** Name of the event. */
  eventName: 'node-synced-chain-history';
  /** Number of txs in the L2 block.. */
  txCount: number;
  /** Number of txs in each block. */
  txsPerBlock: number;
  /** Duration in ms. */
  duration: number;
  /** Id of the L2 block. */
  blockNumber: number;
  /** Number of blocks processed. */
  blockCount: number;
  /** Size of the db in bytes. */
  dbSize: number;
};

export type CircuitName =
  | 'base-parity'
  | 'root-parity'
  | 'private-base-rollup'
  | 'public-base-rollup'
  | 'merge-rollup'
  | 'block-root-rollup'
  | 'empty-block-root-rollup'
  | 'block-merge-rollup'
  | 'root-rollup'
  | 'private-kernel-init'
  | 'private-kernel-inner'
  | 'private-kernel-reset'
  | 'private-kernel-tail'
  | 'private-kernel-tail-to-public'
  | 'app-circuit'
  | 'avm-circuit'
  | 'empty-nested'
  | 'private-kernel-empty'
  | 'tube-circuit';

/** Stats for circuit simulation. */
export type CircuitSimulationStats = {
  /** name of the event. */
  eventName: 'circuit-simulation';
  /** Name of the circuit. */
  circuitName: CircuitName;
  /** Optional. The function name that's being simulated */
  appCircuitName?: string;
  /** Duration in ms. */
  duration: number;
  /** Size in bytes of circuit inputs. */
  inputSize: number;
  /** Size in bytes of circuit outputs (aka public inputs). */
  outputSize: number;
};

export type PublicDBAccessStats = {
  eventName: 'public-db-access';
  duration: number;
  operation: string;
};

export type AvmSimulationStats = {
  /** name of the event. */
  eventName: 'avm-simulation';
  /** Name of the circuit. */
  appCircuitName: string;
  /** Duration in ms. */
  duration: number;
  /** Uncompressed bytecode size. */
  bytecodeSize: number;
};

/** Stats for witness generation. */
export type CircuitWitnessGenerationStats = {
  /** name of the event. */
  eventName: 'circuit-witness-generation';
  /** Name of the circuit. */
  circuitName: CircuitName;
  /** Optional. The function name that's being proven */
  appCircuitName?: string;
  /** Duration in ms. */
  duration: number;
  /** Size in bytes of circuit inputs. */
  inputSize: number;
  /** Size in bytes of circuit outputs (aka public inputs). */
  outputSize: number;
};

/** Stats for proving a circuit */
export type CircuitProvingStats = {
  /** Name of the event. */
  eventName: 'circuit-proving';
  /** Name of the circuit. */
  circuitName: CircuitName;
  /** Optional. The function name that was proven */
  appCircuitName?: string;
  /** Duration in ms. */
  duration: number;
  /** The size of the circuit (in gates) */
  circuitSize: number;
  /** Size in bytes of circuit inputs. */
  inputSize: number;
  /** Size in bytes of the proof. */
  proofSize: number;
  /** The number of public inputs */
  numPublicInputs: number;
};

/** Stats for verifying a circuit */
export type CircuitVerificationStats = {
  /** Name of the event. */
  eventName: 'circuit-verification';
  /** Name of the circuit. */
  circuitName: CircuitName;
  /** Type of proof (client-ivc, honk, etc) */
  proofType: 'client-ivc' | 'ultra-honk';
  /** Duration in ms. */
  duration: number;
};

/** Stats for an L2 block built by a sequencer. */
export type L2BlockBuiltStats = {
  /** The creator of the block */
  creator: string;
  /** Name of the event. */
  eventName: 'l2-block-built';
  /** Total duration in ms. */
  duration: number;
  /** Time for processing public txs in ms. */
  publicProcessDuration: number;
  /** Time for running rollup circuits in ms.  */
  rollupCircuitsDuration: number;
} & L2BlockStats;

/** Stats for an L2 block processed by the world state synchronizer. */
export type L2BlockHandledStats = {
  /** Name of the event. */
  eventName: 'l2-block-handled';
  /** Total duration in ms. */
  duration: number;
  /** Pending block number. */
  unfinalisedBlockNumber: bigint;
  /** Proven block number. */
  finalisedBlockNumber: bigint;
  /** Oldest historic block number. */
  oldestHistoricBlock: bigint;
} & L2BlockStats;

<<<<<<< HEAD
=======
/** Stats for a note processor that has caught up with the chain. */
export type NoteProcessorCaughtUpStats = {
  /** Name of the event. */
  eventName: 'note-processor-caught-up';
  /** Account the note processor belongs to. */
  account: string;
  /** Total time to catch up with the tip of the chain from scratch in ms. */
  duration: number;
  /** Size of the notes db. */
  dbSize: number;
} & NoteProcessorStats;

/** Accumulated rolling stats for a note processor.  */
export type NoteProcessorStats = {
  /** How many notes have been seen and trial-decrypted. */
  seen: number;
  /** How many notes had decryption deferred due to a missing contract */
  deferredIncoming: number;
  /** How many notes had decryption deferred due to a missing contract */
  deferredOutgoing: number;
  /** How many incoming notes were successfully decrypted. */
  decryptedIncoming: number;
  /** How many outgoing notes were successfully decrypted. */
  decryptedOutgoing: number;
  /** How many notes failed processing. */
  failed: number;
  /** How many blocks were spanned.  */
  blocks: number;
  /** How many txs were spanned.  */
  txs: number;
};

export const NoteProcessorStatsSchema = z.object({
  seen: z.number(),
  deferredIncoming: z.number(),
  deferredOutgoing: z.number(),
  decryptedIncoming: z.number(),
  decryptedOutgoing: z.number(),
  failed: z.number(),
  blocks: z.number(),
  txs: z.number(),
}) satisfies ZodFor<NoteProcessorStats>;

>>>>>>> 89101ae4
/** Stats for a tx. */
export type TxStats = {
  /** Hash of the tx. */
  txHash: string;
  /** Total size in bytes. */
  size: number;
  /** Size of the proof. */
  proofSize: number;
  /** Number of note encrypted logs. */
  noteEncryptedLogCount: number;
  /** Number of encrypted logs. */
  encryptedLogCount: number;
  /** Number of unencrypted logs. */
  unencryptedLogCount: number;
  /** Serialized size of note encrypted logs. */
  noteEncryptedLogSize: number;
  /** Serialized size of encrypted logs. */
  encryptedLogSize: number;
  /** Serialized size of unencrypted logs. */
  unencryptedLogSize: number;
  /** New commitments count */
  newCommitmentCount: number;
  /** New nullifier count */
  newNullifierCount: number;
  /** How many classes were registered through the canonical class registerer. */
  classRegisteredCount: number;
  /** How this tx pays for its fee */
  feePaymentMethod: 'none' | 'fee_juice' | 'fpc_public' | 'fpc_private';
};

/**
 * Stats for tree insertions
 */
export type TreeInsertionStats = {
  /** Name of the event. */
  eventName: 'tree-insertion';
  /** Duration in ms. */
  duration: number;
  /** The size of the insertion batch */
  batchSize: number;
  /** The tree name */
  treeName: string;
  /** The tree depth */
  treeDepth: number;
  /** Tree type */
  treeType: 'append-only' | 'indexed';
  /** Number of hashes performed */
  hashCount: number;
  /** Average duration of a hash operation */
  hashDuration: number;
};

/** A new tx was added to the tx pool. */
export type TxAddedToPoolStats = {
  /** Name of the event. */
  eventName: 'tx-added-to-pool';
} & TxStats;

/** Stats emitted in structured logs with an `eventName` for tracking. */
export type Stats =
  | AvmSimulationStats
  | CircuitProvingStats
  | CircuitSimulationStats
  | CircuitWitnessGenerationStats
  | PublicDBAccessStats
  | L1PublishBlockStats
  | L1PublishProofStats
  | L2BlockBuiltStats
  | L2BlockHandledStats
  | NodeSyncedChainHistoryStats
  | ProofConstructed
  | TreeInsertionStats
  | TxAddedToPoolStats;

/** Set of event names across emitted stats. */
export type StatsEventName = Stats['eventName'];<|MERGE_RESOLUTION|>--- conflicted
+++ resolved
@@ -207,52 +207,6 @@
   oldestHistoricBlock: bigint;
 } & L2BlockStats;
 
-<<<<<<< HEAD
-=======
-/** Stats for a note processor that has caught up with the chain. */
-export type NoteProcessorCaughtUpStats = {
-  /** Name of the event. */
-  eventName: 'note-processor-caught-up';
-  /** Account the note processor belongs to. */
-  account: string;
-  /** Total time to catch up with the tip of the chain from scratch in ms. */
-  duration: number;
-  /** Size of the notes db. */
-  dbSize: number;
-} & NoteProcessorStats;
-
-/** Accumulated rolling stats for a note processor.  */
-export type NoteProcessorStats = {
-  /** How many notes have been seen and trial-decrypted. */
-  seen: number;
-  /** How many notes had decryption deferred due to a missing contract */
-  deferredIncoming: number;
-  /** How many notes had decryption deferred due to a missing contract */
-  deferredOutgoing: number;
-  /** How many incoming notes were successfully decrypted. */
-  decryptedIncoming: number;
-  /** How many outgoing notes were successfully decrypted. */
-  decryptedOutgoing: number;
-  /** How many notes failed processing. */
-  failed: number;
-  /** How many blocks were spanned.  */
-  blocks: number;
-  /** How many txs were spanned.  */
-  txs: number;
-};
-
-export const NoteProcessorStatsSchema = z.object({
-  seen: z.number(),
-  deferredIncoming: z.number(),
-  deferredOutgoing: z.number(),
-  decryptedIncoming: z.number(),
-  decryptedOutgoing: z.number(),
-  failed: z.number(),
-  blocks: z.number(),
-  txs: z.number(),
-}) satisfies ZodFor<NoteProcessorStats>;
-
->>>>>>> 89101ae4
 /** Stats for a tx. */
 export type TxStats = {
   /** Hash of the tx. */
