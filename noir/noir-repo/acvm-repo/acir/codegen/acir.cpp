--- conflicted
+++ resolved
@@ -930,6 +930,9 @@
   };
 
   struct Trap {
+    uint64_t revert_data_offset;
+    uint64_t revert_data_size;
+
     friend bool operator==(const Trap &, const Trap &);
     std::vector<uint8_t> bincodeSerialize() const;
     static Trap bincodeDeserialize(std::vector<uint8_t>);
@@ -1072,6 +1075,17 @@
     static MemoryInit bincodeDeserialize(std::vector<uint8_t>);
   };
 
+  struct BrilligCall {
+    uint32_t id;
+    std::vector<Program::BrilligInputs> inputs;
+    std::vector<Program::BrilligOutputs> outputs;
+    std::optional<Program::Expression> predicate;
+
+    friend bool operator==(const BrilligCall &, const BrilligCall &);
+    std::vector<uint8_t> bincodeSerialize() const;
+    static BrilligCall bincodeDeserialize(std::vector<uint8_t>);
+  };
+
   struct Call {
     uint32_t id;
     std::vector<Program::Witness> inputs;
@@ -1084,11439 +1098,7226 @@
   };
 
   std::variant<AssertZero, BlackBoxFuncCall, Directive, Brillig, MemoryOp,
-               MemoryInit, Call>
+               MemoryInit, BrilligCall, Call>
       value;
 
-  struct BrilligCall {
-    uint32_t id;
-    std::vector<Program::BrilligInputs> inputs;
-    std::vector<Program::BrilligOutputs> outputs;
-    std::optional<Program::Expression> predicate;
-
-    friend bool operator==(const BrilligCall &, const BrilligCall &);
-    std::vector<uint8_t> bincodeSerialize() const;
-    static BrilligCall bincodeDeserialize(std::vector<uint8_t>);
-  };
-
-  struct Call {
-    uint32_t id;
-    std::vector<Program::Witness> inputs;
-    std::vector<Program::Witness> outputs;
-    std::optional<Program::Expression> predicate;
-
-    struct ExpressionWidth {
-
-      std::variant<AssertZero, BlackBoxFuncCall, Directive, Brillig, MemoryOp,
-                   MemoryInit, BrilligCall, Call>
-          value;
-
-      struct Bounded {
-        uint64_t width;
-
-        friend bool operator==(const Bounded &, const Bounded &);
-        std::vector<uint8_t> bincodeSerialize() const;
-        static Bounded bincodeDeserialize(std::vector<uint8_t>);
-      };
-
-      std::variant<Unbounded, Bounded> value;
-
-      friend bool operator==(const ExpressionWidth &, const ExpressionWidth &);
-      std::vector<uint8_t> bincodeSerialize() const;
-      static ExpressionWidth bincodeDeserialize(std::vector<uint8_t>);
-    };
-
-    struct OpcodeLocation {
-
-      struct Acir {
-        uint64_t value;
-
-        friend bool operator==(const Acir &, const Acir &);
-        std::vector<uint8_t> bincodeSerialize() const;
-        static Acir bincodeDeserialize(std::vector<uint8_t>);
-      };
-
-      struct Brillig {
-        uint64_t acir_index;
-        uint64_t brillig_index;
-
-        friend bool operator==(const Brillig &, const Brillig &);
-        std::vector<uint8_t> bincodeSerialize() const;
-        static Brillig bincodeDeserialize(std::vector<uint8_t>);
-      };
-
-      std::variant<Acir, Brillig> value;
-
-      friend bool operator==(const OpcodeLocation &, const OpcodeLocation &);
-      std::vector<uint8_t> bincodeSerialize() const;
-      static OpcodeLocation bincodeDeserialize(std::vector<uint8_t>);
-    };
-
-    struct PublicInputs {
-      std::vector<Program::Witness> value;
-
-      friend bool operator==(const PublicInputs &, const PublicInputs &);
-      std::vector<uint8_t> bincodeSerialize() const;
-      static PublicInputs bincodeDeserialize(std::vector<uint8_t>);
-    };
-
-    struct Circuit {
-      uint32_t current_witness_index;
-      std::vector<Program::Opcode> opcodes;
-      Program::ExpressionWidth expression_width;
-      std::vector<Program::Witness> private_parameters;
-      Program::PublicInputs public_parameters;
-      Program::PublicInputs return_values;
-      std::vector<std::tuple<Program::OpcodeLocation, std::string>>
-          assert_messages;
-      bool recursive;
-
-      friend bool operator==(const Circuit &, const Circuit &);
-      std::vector<uint8_t> bincodeSerialize() const;
-      static Circuit bincodeDeserialize(std::vector<uint8_t>);
-    };
-
-    struct Program {
-      std::vector<Program::Circuit> functions;
-
-      struct Circuit {
-        uint32_t current_witness_index;
-        std::vector<Program::Opcode> opcodes;
-        Program::ExpressionWidth expression_width;
-        std::vector<Program::Witness> private_parameters;
-        Program::PublicInputs public_parameters;
-        Program::PublicInputs return_values;
-        std::vector<std::tuple<Program::OpcodeLocation, std::string>>
-            assert_messages;
-        bool recursive;
-
-        friend bool operator==(const Circuit &, const Circuit &);
-        std::vector<uint8_t> bincodeSerialize() const;
-        static Circuit bincodeDeserialize(std::vector<uint8_t>);
-      };
-
-      struct BrilligBytecode {
-        std::vector<Program::BrilligOpcode> bytecode;
-
-        friend bool operator==(const BrilligBytecode &,
-                               const BrilligBytecode &);
-        std::vector<uint8_t> bincodeSerialize() const;
-        static BrilligBytecode bincodeDeserialize(std::vector<uint8_t>);
-      };
-
-      struct Program {
-        std::vector<Program::Circuit> functions;
-        std::vector<Program::BrilligBytecode> unconstrained_functions;
-
-        friend bool operator==(const Program &, const Program &);
-        std::vector<uint8_t> bincodeSerialize() const;
-        static Program bincodeDeserialize(std::vector<uint8_t>);
-      };
-
-    } // end of namespace Program
-
-    namespace Program {
-
-      inline bool operator==(const BinaryFieldOp &lhs,
-                             const BinaryFieldOp &rhs) {
-        if (!(lhs.value == rhs.value)) {
-          return false;
-        }
-        return true;
-      }
-
-      inline std::vector<uint8_t> BinaryFieldOp::bincodeSerialize() const {
-        auto serializer = serde::BincodeSerializer();
-        serde::Serializable<BinaryFieldOp>::serialize(*this, serializer);
-        return std::move(serializer).bytes();
-      }
-
-      inline BinaryFieldOp BinaryFieldOp::bincodeDeserialize(
-          std::vector<uint8_t> input) {
-        auto deserializer = serde::BincodeDeserializer(input);
-        auto value =
-            serde::Deserializable<BinaryFieldOp>::deserialize(deserializer);
-        if (deserializer.get_buffer_offset() < input.size()) {
-          throw serde::deserialization_error("Some input bytes were not read");
-        }
-        return value;
-      }
-
-    } // end of namespace Program
-
-    template <>
-    template <typename Serializer>
-    void serde::Serializable<Program::BinaryFieldOp>::serialize(
-        const Program::BinaryFieldOp &obj, Serializer &serializer) {
-      serializer.increase_container_depth();
-      serde::Serializable<decltype(obj.value)>::serialize(obj.value,
+  friend bool operator==(const Opcode &, const Opcode &);
+  std::vector<uint8_t> bincodeSerialize() const;
+  static Opcode bincodeDeserialize(std::vector<uint8_t>);
+};
+
+struct ExpressionWidth {
+
+  std::variant<AssertZero, BlackBoxFuncCall, Directive, Brillig, MemoryOp,
+               MemoryInit, BrilligCall, Call>
+      value;
+
+  struct Bounded {
+    uint64_t width;
+
+    friend bool operator==(const Bounded &, const Bounded &);
+    std::vector<uint8_t> bincodeSerialize() const;
+    static Bounded bincodeDeserialize(std::vector<uint8_t>);
+  };
+
+  std::variant<Unbounded, Bounded> value;
+
+  friend bool operator==(const ExpressionWidth &, const ExpressionWidth &);
+  std::vector<uint8_t> bincodeSerialize() const;
+  static ExpressionWidth bincodeDeserialize(std::vector<uint8_t>);
+};
+
+struct OpcodeLocation {
+
+  struct Acir {
+    uint64_t value;
+
+    friend bool operator==(const Acir &, const Acir &);
+    std::vector<uint8_t> bincodeSerialize() const;
+    static Acir bincodeDeserialize(std::vector<uint8_t>);
+  };
+
+  struct Brillig {
+    uint64_t acir_index;
+    uint64_t brillig_index;
+
+    friend bool operator==(const Brillig &, const Brillig &);
+    std::vector<uint8_t> bincodeSerialize() const;
+    static Brillig bincodeDeserialize(std::vector<uint8_t>);
+  };
+
+  std::variant<Acir, Brillig> value;
+
+  friend bool operator==(const OpcodeLocation &, const OpcodeLocation &);
+  std::vector<uint8_t> bincodeSerialize() const;
+  static OpcodeLocation bincodeDeserialize(std::vector<uint8_t>);
+};
+
+struct PublicInputs {
+  std::vector<Program::Witness> value;
+
+  friend bool operator==(const PublicInputs &, const PublicInputs &);
+  std::vector<uint8_t> bincodeSerialize() const;
+  static PublicInputs bincodeDeserialize(std::vector<uint8_t>);
+};
+
+struct Circuit {
+  uint32_t current_witness_index;
+  std::vector<Program::Opcode> opcodes;
+  Program::ExpressionWidth expression_width;
+  std::vector<Program::Witness> private_parameters;
+  Program::PublicInputs public_parameters;
+  Program::PublicInputs return_values;
+  std::vector<std::tuple<Program::OpcodeLocation, std::string>> assert_messages;
+  bool recursive;
+
+  friend bool operator==(const Circuit &, const Circuit &);
+  std::vector<uint8_t> bincodeSerialize() const;
+  static Circuit bincodeDeserialize(std::vector<uint8_t>);
+};
+
+struct Program {
+  std::vector<Program::Circuit> functions;
+
+  struct Circuit {
+    uint32_t current_witness_index;
+    std::vector<Program::Opcode> opcodes;
+    Program::ExpressionWidth expression_width;
+    std::vector<Program::Witness> private_parameters;
+    Program::PublicInputs public_parameters;
+    Program::PublicInputs return_values;
+    std::vector<std::tuple<Program::OpcodeLocation, std::string>>
+        assert_messages;
+    bool recursive;
+
+    friend bool operator==(const Circuit &, const Circuit &);
+    std::vector<uint8_t> bincodeSerialize() const;
+    static Circuit bincodeDeserialize(std::vector<uint8_t>);
+  };
+
+  struct BrilligBytecode {
+    std::vector<Program::BrilligOpcode> bytecode;
+
+    friend bool operator==(const BrilligBytecode &, const BrilligBytecode &);
+    std::vector<uint8_t> bincodeSerialize() const;
+    static BrilligBytecode bincodeDeserialize(std::vector<uint8_t>);
+  };
+
+  struct Program {
+    std::vector<Program::Circuit> functions;
+    std::vector<Program::BrilligBytecode> unconstrained_functions;
+
+    friend bool operator==(const Program &, const Program &);
+    std::vector<uint8_t> bincodeSerialize() const;
+    static Program bincodeDeserialize(std::vector<uint8_t>);
+  };
+
+} // end of namespace Program
+
+namespace Program {
+
+  inline bool operator==(const BinaryFieldOp &lhs, const BinaryFieldOp &rhs) {
+    if (!(lhs.value == rhs.value)) {
+      return false;
+    }
+    return true;
+  }
+
+  inline std::vector<uint8_t> BinaryFieldOp::bincodeSerialize() const {
+    auto serializer = serde::BincodeSerializer();
+    serde::Serializable<BinaryFieldOp>::serialize(*this, serializer);
+    return std::move(serializer).bytes();
+  }
+
+  inline BinaryFieldOp BinaryFieldOp::bincodeDeserialize(
+      std::vector<uint8_t> input) {
+    auto deserializer = serde::BincodeDeserializer(input);
+    auto value =
+        serde::Deserializable<BinaryFieldOp>::deserialize(deserializer);
+    if (deserializer.get_buffer_offset() < input.size()) {
+      throw serde::deserialization_error("Some input bytes were not read");
+    }
+    return value;
+  }
+
+} // end of namespace Program
+
+template <>
+template <typename Serializer>
+void serde::Serializable<Program::BinaryFieldOp>::serialize(
+    const Program::BinaryFieldOp &obj, Serializer &serializer) {
+  serializer.increase_container_depth();
+  serde::Serializable<decltype(obj.value)>::serialize(obj.value, serializer);
+  serializer.decrease_container_depth();
+}
+
+template <>
+template <typename Deserializer>
+Program::BinaryFieldOp
+serde::Deserializable<Program::BinaryFieldOp>::deserialize(
+    Deserializer &deserializer) {
+  deserializer.increase_container_depth();
+  Program::BinaryFieldOp obj;
+  obj.value =
+      serde::Deserializable<decltype(obj.value)>::deserialize(deserializer);
+  deserializer.decrease_container_depth();
+  return obj;
+}
+
+namespace Program {
+
+inline bool operator==(const BinaryFieldOp::Add &lhs,
+                       const BinaryFieldOp::Add &rhs) {
+  return true;
+}
+
+inline std::vector<uint8_t> BinaryFieldOp::Add::bincodeSerialize() const {
+  auto serializer = serde::BincodeSerializer();
+  serde::Serializable<BinaryFieldOp::Add>::serialize(*this, serializer);
+  return std::move(serializer).bytes();
+}
+
+inline BinaryFieldOp::Add
+BinaryFieldOp::Add::bincodeDeserialize(std::vector<uint8_t> input) {
+  auto deserializer = serde::BincodeDeserializer(input);
+  auto value =
+      serde::Deserializable<BinaryFieldOp::Add>::deserialize(deserializer);
+  if (deserializer.get_buffer_offset() < input.size()) {
+    throw serde::deserialization_error("Some input bytes were not read");
+  }
+  return value;
+}
+
+} // end of namespace Program
+
+template <>
+template <typename Serializer>
+void serde::Serializable<Program::BinaryFieldOp::Add>::serialize(
+    const Program::BinaryFieldOp::Add &obj, Serializer &serializer) {}
+
+template <>
+template <typename Deserializer>
+Program::BinaryFieldOp::Add
+serde::Deserializable<Program::BinaryFieldOp::Add>::deserialize(
+    Deserializer &deserializer) {
+  Program::BinaryFieldOp::Add obj;
+  return obj;
+}
+
+namespace Program {
+
+inline bool operator==(const BinaryFieldOp::Sub &lhs,
+                       const BinaryFieldOp::Sub &rhs) {
+  return true;
+}
+
+inline std::vector<uint8_t> BinaryFieldOp::Sub::bincodeSerialize() const {
+  auto serializer = serde::BincodeSerializer();
+  serde::Serializable<BinaryFieldOp::Sub>::serialize(*this, serializer);
+  return std::move(serializer).bytes();
+}
+
+inline BinaryFieldOp::Sub
+BinaryFieldOp::Sub::bincodeDeserialize(std::vector<uint8_t> input) {
+  auto deserializer = serde::BincodeDeserializer(input);
+  auto value =
+      serde::Deserializable<BinaryFieldOp::Sub>::deserialize(deserializer);
+  if (deserializer.get_buffer_offset() < input.size()) {
+    throw serde::deserialization_error("Some input bytes were not read");
+  }
+  return value;
+}
+
+} // end of namespace Program
+
+template <>
+template <typename Serializer>
+void serde::Serializable<Program::BinaryFieldOp::Sub>::serialize(
+    const Program::BinaryFieldOp::Sub &obj, Serializer &serializer) {}
+
+template <>
+template <typename Deserializer>
+Program::BinaryFieldOp::Sub
+serde::Deserializable<Program::BinaryFieldOp::Sub>::deserialize(
+    Deserializer &deserializer) {
+  Program::BinaryFieldOp::Sub obj;
+  return obj;
+}
+
+namespace Program {
+
+inline bool operator==(const BinaryFieldOp::Mul &lhs,
+                       const BinaryFieldOp::Mul &rhs) {
+  return true;
+}
+
+inline std::vector<uint8_t> BinaryFieldOp::Mul::bincodeSerialize() const {
+  auto serializer = serde::BincodeSerializer();
+  serde::Serializable<BinaryFieldOp::Mul>::serialize(*this, serializer);
+  return std::move(serializer).bytes();
+}
+
+inline BinaryFieldOp::Mul
+BinaryFieldOp::Mul::bincodeDeserialize(std::vector<uint8_t> input) {
+  auto deserializer = serde::BincodeDeserializer(input);
+  auto value =
+      serde::Deserializable<BinaryFieldOp::Mul>::deserialize(deserializer);
+  if (deserializer.get_buffer_offset() < input.size()) {
+    throw serde::deserialization_error("Some input bytes were not read");
+  }
+  return value;
+}
+
+} // end of namespace Program
+
+template <>
+template <typename Serializer>
+void serde::Serializable<Program::BinaryFieldOp::Mul>::serialize(
+    const Program::BinaryFieldOp::Mul &obj, Serializer &serializer) {}
+
+template <>
+template <typename Deserializer>
+Program::BinaryFieldOp::Mul
+serde::Deserializable<Program::BinaryFieldOp::Mul>::deserialize(
+    Deserializer &deserializer) {
+  Program::BinaryFieldOp::Mul obj;
+  return obj;
+}
+
+namespace Program {
+
+inline bool operator==(const BinaryFieldOp::Div &lhs,
+                       const BinaryFieldOp::Div &rhs) {
+  return true;
+}
+
+inline std::vector<uint8_t> BinaryFieldOp::Div::bincodeSerialize() const {
+  auto serializer = serde::BincodeSerializer();
+  serde::Serializable<BinaryFieldOp::Div>::serialize(*this, serializer);
+  return std::move(serializer).bytes();
+}
+
+inline BinaryFieldOp::Div
+BinaryFieldOp::Div::bincodeDeserialize(std::vector<uint8_t> input) {
+  auto deserializer = serde::BincodeDeserializer(input);
+  auto value =
+      serde::Deserializable<BinaryFieldOp::Div>::deserialize(deserializer);
+  if (deserializer.get_buffer_offset() < input.size()) {
+    throw serde::deserialization_error("Some input bytes were not read");
+  }
+  return value;
+}
+
+} // end of namespace Program
+
+template <>
+template <typename Serializer>
+void serde::Serializable<Program::BinaryFieldOp::Div>::serialize(
+    const Program::BinaryFieldOp::Div &obj, Serializer &serializer) {}
+
+template <>
+template <typename Deserializer>
+Program::BinaryFieldOp::Div
+serde::Deserializable<Program::BinaryFieldOp::Div>::deserialize(
+    Deserializer &deserializer) {
+  Program::BinaryFieldOp::Div obj;
+  return obj;
+}
+
+namespace Program {
+
+inline bool operator==(const BinaryFieldOp::IntegerDiv &lhs,
+                       const BinaryFieldOp::IntegerDiv &rhs) {
+  return true;
+}
+
+inline std::vector<uint8_t>
+BinaryFieldOp::IntegerDiv::bincodeSerialize() const {
+  auto serializer = serde::BincodeSerializer();
+  serde::Serializable<BinaryFieldOp::IntegerDiv>::serialize(*this, serializer);
+  return std::move(serializer).bytes();
+}
+
+inline BinaryFieldOp::IntegerDiv
+BinaryFieldOp::IntegerDiv::bincodeDeserialize(std::vector<uint8_t> input) {
+  auto deserializer = serde::BincodeDeserializer(input);
+  auto value = serde::Deserializable<BinaryFieldOp::IntegerDiv>::deserialize(
+      deserializer);
+  if (deserializer.get_buffer_offset() < input.size()) {
+    throw serde::deserialization_error("Some input bytes were not read");
+  }
+  return value;
+}
+
+} // end of namespace Program
+
+template <>
+template <typename Serializer>
+void serde::Serializable<Program::BinaryFieldOp::IntegerDiv>::serialize(
+    const Program::BinaryFieldOp::IntegerDiv &obj, Serializer &serializer) {}
+
+template <>
+template <typename Deserializer>
+Program::BinaryFieldOp::IntegerDiv
+serde::Deserializable<Program::BinaryFieldOp::IntegerDiv>::deserialize(
+    Deserializer &deserializer) {
+  Program::BinaryFieldOp::IntegerDiv obj;
+  return obj;
+}
+
+namespace Program {
+
+inline bool operator==(const BinaryFieldOp::Equals &lhs,
+                       const BinaryFieldOp::Equals &rhs) {
+  return true;
+}
+
+inline std::vector<uint8_t> BinaryFieldOp::Equals::bincodeSerialize() const {
+  auto serializer = serde::BincodeSerializer();
+  serde::Serializable<BinaryFieldOp::Equals>::serialize(*this, serializer);
+  return std::move(serializer).bytes();
+}
+
+inline BinaryFieldOp::Equals
+BinaryFieldOp::Equals::bincodeDeserialize(std::vector<uint8_t> input) {
+  auto deserializer = serde::BincodeDeserializer(input);
+  auto value =
+      serde::Deserializable<BinaryFieldOp::Equals>::deserialize(deserializer);
+  if (deserializer.get_buffer_offset() < input.size()) {
+    throw serde::deserialization_error("Some input bytes were not read");
+  }
+  return value;
+}
+
+} // end of namespace Program
+
+template <>
+template <typename Serializer>
+void serde::Serializable<Program::BinaryFieldOp::Equals>::serialize(
+    const Program::BinaryFieldOp::Equals &obj, Serializer &serializer) {}
+
+template <>
+template <typename Deserializer>
+Program::BinaryFieldOp::Equals
+serde::Deserializable<Program::BinaryFieldOp::Equals>::deserialize(
+    Deserializer &deserializer) {
+  Program::BinaryFieldOp::Equals obj;
+  return obj;
+}
+
+namespace Program {
+
+inline bool operator==(const BinaryFieldOp::LessThan &lhs,
+                       const BinaryFieldOp::LessThan &rhs) {
+  return true;
+}
+
+inline std::vector<uint8_t> BinaryFieldOp::LessThan::bincodeSerialize() const {
+  auto serializer = serde::BincodeSerializer();
+  serde::Serializable<BinaryFieldOp::LessThan>::serialize(*this, serializer);
+  return std::move(serializer).bytes();
+}
+
+inline BinaryFieldOp::LessThan
+BinaryFieldOp::LessThan::bincodeDeserialize(std::vector<uint8_t> input) {
+  auto deserializer = serde::BincodeDeserializer(input);
+  auto value =
+      serde::Deserializable<BinaryFieldOp::LessThan>::deserialize(deserializer);
+  if (deserializer.get_buffer_offset() < input.size()) {
+    throw serde::deserialization_error("Some input bytes were not read");
+  }
+  return value;
+}
+
+} // end of namespace Program
+
+template <>
+template <typename Serializer>
+void serde::Serializable<Program::BinaryFieldOp::LessThan>::serialize(
+    const Program::BinaryFieldOp::LessThan &obj, Serializer &serializer) {}
+
+template <>
+template <typename Deserializer>
+Program::BinaryFieldOp::LessThan
+serde::Deserializable<Program::BinaryFieldOp::LessThan>::deserialize(
+    Deserializer &deserializer) {
+  Program::BinaryFieldOp::LessThan obj;
+  return obj;
+}
+
+namespace Program {
+
+inline bool operator==(const BinaryFieldOp::LessThanEquals &lhs,
+                       const BinaryFieldOp::LessThanEquals &rhs) {
+  return true;
+}
+
+inline std::vector<uint8_t>
+BinaryFieldOp::LessThanEquals::bincodeSerialize() const {
+  auto serializer = serde::BincodeSerializer();
+  serde::Serializable<BinaryFieldOp::LessThanEquals>::serialize(*this,
+                                                                serializer);
+  return std::move(serializer).bytes();
+}
+
+inline BinaryFieldOp::LessThanEquals
+BinaryFieldOp::LessThanEquals::bincodeDeserialize(std::vector<uint8_t> input) {
+  auto deserializer = serde::BincodeDeserializer(input);
+  auto value =
+      serde::Deserializable<BinaryFieldOp::LessThanEquals>::deserialize(
+          deserializer);
+  if (deserializer.get_buffer_offset() < input.size()) {
+    throw serde::deserialization_error("Some input bytes were not read");
+  }
+  return value;
+}
+
+} // end of namespace Program
+
+template <>
+template <typename Serializer>
+void serde::Serializable<Program::BinaryFieldOp::LessThanEquals>::serialize(
+    const Program::BinaryFieldOp::LessThanEquals &obj, Serializer &serializer) {
+}
+
+template <>
+template <typename Deserializer>
+Program::BinaryFieldOp::LessThanEquals
+serde::Deserializable<Program::BinaryFieldOp::LessThanEquals>::deserialize(
+    Deserializer &deserializer) {
+  Program::BinaryFieldOp::LessThanEquals obj;
+  return obj;
+}
+
+namespace Program {
+
+inline bool operator==(const BinaryIntOp &lhs, const BinaryIntOp &rhs) {
+  if (!(lhs.value == rhs.value)) {
+    return false;
+  }
+  return true;
+}
+
+inline std::vector<uint8_t> BinaryIntOp::bincodeSerialize() const {
+  auto serializer = serde::BincodeSerializer();
+  serde::Serializable<BinaryIntOp>::serialize(*this, serializer);
+  return std::move(serializer).bytes();
+}
+
+inline BinaryIntOp BinaryIntOp::bincodeDeserialize(std::vector<uint8_t> input) {
+  auto deserializer = serde::BincodeDeserializer(input);
+  auto value = serde::Deserializable<BinaryIntOp>::deserialize(deserializer);
+  if (deserializer.get_buffer_offset() < input.size()) {
+    throw serde::deserialization_error("Some input bytes were not read");
+  }
+  return value;
+}
+
+} // end of namespace Program
+
+template <>
+template <typename Serializer>
+void serde::Serializable<Program::BinaryIntOp>::serialize(
+    const Program::BinaryIntOp &obj, Serializer &serializer) {
+  serializer.increase_container_depth();
+  serde::Serializable<decltype(obj.value)>::serialize(obj.value, serializer);
+  serializer.decrease_container_depth();
+}
+
+template <>
+template <typename Deserializer>
+Program::BinaryIntOp serde::Deserializable<Program::BinaryIntOp>::deserialize(
+    Deserializer &deserializer) {
+  deserializer.increase_container_depth();
+  Program::BinaryIntOp obj;
+  obj.value =
+      serde::Deserializable<decltype(obj.value)>::deserialize(deserializer);
+  deserializer.decrease_container_depth();
+  return obj;
+}
+
+namespace Program {
+
+inline bool operator==(const BinaryIntOp::Add &lhs,
+                       const BinaryIntOp::Add &rhs) {
+  return true;
+}
+
+inline std::vector<uint8_t> BinaryIntOp::Add::bincodeSerialize() const {
+  auto serializer = serde::BincodeSerializer();
+  serde::Serializable<BinaryIntOp::Add>::serialize(*this, serializer);
+  return std::move(serializer).bytes();
+}
+
+inline BinaryIntOp::Add
+BinaryIntOp::Add::bincodeDeserialize(std::vector<uint8_t> input) {
+  auto deserializer = serde::BincodeDeserializer(input);
+  auto value =
+      serde::Deserializable<BinaryIntOp::Add>::deserialize(deserializer);
+  if (deserializer.get_buffer_offset() < input.size()) {
+    throw serde::deserialization_error("Some input bytes were not read");
+  }
+  return value;
+}
+
+} // end of namespace Program
+
+template <>
+template <typename Serializer>
+void serde::Serializable<Program::BinaryIntOp::Add>::serialize(
+    const Program::BinaryIntOp::Add &obj, Serializer &serializer) {}
+
+template <>
+template <typename Deserializer>
+Program::BinaryIntOp::Add
+serde::Deserializable<Program::BinaryIntOp::Add>::deserialize(
+    Deserializer &deserializer) {
+  Program::BinaryIntOp::Add obj;
+  return obj;
+}
+
+namespace Program {
+
+inline bool operator==(const BinaryIntOp::Sub &lhs,
+                       const BinaryIntOp::Sub &rhs) {
+  return true;
+}
+
+inline std::vector<uint8_t> BinaryIntOp::Sub::bincodeSerialize() const {
+  auto serializer = serde::BincodeSerializer();
+  serde::Serializable<BinaryIntOp::Sub>::serialize(*this, serializer);
+  return std::move(serializer).bytes();
+}
+
+inline BinaryIntOp::Sub
+BinaryIntOp::Sub::bincodeDeserialize(std::vector<uint8_t> input) {
+  auto deserializer = serde::BincodeDeserializer(input);
+  auto value =
+      serde::Deserializable<BinaryIntOp::Sub>::deserialize(deserializer);
+  if (deserializer.get_buffer_offset() < input.size()) {
+    throw serde::deserialization_error("Some input bytes were not read");
+  }
+  return value;
+}
+
+} // end of namespace Program
+
+template <>
+template <typename Serializer>
+void serde::Serializable<Program::BinaryIntOp::Sub>::serialize(
+    const Program::BinaryIntOp::Sub &obj, Serializer &serializer) {}
+
+template <>
+template <typename Deserializer>
+Program::BinaryIntOp::Sub
+serde::Deserializable<Program::BinaryIntOp::Sub>::deserialize(
+    Deserializer &deserializer) {
+  Program::BinaryIntOp::Sub obj;
+  return obj;
+}
+
+namespace Program {
+
+inline bool operator==(const BinaryIntOp::Mul &lhs,
+                       const BinaryIntOp::Mul &rhs) {
+  return true;
+}
+
+inline std::vector<uint8_t> BinaryIntOp::Mul::bincodeSerialize() const {
+  auto serializer = serde::BincodeSerializer();
+  serde::Serializable<BinaryIntOp::Mul>::serialize(*this, serializer);
+  return std::move(serializer).bytes();
+}
+
+inline BinaryIntOp::Mul
+BinaryIntOp::Mul::bincodeDeserialize(std::vector<uint8_t> input) {
+  auto deserializer = serde::BincodeDeserializer(input);
+  auto value =
+      serde::Deserializable<BinaryIntOp::Mul>::deserialize(deserializer);
+  if (deserializer.get_buffer_offset() < input.size()) {
+    throw serde::deserialization_error("Some input bytes were not read");
+  }
+  return value;
+}
+
+} // end of namespace Program
+
+template <>
+template <typename Serializer>
+void serde::Serializable<Program::BinaryIntOp::Mul>::serialize(
+    const Program::BinaryIntOp::Mul &obj, Serializer &serializer) {}
+
+template <>
+template <typename Deserializer>
+Program::BinaryIntOp::Mul
+serde::Deserializable<Program::BinaryIntOp::Mul>::deserialize(
+    Deserializer &deserializer) {
+  Program::BinaryIntOp::Mul obj;
+  return obj;
+}
+
+namespace Program {
+
+inline bool operator==(const BinaryIntOp::Div &lhs,
+                       const BinaryIntOp::Div &rhs) {
+  return true;
+}
+
+inline std::vector<uint8_t> BinaryIntOp::Div::bincodeSerialize() const {
+  auto serializer = serde::BincodeSerializer();
+  serde::Serializable<BinaryIntOp::Div>::serialize(*this, serializer);
+  return std::move(serializer).bytes();
+}
+
+inline BinaryIntOp::Div
+BinaryIntOp::Div::bincodeDeserialize(std::vector<uint8_t> input) {
+  auto deserializer = serde::BincodeDeserializer(input);
+  auto value =
+      serde::Deserializable<BinaryIntOp::Div>::deserialize(deserializer);
+  if (deserializer.get_buffer_offset() < input.size()) {
+    throw serde::deserialization_error("Some input bytes were not read");
+  }
+  return value;
+}
+
+} // end of namespace Program
+
+template <>
+template <typename Serializer>
+void serde::Serializable<Program::BinaryIntOp::Div>::serialize(
+    const Program::BinaryIntOp::Div &obj, Serializer &serializer) {}
+
+template <>
+template <typename Deserializer>
+Program::BinaryIntOp::Div
+serde::Deserializable<Program::BinaryIntOp::Div>::deserialize(
+    Deserializer &deserializer) {
+  Program::BinaryIntOp::Div obj;
+  return obj;
+}
+
+namespace Program {
+
+inline bool operator==(const BinaryIntOp::Equals &lhs,
+                       const BinaryIntOp::Equals &rhs) {
+  return true;
+}
+
+inline std::vector<uint8_t> BinaryIntOp::Equals::bincodeSerialize() const {
+  auto serializer = serde::BincodeSerializer();
+  serde::Serializable<BinaryIntOp::Equals>::serialize(*this, serializer);
+  return std::move(serializer).bytes();
+}
+
+inline BinaryIntOp::Equals
+BinaryIntOp::Equals::bincodeDeserialize(std::vector<uint8_t> input) {
+  auto deserializer = serde::BincodeDeserializer(input);
+  auto value =
+      serde::Deserializable<BinaryIntOp::Equals>::deserialize(deserializer);
+  if (deserializer.get_buffer_offset() < input.size()) {
+    throw serde::deserialization_error("Some input bytes were not read");
+  }
+  return value;
+}
+
+} // end of namespace Program
+
+template <>
+template <typename Serializer>
+void serde::Serializable<Program::BinaryIntOp::Equals>::serialize(
+    const Program::BinaryIntOp::Equals &obj, Serializer &serializer) {}
+
+template <>
+template <typename Deserializer>
+Program::BinaryIntOp::Equals
+serde::Deserializable<Program::BinaryIntOp::Equals>::deserialize(
+    Deserializer &deserializer) {
+  Program::BinaryIntOp::Equals obj;
+  return obj;
+}
+
+namespace Program {
+
+inline bool operator==(const BinaryIntOp::LessThan &lhs,
+                       const BinaryIntOp::LessThan &rhs) {
+  return true;
+}
+
+inline std::vector<uint8_t> BinaryIntOp::LessThan::bincodeSerialize() const {
+  auto serializer = serde::BincodeSerializer();
+  serde::Serializable<BinaryIntOp::LessThan>::serialize(*this, serializer);
+  return std::move(serializer).bytes();
+}
+
+inline BinaryIntOp::LessThan
+BinaryIntOp::LessThan::bincodeDeserialize(std::vector<uint8_t> input) {
+  auto deserializer = serde::BincodeDeserializer(input);
+  auto value =
+      serde::Deserializable<BinaryIntOp::LessThan>::deserialize(deserializer);
+  if (deserializer.get_buffer_offset() < input.size()) {
+    throw serde::deserialization_error("Some input bytes were not read");
+  }
+  return value;
+}
+
+} // end of namespace Program
+
+template <>
+template <typename Serializer>
+void serde::Serializable<Program::BinaryIntOp::LessThan>::serialize(
+    const Program::BinaryIntOp::LessThan &obj, Serializer &serializer) {}
+
+template <>
+template <typename Deserializer>
+Program::BinaryIntOp::LessThan
+serde::Deserializable<Program::BinaryIntOp::LessThan>::deserialize(
+    Deserializer &deserializer) {
+  Program::BinaryIntOp::LessThan obj;
+  return obj;
+}
+
+namespace Program {
+
+inline bool operator==(const BinaryIntOp::LessThanEquals &lhs,
+                       const BinaryIntOp::LessThanEquals &rhs) {
+  return true;
+}
+
+inline std::vector<uint8_t>
+BinaryIntOp::LessThanEquals::bincodeSerialize() const {
+  auto serializer = serde::BincodeSerializer();
+  serde::Serializable<BinaryIntOp::LessThanEquals>::serialize(*this,
+                                                              serializer);
+  return std::move(serializer).bytes();
+}
+
+inline BinaryIntOp::LessThanEquals
+BinaryIntOp::LessThanEquals::bincodeDeserialize(std::vector<uint8_t> input) {
+  auto deserializer = serde::BincodeDeserializer(input);
+  auto value = serde::Deserializable<BinaryIntOp::LessThanEquals>::deserialize(
+      deserializer);
+  if (deserializer.get_buffer_offset() < input.size()) {
+    throw serde::deserialization_error("Some input bytes were not read");
+  }
+  return value;
+}
+
+} // end of namespace Program
+
+template <>
+template <typename Serializer>
+void serde::Serializable<Program::BinaryIntOp::LessThanEquals>::serialize(
+    const Program::BinaryIntOp::LessThanEquals &obj, Serializer &serializer) {}
+
+template <>
+template <typename Deserializer>
+Program::BinaryIntOp::LessThanEquals
+serde::Deserializable<Program::BinaryIntOp::LessThanEquals>::deserialize(
+    Deserializer &deserializer) {
+  Program::BinaryIntOp::LessThanEquals obj;
+  return obj;
+}
+
+namespace Program {
+
+inline bool operator==(const BinaryIntOp::And &lhs,
+                       const BinaryIntOp::And &rhs) {
+  return true;
+}
+
+inline std::vector<uint8_t> BinaryIntOp::And::bincodeSerialize() const {
+  auto serializer = serde::BincodeSerializer();
+  serde::Serializable<BinaryIntOp::And>::serialize(*this, serializer);
+  return std::move(serializer).bytes();
+}
+
+inline BinaryIntOp::And
+BinaryIntOp::And::bincodeDeserialize(std::vector<uint8_t> input) {
+  auto deserializer = serde::BincodeDeserializer(input);
+  auto value =
+      serde::Deserializable<BinaryIntOp::And>::deserialize(deserializer);
+  if (deserializer.get_buffer_offset() < input.size()) {
+    throw serde::deserialization_error("Some input bytes were not read");
+  }
+  return value;
+}
+
+} // end of namespace Program
+
+template <>
+template <typename Serializer>
+void serde::Serializable<Program::BinaryIntOp::And>::serialize(
+    const Program::BinaryIntOp::And &obj, Serializer &serializer) {}
+
+template <>
+template <typename Deserializer>
+Program::BinaryIntOp::And
+serde::Deserializable<Program::BinaryIntOp::And>::deserialize(
+    Deserializer &deserializer) {
+  Program::BinaryIntOp::And obj;
+  return obj;
+}
+
+namespace Program {
+
+inline bool operator==(const BinaryIntOp::Or &lhs, const BinaryIntOp::Or &rhs) {
+  return true;
+}
+
+inline std::vector<uint8_t> BinaryIntOp::Or::bincodeSerialize() const {
+  auto serializer = serde::BincodeSerializer();
+  serde::Serializable<BinaryIntOp::Or>::serialize(*this, serializer);
+  return std::move(serializer).bytes();
+}
+
+inline BinaryIntOp::Or
+BinaryIntOp::Or::bincodeDeserialize(std::vector<uint8_t> input) {
+  auto deserializer = serde::BincodeDeserializer(input);
+  auto value =
+      serde::Deserializable<BinaryIntOp::Or>::deserialize(deserializer);
+  if (deserializer.get_buffer_offset() < input.size()) {
+    throw serde::deserialization_error("Some input bytes were not read");
+  }
+  return value;
+}
+
+} // end of namespace Program
+
+template <>
+template <typename Serializer>
+void serde::Serializable<Program::BinaryIntOp::Or>::serialize(
+    const Program::BinaryIntOp::Or &obj, Serializer &serializer) {}
+
+template <>
+template <typename Deserializer>
+Program::BinaryIntOp::Or
+serde::Deserializable<Program::BinaryIntOp::Or>::deserialize(
+    Deserializer &deserializer) {
+  Program::BinaryIntOp::Or obj;
+  return obj;
+}
+
+namespace Program {
+
+inline bool operator==(const BinaryIntOp::Xor &lhs,
+                       const BinaryIntOp::Xor &rhs) {
+  return true;
+}
+
+inline std::vector<uint8_t> BinaryIntOp::Xor::bincodeSerialize() const {
+  auto serializer = serde::BincodeSerializer();
+  serde::Serializable<BinaryIntOp::Xor>::serialize(*this, serializer);
+  return std::move(serializer).bytes();
+}
+
+inline BinaryIntOp::Xor
+BinaryIntOp::Xor::bincodeDeserialize(std::vector<uint8_t> input) {
+  auto deserializer = serde::BincodeDeserializer(input);
+  auto value =
+      serde::Deserializable<BinaryIntOp::Xor>::deserialize(deserializer);
+  if (deserializer.get_buffer_offset() < input.size()) {
+    throw serde::deserialization_error("Some input bytes were not read");
+  }
+  return value;
+}
+
+} // end of namespace Program
+
+template <>
+template <typename Serializer>
+void serde::Serializable<Program::BinaryIntOp::Xor>::serialize(
+    const Program::BinaryIntOp::Xor &obj, Serializer &serializer) {}
+
+template <>
+template <typename Deserializer>
+Program::BinaryIntOp::Xor
+serde::Deserializable<Program::BinaryIntOp::Xor>::deserialize(
+    Deserializer &deserializer) {
+  Program::BinaryIntOp::Xor obj;
+  return obj;
+}
+
+namespace Program {
+
+inline bool operator==(const BinaryIntOp::Shl &lhs,
+                       const BinaryIntOp::Shl &rhs) {
+  return true;
+}
+
+inline std::vector<uint8_t> BinaryIntOp::Shl::bincodeSerialize() const {
+  auto serializer = serde::BincodeSerializer();
+  serde::Serializable<BinaryIntOp::Shl>::serialize(*this, serializer);
+  return std::move(serializer).bytes();
+}
+
+inline BinaryIntOp::Shl
+BinaryIntOp::Shl::bincodeDeserialize(std::vector<uint8_t> input) {
+  auto deserializer = serde::BincodeDeserializer(input);
+  auto value =
+      serde::Deserializable<BinaryIntOp::Shl>::deserialize(deserializer);
+  if (deserializer.get_buffer_offset() < input.size()) {
+    throw serde::deserialization_error("Some input bytes were not read");
+  }
+  return value;
+}
+
+} // end of namespace Program
+
+template <>
+template <typename Serializer>
+void serde::Serializable<Program::BinaryIntOp::Shl>::serialize(
+    const Program::BinaryIntOp::Shl &obj, Serializer &serializer) {}
+
+template <>
+template <typename Deserializer>
+Program::BinaryIntOp::Shl
+serde::Deserializable<Program::BinaryIntOp::Shl>::deserialize(
+    Deserializer &deserializer) {
+  Program::BinaryIntOp::Shl obj;
+  return obj;
+}
+
+namespace Program {
+
+inline bool operator==(const BinaryIntOp::Shr &lhs,
+                       const BinaryIntOp::Shr &rhs) {
+  return true;
+}
+
+inline std::vector<uint8_t> BinaryIntOp::Shr::bincodeSerialize() const {
+  auto serializer = serde::BincodeSerializer();
+  serde::Serializable<BinaryIntOp::Shr>::serialize(*this, serializer);
+  return std::move(serializer).bytes();
+}
+
+inline BinaryIntOp::Shr
+BinaryIntOp::Shr::bincodeDeserialize(std::vector<uint8_t> input) {
+  auto deserializer = serde::BincodeDeserializer(input);
+  auto value =
+      serde::Deserializable<BinaryIntOp::Shr>::deserialize(deserializer);
+  if (deserializer.get_buffer_offset() < input.size()) {
+    throw serde::deserialization_error("Some input bytes were not read");
+  }
+  return value;
+}
+
+} // end of namespace Program
+
+template <>
+template <typename Serializer>
+void serde::Serializable<Program::BinaryIntOp::Shr>::serialize(
+    const Program::BinaryIntOp::Shr &obj, Serializer &serializer) {}
+
+template <>
+template <typename Deserializer>
+Program::BinaryIntOp::Shr
+serde::Deserializable<Program::BinaryIntOp::Shr>::deserialize(
+    Deserializer &deserializer) {
+  Program::BinaryIntOp::Shr obj;
+  return obj;
+}
+
+namespace Program {
+
+inline bool operator==(const BlackBoxFuncCall &lhs,
+                       const BlackBoxFuncCall &rhs) {
+  if (!(lhs.value == rhs.value)) {
+    return false;
+  }
+  return true;
+}
+
+inline std::vector<uint8_t> BlackBoxFuncCall::bincodeSerialize() const {
+  auto serializer = serde::BincodeSerializer();
+  serde::Serializable<BlackBoxFuncCall>::serialize(*this, serializer);
+  return std::move(serializer).bytes();
+}
+
+inline BlackBoxFuncCall
+BlackBoxFuncCall::bincodeDeserialize(std::vector<uint8_t> input) {
+  auto deserializer = serde::BincodeDeserializer(input);
+  auto value =
+      serde::Deserializable<BlackBoxFuncCall>::deserialize(deserializer);
+  if (deserializer.get_buffer_offset() < input.size()) {
+    throw serde::deserialization_error("Some input bytes were not read");
+  }
+  return value;
+}
+
+} // end of namespace Program
+
+template <>
+template <typename Serializer>
+void serde::Serializable<Program::BlackBoxFuncCall>::serialize(
+    const Program::BlackBoxFuncCall &obj, Serializer &serializer) {
+  serializer.increase_container_depth();
+  serde::Serializable<decltype(obj.value)>::serialize(obj.value, serializer);
+  serializer.decrease_container_depth();
+}
+
+template <>
+template <typename Deserializer>
+Program::BlackBoxFuncCall
+serde::Deserializable<Program::BlackBoxFuncCall>::deserialize(
+    Deserializer &deserializer) {
+  deserializer.increase_container_depth();
+  Program::BlackBoxFuncCall obj;
+  obj.value =
+      serde::Deserializable<decltype(obj.value)>::deserialize(deserializer);
+  deserializer.decrease_container_depth();
+  return obj;
+}
+
+namespace Program {
+
+inline bool operator==(const BlackBoxFuncCall::AND &lhs,
+                       const BlackBoxFuncCall::AND &rhs) {
+  if (!(lhs.lhs == rhs.lhs)) {
+    return false;
+  }
+  if (!(lhs.rhs == rhs.rhs)) {
+    return false;
+  }
+  if (!(lhs.output == rhs.output)) {
+    return false;
+  }
+  return true;
+}
+
+inline std::vector<uint8_t> BlackBoxFuncCall::AND::bincodeSerialize() const {
+  auto serializer = serde::BincodeSerializer();
+  serde::Serializable<BlackBoxFuncCall::AND>::serialize(*this, serializer);
+  return std::move(serializer).bytes();
+}
+
+inline BlackBoxFuncCall::AND
+BlackBoxFuncCall::AND::bincodeDeserialize(std::vector<uint8_t> input) {
+  auto deserializer = serde::BincodeDeserializer(input);
+  auto value =
+      serde::Deserializable<BlackBoxFuncCall::AND>::deserialize(deserializer);
+  if (deserializer.get_buffer_offset() < input.size()) {
+    throw serde::deserialization_error("Some input bytes were not read");
+  }
+  return value;
+}
+
+} // end of namespace Program
+
+template <>
+template <typename Serializer>
+void serde::Serializable<Program::BlackBoxFuncCall::AND>::serialize(
+    const Program::BlackBoxFuncCall::AND &obj, Serializer &serializer) {
+  serde::Serializable<decltype(obj.lhs)>::serialize(obj.lhs, serializer);
+  serde::Serializable<decltype(obj.rhs)>::serialize(obj.rhs, serializer);
+  serde::Serializable<decltype(obj.output)>::serialize(obj.output, serializer);
+}
+
+template <>
+template <typename Deserializer>
+Program::BlackBoxFuncCall::AND
+serde::Deserializable<Program::BlackBoxFuncCall::AND>::deserialize(
+    Deserializer &deserializer) {
+  Program::BlackBoxFuncCall::AND obj;
+  obj.lhs = serde::Deserializable<decltype(obj.lhs)>::deserialize(deserializer);
+  obj.rhs = serde::Deserializable<decltype(obj.rhs)>::deserialize(deserializer);
+  obj.output =
+      serde::Deserializable<decltype(obj.output)>::deserialize(deserializer);
+  return obj;
+}
+
+namespace Program {
+
+inline bool operator==(const BlackBoxFuncCall::XOR &lhs,
+                       const BlackBoxFuncCall::XOR &rhs) {
+  if (!(lhs.lhs == rhs.lhs)) {
+    return false;
+  }
+  if (!(lhs.rhs == rhs.rhs)) {
+    return false;
+  }
+  if (!(lhs.output == rhs.output)) {
+    return false;
+  }
+  return true;
+}
+
+inline std::vector<uint8_t> BlackBoxFuncCall::XOR::bincodeSerialize() const {
+  auto serializer = serde::BincodeSerializer();
+  serde::Serializable<BlackBoxFuncCall::XOR>::serialize(*this, serializer);
+  return std::move(serializer).bytes();
+}
+
+inline BlackBoxFuncCall::XOR
+BlackBoxFuncCall::XOR::bincodeDeserialize(std::vector<uint8_t> input) {
+  auto deserializer = serde::BincodeDeserializer(input);
+  auto value =
+      serde::Deserializable<BlackBoxFuncCall::XOR>::deserialize(deserializer);
+  if (deserializer.get_buffer_offset() < input.size()) {
+    throw serde::deserialization_error("Some input bytes were not read");
+  }
+  return value;
+}
+
+} // end of namespace Program
+
+template <>
+template <typename Serializer>
+void serde::Serializable<Program::BlackBoxFuncCall::XOR>::serialize(
+    const Program::BlackBoxFuncCall::XOR &obj, Serializer &serializer) {
+  serde::Serializable<decltype(obj.lhs)>::serialize(obj.lhs, serializer);
+  serde::Serializable<decltype(obj.rhs)>::serialize(obj.rhs, serializer);
+  serde::Serializable<decltype(obj.output)>::serialize(obj.output, serializer);
+}
+
+template <>
+template <typename Deserializer>
+Program::BlackBoxFuncCall::XOR
+serde::Deserializable<Program::BlackBoxFuncCall::XOR>::deserialize(
+    Deserializer &deserializer) {
+  Program::BlackBoxFuncCall::XOR obj;
+  obj.lhs = serde::Deserializable<decltype(obj.lhs)>::deserialize(deserializer);
+  obj.rhs = serde::Deserializable<decltype(obj.rhs)>::deserialize(deserializer);
+  obj.output =
+      serde::Deserializable<decltype(obj.output)>::deserialize(deserializer);
+  return obj;
+}
+
+namespace Program {
+
+inline bool operator==(const BlackBoxFuncCall::RANGE &lhs,
+                       const BlackBoxFuncCall::RANGE &rhs) {
+  if (!(lhs.input == rhs.input)) {
+    return false;
+  }
+  return true;
+}
+
+inline std::vector<uint8_t> BlackBoxFuncCall::RANGE::bincodeSerialize() const {
+  auto serializer = serde::BincodeSerializer();
+  serde::Serializable<BlackBoxFuncCall::RANGE>::serialize(*this, serializer);
+  return std::move(serializer).bytes();
+}
+
+inline BlackBoxFuncCall::RANGE
+BlackBoxFuncCall::RANGE::bincodeDeserialize(std::vector<uint8_t> input) {
+  auto deserializer = serde::BincodeDeserializer(input);
+  auto value =
+      serde::Deserializable<BlackBoxFuncCall::RANGE>::deserialize(deserializer);
+  if (deserializer.get_buffer_offset() < input.size()) {
+    throw serde::deserialization_error("Some input bytes were not read");
+  }
+  return value;
+}
+
+} // end of namespace Program
+
+template <>
+template <typename Serializer>
+void serde::Serializable<Program::BlackBoxFuncCall::RANGE>::serialize(
+    const Program::BlackBoxFuncCall::RANGE &obj, Serializer &serializer) {
+  serde::Serializable<decltype(obj.input)>::serialize(obj.input, serializer);
+}
+
+template <>
+template <typename Deserializer>
+Program::BlackBoxFuncCall::RANGE
+serde::Deserializable<Program::BlackBoxFuncCall::RANGE>::deserialize(
+    Deserializer &deserializer) {
+  Program::BlackBoxFuncCall::RANGE obj;
+  obj.input =
+      serde::Deserializable<decltype(obj.input)>::deserialize(deserializer);
+  return obj;
+}
+
+namespace Program {
+
+inline bool operator==(const BlackBoxFuncCall::Blake2s &lhs,
+                       const BlackBoxFuncCall::Blake2s &rhs) {
+  if (!(lhs.inputs == rhs.inputs)) {
+    return false;
+  }
+  if (!(lhs.outputs == rhs.outputs)) {
+    return false;
+  }
+  return true;
+}
+
+inline std::vector<uint8_t>
+BlackBoxFuncCall::Blake2s::bincodeSerialize() const {
+  auto serializer = serde::BincodeSerializer();
+  serde::Serializable<BlackBoxFuncCall::Blake2s>::serialize(*this, serializer);
+  return std::move(serializer).bytes();
+}
+
+inline BlackBoxFuncCall::Blake2s
+BlackBoxFuncCall::Blake2s::bincodeDeserialize(std::vector<uint8_t> input) {
+  auto deserializer = serde::BincodeDeserializer(input);
+  auto value = serde::Deserializable<BlackBoxFuncCall::Blake2s>::deserialize(
+      deserializer);
+  if (deserializer.get_buffer_offset() < input.size()) {
+    throw serde::deserialization_error("Some input bytes were not read");
+  }
+  return value;
+}
+
+} // end of namespace Program
+
+template <>
+template <typename Serializer>
+void serde::Serializable<Program::BlackBoxFuncCall::Blake2s>::serialize(
+    const Program::BlackBoxFuncCall::Blake2s &obj, Serializer &serializer) {
+  serde::Serializable<decltype(obj.inputs)>::serialize(obj.inputs, serializer);
+  serde::Serializable<decltype(obj.outputs)>::serialize(obj.outputs,
+                                                        serializer);
+}
+
+template <>
+template <typename Deserializer>
+Program::BlackBoxFuncCall::Blake2s
+serde::Deserializable<Program::BlackBoxFuncCall::Blake2s>::deserialize(
+    Deserializer &deserializer) {
+  Program::BlackBoxFuncCall::Blake2s obj;
+  obj.inputs =
+      serde::Deserializable<decltype(obj.inputs)>::deserialize(deserializer);
+  obj.outputs =
+      serde::Deserializable<decltype(obj.outputs)>::deserialize(deserializer);
+  return obj;
+}
+
+namespace Program {
+
+inline bool operator==(const BlackBoxFuncCall::Blake3 &lhs,
+                       const BlackBoxFuncCall::Blake3 &rhs) {
+  if (!(lhs.inputs == rhs.inputs)) {
+    return false;
+  }
+  if (!(lhs.outputs == rhs.outputs)) {
+    return false;
+  }
+  return true;
+}
+
+inline std::vector<uint8_t> BlackBoxFuncCall::Blake3::bincodeSerialize() const {
+  auto serializer = serde::BincodeSerializer();
+  serde::Serializable<BlackBoxFuncCall::Blake3>::serialize(*this, serializer);
+  return std::move(serializer).bytes();
+}
+
+inline BlackBoxFuncCall::Blake3
+BlackBoxFuncCall::Blake3::bincodeDeserialize(std::vector<uint8_t> input) {
+  auto deserializer = serde::BincodeDeserializer(input);
+  auto value = serde::Deserializable<BlackBoxFuncCall::Blake3>::deserialize(
+      deserializer);
+  if (deserializer.get_buffer_offset() < input.size()) {
+    throw serde::deserialization_error("Some input bytes were not read");
+  }
+  return value;
+}
+
+} // end of namespace Program
+
+template <>
+template <typename Serializer>
+void serde::Serializable<Program::BlackBoxFuncCall::Blake3>::serialize(
+    const Program::BlackBoxFuncCall::Blake3 &obj, Serializer &serializer) {
+  serde::Serializable<decltype(obj.inputs)>::serialize(obj.inputs, serializer);
+  serde::Serializable<decltype(obj.outputs)>::serialize(obj.outputs,
+                                                        serializer);
+}
+
+template <>
+template <typename Deserializer>
+Program::BlackBoxFuncCall::Blake3
+serde::Deserializable<Program::BlackBoxFuncCall::Blake3>::deserialize(
+    Deserializer &deserializer) {
+  Program::BlackBoxFuncCall::Blake3 obj;
+  obj.inputs =
+      serde::Deserializable<decltype(obj.inputs)>::deserialize(deserializer);
+  obj.outputs =
+      serde::Deserializable<decltype(obj.outputs)>::deserialize(deserializer);
+  return obj;
+}
+
+namespace Program {
+
+inline bool operator==(const BlackBoxFuncCall::SchnorrVerify &lhs,
+                       const BlackBoxFuncCall::SchnorrVerify &rhs) {
+  if (!(lhs.public_key_x == rhs.public_key_x)) {
+    return false;
+  }
+  if (!(lhs.public_key_y == rhs.public_key_y)) {
+    return false;
+  }
+  if (!(lhs.signature == rhs.signature)) {
+    return false;
+  }
+  if (!(lhs.message == rhs.message)) {
+    return false;
+  }
+  if (!(lhs.output == rhs.output)) {
+    return false;
+  }
+  return true;
+}
+
+inline std::vector<uint8_t>
+BlackBoxFuncCall::SchnorrVerify::bincodeSerialize() const {
+  auto serializer = serde::BincodeSerializer();
+  serde::Serializable<BlackBoxFuncCall::SchnorrVerify>::serialize(*this,
+                                                                  serializer);
+  return std::move(serializer).bytes();
+}
+
+inline BlackBoxFuncCall::SchnorrVerify
+BlackBoxFuncCall::SchnorrVerify::bincodeDeserialize(
+    std::vector<uint8_t> input) {
+  auto deserializer = serde::BincodeDeserializer(input);
+  auto value =
+      serde::Deserializable<BlackBoxFuncCall::SchnorrVerify>::deserialize(
+          deserializer);
+  if (deserializer.get_buffer_offset() < input.size()) {
+    throw serde::deserialization_error("Some input bytes were not read");
+  }
+  return value;
+}
+
+} // end of namespace Program
+
+template <>
+template <typename Serializer>
+void serde::Serializable<Program::BlackBoxFuncCall::SchnorrVerify>::serialize(
+    const Program::BlackBoxFuncCall::SchnorrVerify &obj,
+    Serializer &serializer) {
+  serde::Serializable<decltype(obj.public_key_x)>::serialize(obj.public_key_x,
+                                                             serializer);
+  serde::Serializable<decltype(obj.public_key_y)>::serialize(obj.public_key_y,
+                                                             serializer);
+  serde::Serializable<decltype(obj.signature)>::serialize(obj.signature,
                                                           serializer);
-      serializer.decrease_container_depth();
-    }
-
-    template <>
-    template <typename Deserializer>
-    Program::BinaryFieldOp
-    serde::Deserializable<Program::BinaryFieldOp>::deserialize(
-        Deserializer &deserializer) {
-      deserializer.increase_container_depth();
-      Program::BinaryFieldOp obj;
-      obj.value =
-          serde::Deserializable<decltype(obj.value)>::deserialize(deserializer);
-      deserializer.decrease_container_depth();
-      return obj;
-    }
-
-    namespace Program {
-
-    inline bool operator==(const BinaryFieldOp::Add &lhs,
-                           const BinaryFieldOp::Add &rhs) {
-      return true;
-    }
-
-    inline std::vector<uint8_t> BinaryFieldOp::Add::bincodeSerialize() const {
-      auto serializer = serde::BincodeSerializer();
-      serde::Serializable<BinaryFieldOp::Add>::serialize(*this, serializer);
-      return std::move(serializer).bytes();
-    }
-
-    inline BinaryFieldOp::Add
-    BinaryFieldOp::Add::bincodeDeserialize(std::vector<uint8_t> input) {
-      auto deserializer = serde::BincodeDeserializer(input);
-      auto value =
-          serde::Deserializable<BinaryFieldOp::Add>::deserialize(deserializer);
-      if (deserializer.get_buffer_offset() < input.size()) {
-        throw serde::deserialization_error("Some input bytes were not read");
-      }
-      return value;
-    }
-
-    } // end of namespace Program
-
-    template <>
-    template <typename Serializer>
-    void serde::Serializable<Program::BinaryFieldOp::Add>::serialize(
-        const Program::BinaryFieldOp::Add &obj, Serializer &serializer) {}
-
-    template <>
-    template <typename Deserializer>
-    Program::BinaryFieldOp::Add
-    serde::Deserializable<Program::BinaryFieldOp::Add>::deserialize(
-        Deserializer &deserializer) {
-      Program::BinaryFieldOp::Add obj;
-      return obj;
-    }
-
-    namespace Program {
-
-    inline bool operator==(const BinaryFieldOp::Sub &lhs,
-                           const BinaryFieldOp::Sub &rhs) {
-      return true;
-    }
-
-    inline std::vector<uint8_t> BinaryFieldOp::Sub::bincodeSerialize() const {
-      auto serializer = serde::BincodeSerializer();
-      serde::Serializable<BinaryFieldOp::Sub>::serialize(*this, serializer);
-      return std::move(serializer).bytes();
-    }
-
-    inline BinaryFieldOp::Sub
-    BinaryFieldOp::Sub::bincodeDeserialize(std::vector<uint8_t> input) {
-      auto deserializer = serde::BincodeDeserializer(input);
-      auto value =
-          serde::Deserializable<BinaryFieldOp::Sub>::deserialize(deserializer);
-      if (deserializer.get_buffer_offset() < input.size()) {
-        throw serde::deserialization_error("Some input bytes were not read");
-      }
-      return value;
-    }
-
-<<<<<<< HEAD
-    } // end of namespace Program
-=======
-    struct BrilligOpcode {
-
-        struct BinaryFieldOp {
-            Program::MemoryAddress destination;
-            Program::BinaryFieldOp op;
-            Program::MemoryAddress lhs;
-            Program::MemoryAddress rhs;
-
-            friend bool operator==(const BinaryFieldOp&, const BinaryFieldOp&);
-            std::vector<uint8_t> bincodeSerialize() const;
-            static BinaryFieldOp bincodeDeserialize(std::vector<uint8_t>);
-        };
-
-        struct BinaryIntOp {
-            Program::MemoryAddress destination;
-            Program::BinaryIntOp op;
-            uint32_t bit_size;
-            Program::MemoryAddress lhs;
-            Program::MemoryAddress rhs;
-
-            friend bool operator==(const BinaryIntOp&, const BinaryIntOp&);
-            std::vector<uint8_t> bincodeSerialize() const;
-            static BinaryIntOp bincodeDeserialize(std::vector<uint8_t>);
-        };
-
-        struct Cast {
-            Program::MemoryAddress destination;
-            Program::MemoryAddress source;
-            uint32_t bit_size;
-
-            friend bool operator==(const Cast&, const Cast&);
-            std::vector<uint8_t> bincodeSerialize() const;
-            static Cast bincodeDeserialize(std::vector<uint8_t>);
-        };
-
-        struct JumpIfNot {
-            Program::MemoryAddress condition;
-            uint64_t location;
-
-            friend bool operator==(const JumpIfNot&, const JumpIfNot&);
-            std::vector<uint8_t> bincodeSerialize() const;
-            static JumpIfNot bincodeDeserialize(std::vector<uint8_t>);
-        };
-
-        struct JumpIf {
-            Program::MemoryAddress condition;
-            uint64_t location;
-
-            friend bool operator==(const JumpIf&, const JumpIf&);
-            std::vector<uint8_t> bincodeSerialize() const;
-            static JumpIf bincodeDeserialize(std::vector<uint8_t>);
-        };
-
-        struct Jump {
-            uint64_t location;
-
-            friend bool operator==(const Jump&, const Jump&);
-            std::vector<uint8_t> bincodeSerialize() const;
-            static Jump bincodeDeserialize(std::vector<uint8_t>);
-        };
-
-        struct CalldataCopy {
-            Program::MemoryAddress destination_address;
-            uint64_t size;
-            uint64_t offset;
-
-            friend bool operator==(const CalldataCopy&, const CalldataCopy&);
-            std::vector<uint8_t> bincodeSerialize() const;
-            static CalldataCopy bincodeDeserialize(std::vector<uint8_t>);
-        };
-
-        struct Call {
-            uint64_t location;
-
-            friend bool operator==(const Call&, const Call&);
-            std::vector<uint8_t> bincodeSerialize() const;
-            static Call bincodeDeserialize(std::vector<uint8_t>);
-        };
-
-        struct Const {
-            Program::MemoryAddress destination;
-            uint32_t bit_size;
-            std::string value;
-
-            friend bool operator==(const Const&, const Const&);
-            std::vector<uint8_t> bincodeSerialize() const;
-            static Const bincodeDeserialize(std::vector<uint8_t>);
-        };
-
-        struct Return {
-            friend bool operator==(const Return&, const Return&);
-            std::vector<uint8_t> bincodeSerialize() const;
-            static Return bincodeDeserialize(std::vector<uint8_t>);
-        };
-
-        struct ForeignCall {
-            std::string function;
-            std::vector<Program::ValueOrArray> destinations;
-            std::vector<Program::HeapValueType> destination_value_types;
-            std::vector<Program::ValueOrArray> inputs;
-            std::vector<Program::HeapValueType> input_value_types;
-
-            friend bool operator==(const ForeignCall&, const ForeignCall&);
-            std::vector<uint8_t> bincodeSerialize() const;
-            static ForeignCall bincodeDeserialize(std::vector<uint8_t>);
-        };
-
-        struct Mov {
-            Program::MemoryAddress destination;
-            Program::MemoryAddress source;
-
-            friend bool operator==(const Mov&, const Mov&);
-            std::vector<uint8_t> bincodeSerialize() const;
-            static Mov bincodeDeserialize(std::vector<uint8_t>);
-        };
-
-        struct ConditionalMov {
-            Program::MemoryAddress destination;
-            Program::MemoryAddress source_a;
-            Program::MemoryAddress source_b;
-            Program::MemoryAddress condition;
-
-            friend bool operator==(const ConditionalMov&, const ConditionalMov&);
-            std::vector<uint8_t> bincodeSerialize() const;
-            static ConditionalMov bincodeDeserialize(std::vector<uint8_t>);
-        };
-
-        struct Load {
-            Program::MemoryAddress destination;
-            Program::MemoryAddress source_pointer;
-
-            friend bool operator==(const Load&, const Load&);
-            std::vector<uint8_t> bincodeSerialize() const;
-            static Load bincodeDeserialize(std::vector<uint8_t>);
-        };
-
-        struct Store {
-            Program::MemoryAddress destination_pointer;
-            Program::MemoryAddress source;
-
-            friend bool operator==(const Store&, const Store&);
-            std::vector<uint8_t> bincodeSerialize() const;
-            static Store bincodeDeserialize(std::vector<uint8_t>);
-        };
-
-        struct BlackBox {
-            Program::BlackBoxOp value;
-
-            friend bool operator==(const BlackBox&, const BlackBox&);
-            std::vector<uint8_t> bincodeSerialize() const;
-            static BlackBox bincodeDeserialize(std::vector<uint8_t>);
-        };
-
-        struct Trap {
-            uint64_t revert_data_offset;
-            uint64_t revert_data_size;
-
-            friend bool operator==(const Trap&, const Trap&);
-            std::vector<uint8_t> bincodeSerialize() const;
-            static Trap bincodeDeserialize(std::vector<uint8_t>);
-        };
-
-        struct Stop {
-            uint64_t return_data_offset;
-            uint64_t return_data_size;
-
-            friend bool operator==(const Stop&, const Stop&);
-            std::vector<uint8_t> bincodeSerialize() const;
-            static Stop bincodeDeserialize(std::vector<uint8_t>);
-        };
-
-        std::variant<BinaryFieldOp, BinaryIntOp, Cast, JumpIfNot, JumpIf, Jump, CalldataCopy, Call, Const, Return, ForeignCall, Mov, ConditionalMov, Load, Store, BlackBox, Trap, Stop> value;
-
-        friend bool operator==(const BrilligOpcode&, const BrilligOpcode&);
-        std::vector<uint8_t> bincodeSerialize() const;
-        static BrilligOpcode bincodeDeserialize(std::vector<uint8_t>);
-    };
->>>>>>> f8495758
-
-    template <>
-    template <typename Serializer>
-    void serde::Serializable<Program::BinaryFieldOp::Sub>::serialize(
-        const Program::BinaryFieldOp::Sub &obj, Serializer &serializer) {}
-
-    template <>
-    template <typename Deserializer>
-    Program::BinaryFieldOp::Sub
-    serde::Deserializable<Program::BinaryFieldOp::Sub>::deserialize(
-        Deserializer &deserializer) {
-      Program::BinaryFieldOp::Sub obj;
-      return obj;
-    }
-
-    namespace Program {
-
-    inline bool operator==(const BinaryFieldOp::Mul &lhs,
-                           const BinaryFieldOp::Mul &rhs) {
-      return true;
-    }
-
-    inline std::vector<uint8_t> BinaryFieldOp::Mul::bincodeSerialize() const {
-      auto serializer = serde::BincodeSerializer();
-      serde::Serializable<BinaryFieldOp::Mul>::serialize(*this, serializer);
-      return std::move(serializer).bytes();
-    }
-
-    inline BinaryFieldOp::Mul
-    BinaryFieldOp::Mul::bincodeDeserialize(std::vector<uint8_t> input) {
-      auto deserializer = serde::BincodeDeserializer(input);
-      auto value =
-          serde::Deserializable<BinaryFieldOp::Mul>::deserialize(deserializer);
-      if (deserializer.get_buffer_offset() < input.size()) {
-        throw serde::deserialization_error("Some input bytes were not read");
-      }
-      return value;
-    }
-
-    } // end of namespace Program
-
-    template <>
-    template <typename Serializer>
-    void serde::Serializable<Program::BinaryFieldOp::Mul>::serialize(
-        const Program::BinaryFieldOp::Mul &obj, Serializer &serializer) {}
-
-    template <>
-    template <typename Deserializer>
-    Program::BinaryFieldOp::Mul
-    serde::Deserializable<Program::BinaryFieldOp::Mul>::deserialize(
-        Deserializer &deserializer) {
-      Program::BinaryFieldOp::Mul obj;
-      return obj;
-    }
-
-    namespace Program {
-
-    inline bool operator==(const BinaryFieldOp::Div &lhs,
-                           const BinaryFieldOp::Div &rhs) {
-      return true;
-    }
-
-    inline std::vector<uint8_t> BinaryFieldOp::Div::bincodeSerialize() const {
-      auto serializer = serde::BincodeSerializer();
-      serde::Serializable<BinaryFieldOp::Div>::serialize(*this, serializer);
-      return std::move(serializer).bytes();
-    }
-
-    inline BinaryFieldOp::Div
-    BinaryFieldOp::Div::bincodeDeserialize(std::vector<uint8_t> input) {
-      auto deserializer = serde::BincodeDeserializer(input);
-      auto value =
-          serde::Deserializable<BinaryFieldOp::Div>::deserialize(deserializer);
-      if (deserializer.get_buffer_offset() < input.size()) {
-        throw serde::deserialization_error("Some input bytes were not read");
-      }
-      return value;
-    }
-
-    } // end of namespace Program
-
-    template <>
-    template <typename Serializer>
-    void serde::Serializable<Program::BinaryFieldOp::Div>::serialize(
-        const Program::BinaryFieldOp::Div &obj, Serializer &serializer) {}
-
-    template <>
-    template <typename Deserializer>
-    Program::BinaryFieldOp::Div
-    serde::Deserializable<Program::BinaryFieldOp::Div>::deserialize(
-        Deserializer &deserializer) {
-      Program::BinaryFieldOp::Div obj;
-      return obj;
-    }
-
-    namespace Program {
-
-    inline bool operator==(const BinaryFieldOp::IntegerDiv &lhs,
-                           const BinaryFieldOp::IntegerDiv &rhs) {
-      return true;
-    }
-
-    inline std::vector<uint8_t>
-    BinaryFieldOp::IntegerDiv::bincodeSerialize() const {
-      auto serializer = serde::BincodeSerializer();
-      serde::Serializable<BinaryFieldOp::IntegerDiv>::serialize(*this,
+  serde::Serializable<decltype(obj.message)>::serialize(obj.message,
+                                                        serializer);
+  serde::Serializable<decltype(obj.output)>::serialize(obj.output, serializer);
+}
+
+template <>
+template <typename Deserializer>
+Program::BlackBoxFuncCall::SchnorrVerify
+serde::Deserializable<Program::BlackBoxFuncCall::SchnorrVerify>::deserialize(
+    Deserializer &deserializer) {
+  Program::BlackBoxFuncCall::SchnorrVerify obj;
+  obj.public_key_x =
+      serde::Deserializable<decltype(obj.public_key_x)>::deserialize(
+          deserializer);
+  obj.public_key_y =
+      serde::Deserializable<decltype(obj.public_key_y)>::deserialize(
+          deserializer);
+  obj.signature =
+      serde::Deserializable<decltype(obj.signature)>::deserialize(deserializer);
+  obj.message =
+      serde::Deserializable<decltype(obj.message)>::deserialize(deserializer);
+  obj.output =
+      serde::Deserializable<decltype(obj.output)>::deserialize(deserializer);
+  return obj;
+}
+
+namespace Program {
+
+inline bool operator==(const BlackBoxFuncCall::PedersenCommitment &lhs,
+                       const BlackBoxFuncCall::PedersenCommitment &rhs) {
+  if (!(lhs.inputs == rhs.inputs)) {
+    return false;
+  }
+  if (!(lhs.domain_separator == rhs.domain_separator)) {
+    return false;
+  }
+  if (!(lhs.outputs == rhs.outputs)) {
+    return false;
+  }
+  return true;
+}
+
+inline std::vector<uint8_t>
+BlackBoxFuncCall::PedersenCommitment::bincodeSerialize() const {
+  auto serializer = serde::BincodeSerializer();
+  serde::Serializable<BlackBoxFuncCall::PedersenCommitment>::serialize(
+      *this, serializer);
+  return std::move(serializer).bytes();
+}
+
+inline BlackBoxFuncCall::PedersenCommitment
+BlackBoxFuncCall::PedersenCommitment::bincodeDeserialize(
+    std::vector<uint8_t> input) {
+  auto deserializer = serde::BincodeDeserializer(input);
+  auto value =
+      serde::Deserializable<BlackBoxFuncCall::PedersenCommitment>::deserialize(
+          deserializer);
+  if (deserializer.get_buffer_offset() < input.size()) {
+    throw serde::deserialization_error("Some input bytes were not read");
+  }
+  return value;
+}
+
+} // end of namespace Program
+
+template <>
+template <typename Serializer>
+void serde::Serializable<Program::BlackBoxFuncCall::PedersenCommitment>::
+    serialize(const Program::BlackBoxFuncCall::PedersenCommitment &obj,
+              Serializer &serializer) {
+  serde::Serializable<decltype(obj.inputs)>::serialize(obj.inputs, serializer);
+  serde::Serializable<decltype(obj.domain_separator)>::serialize(
+      obj.domain_separator, serializer);
+  serde::Serializable<decltype(obj.outputs)>::serialize(obj.outputs,
+                                                        serializer);
+}
+
+template <>
+template <typename Deserializer>
+Program::BlackBoxFuncCall::PedersenCommitment
+serde::Deserializable<Program::BlackBoxFuncCall::PedersenCommitment>::
+    deserialize(Deserializer &deserializer) {
+  Program::BlackBoxFuncCall::PedersenCommitment obj;
+  obj.inputs =
+      serde::Deserializable<decltype(obj.inputs)>::deserialize(deserializer);
+  obj.domain_separator =
+      serde::Deserializable<decltype(obj.domain_separator)>::deserialize(
+          deserializer);
+  obj.outputs =
+      serde::Deserializable<decltype(obj.outputs)>::deserialize(deserializer);
+  return obj;
+}
+
+namespace Program {
+
+inline bool operator==(const BlackBoxFuncCall::PedersenHash &lhs,
+                       const BlackBoxFuncCall::PedersenHash &rhs) {
+  if (!(lhs.inputs == rhs.inputs)) {
+    return false;
+  }
+  if (!(lhs.domain_separator == rhs.domain_separator)) {
+    return false;
+  }
+  if (!(lhs.output == rhs.output)) {
+    return false;
+  }
+  return true;
+}
+
+inline std::vector<uint8_t>
+BlackBoxFuncCall::PedersenHash::bincodeSerialize() const {
+  auto serializer = serde::BincodeSerializer();
+  serde::Serializable<BlackBoxFuncCall::PedersenHash>::serialize(*this,
+                                                                 serializer);
+  return std::move(serializer).bytes();
+}
+
+inline BlackBoxFuncCall::PedersenHash
+BlackBoxFuncCall::PedersenHash::bincodeDeserialize(std::vector<uint8_t> input) {
+  auto deserializer = serde::BincodeDeserializer(input);
+  auto value =
+      serde::Deserializable<BlackBoxFuncCall::PedersenHash>::deserialize(
+          deserializer);
+  if (deserializer.get_buffer_offset() < input.size()) {
+    throw serde::deserialization_error("Some input bytes were not read");
+  }
+  return value;
+}
+
+} // end of namespace Program
+
+template <>
+template <typename Serializer>
+void serde::Serializable<Program::BlackBoxFuncCall::PedersenHash>::serialize(
+    const Program::BlackBoxFuncCall::PedersenHash &obj,
+    Serializer &serializer) {
+  serde::Serializable<decltype(obj.inputs)>::serialize(obj.inputs, serializer);
+  serde::Serializable<decltype(obj.domain_separator)>::serialize(
+      obj.domain_separator, serializer);
+  serde::Serializable<decltype(obj.output)>::serialize(obj.output, serializer);
+}
+
+template <>
+template <typename Deserializer>
+Program::BlackBoxFuncCall::PedersenHash
+serde::Deserializable<Program::BlackBoxFuncCall::PedersenHash>::deserialize(
+    Deserializer &deserializer) {
+  Program::BlackBoxFuncCall::PedersenHash obj;
+  obj.inputs =
+      serde::Deserializable<decltype(obj.inputs)>::deserialize(deserializer);
+  obj.domain_separator =
+      serde::Deserializable<decltype(obj.domain_separator)>::deserialize(
+          deserializer);
+  obj.output =
+      serde::Deserializable<decltype(obj.output)>::deserialize(deserializer);
+  return obj;
+}
+
+namespace Program {
+
+inline bool operator==(const BlackBoxFuncCall::EcdsaSecp256k1 &lhs,
+                       const BlackBoxFuncCall::EcdsaSecp256k1 &rhs) {
+  if (!(lhs.public_key_x == rhs.public_key_x)) {
+    return false;
+  }
+  if (!(lhs.public_key_y == rhs.public_key_y)) {
+    return false;
+  }
+  if (!(lhs.signature == rhs.signature)) {
+    return false;
+  }
+  if (!(lhs.hashed_message == rhs.hashed_message)) {
+    return false;
+  }
+  if (!(lhs.output == rhs.output)) {
+    return false;
+  }
+  return true;
+}
+
+inline std::vector<uint8_t>
+BlackBoxFuncCall::EcdsaSecp256k1::bincodeSerialize() const {
+  auto serializer = serde::BincodeSerializer();
+  serde::Serializable<BlackBoxFuncCall::EcdsaSecp256k1>::serialize(*this,
+                                                                   serializer);
+  return std::move(serializer).bytes();
+}
+
+inline BlackBoxFuncCall::EcdsaSecp256k1
+BlackBoxFuncCall::EcdsaSecp256k1::bincodeDeserialize(
+    std::vector<uint8_t> input) {
+  auto deserializer = serde::BincodeDeserializer(input);
+  auto value =
+      serde::Deserializable<BlackBoxFuncCall::EcdsaSecp256k1>::deserialize(
+          deserializer);
+  if (deserializer.get_buffer_offset() < input.size()) {
+    throw serde::deserialization_error("Some input bytes were not read");
+  }
+  return value;
+}
+
+} // end of namespace Program
+
+template <>
+template <typename Serializer>
+void serde::Serializable<Program::BlackBoxFuncCall::EcdsaSecp256k1>::serialize(
+    const Program::BlackBoxFuncCall::EcdsaSecp256k1 &obj,
+    Serializer &serializer) {
+  serde::Serializable<decltype(obj.public_key_x)>::serialize(obj.public_key_x,
+                                                             serializer);
+  serde::Serializable<decltype(obj.public_key_y)>::serialize(obj.public_key_y,
+                                                             serializer);
+  serde::Serializable<decltype(obj.signature)>::serialize(obj.signature,
+                                                          serializer);
+  serde::Serializable<decltype(obj.hashed_message)>::serialize(
+      obj.hashed_message, serializer);
+  serde::Serializable<decltype(obj.output)>::serialize(obj.output, serializer);
+}
+
+template <>
+template <typename Deserializer>
+Program::BlackBoxFuncCall::EcdsaSecp256k1
+serde::Deserializable<Program::BlackBoxFuncCall::EcdsaSecp256k1>::deserialize(
+    Deserializer &deserializer) {
+  Program::BlackBoxFuncCall::EcdsaSecp256k1 obj;
+  obj.public_key_x =
+      serde::Deserializable<decltype(obj.public_key_x)>::deserialize(
+          deserializer);
+  obj.public_key_y =
+      serde::Deserializable<decltype(obj.public_key_y)>::deserialize(
+          deserializer);
+  obj.signature =
+      serde::Deserializable<decltype(obj.signature)>::deserialize(deserializer);
+  obj.hashed_message =
+      serde::Deserializable<decltype(obj.hashed_message)>::deserialize(
+          deserializer);
+  obj.output =
+      serde::Deserializable<decltype(obj.output)>::deserialize(deserializer);
+  return obj;
+}
+
+namespace Program {
+
+inline bool operator==(const BlackBoxFuncCall::EcdsaSecp256r1 &lhs,
+                       const BlackBoxFuncCall::EcdsaSecp256r1 &rhs) {
+  if (!(lhs.public_key_x == rhs.public_key_x)) {
+    return false;
+  }
+  if (!(lhs.public_key_y == rhs.public_key_y)) {
+    return false;
+  }
+  if (!(lhs.signature == rhs.signature)) {
+    return false;
+  }
+  if (!(lhs.hashed_message == rhs.hashed_message)) {
+    return false;
+  }
+  if (!(lhs.output == rhs.output)) {
+    return false;
+  }
+  return true;
+}
+
+inline std::vector<uint8_t>
+BlackBoxFuncCall::EcdsaSecp256r1::bincodeSerialize() const {
+  auto serializer = serde::BincodeSerializer();
+  serde::Serializable<BlackBoxFuncCall::EcdsaSecp256r1>::serialize(*this,
+                                                                   serializer);
+  return std::move(serializer).bytes();
+}
+
+inline BlackBoxFuncCall::EcdsaSecp256r1
+BlackBoxFuncCall::EcdsaSecp256r1::bincodeDeserialize(
+    std::vector<uint8_t> input) {
+  auto deserializer = serde::BincodeDeserializer(input);
+  auto value =
+      serde::Deserializable<BlackBoxFuncCall::EcdsaSecp256r1>::deserialize(
+          deserializer);
+  if (deserializer.get_buffer_offset() < input.size()) {
+    throw serde::deserialization_error("Some input bytes were not read");
+  }
+  return value;
+}
+
+} // end of namespace Program
+
+template <>
+template <typename Serializer>
+void serde::Serializable<Program::BlackBoxFuncCall::EcdsaSecp256r1>::serialize(
+    const Program::BlackBoxFuncCall::EcdsaSecp256r1 &obj,
+    Serializer &serializer) {
+  serde::Serializable<decltype(obj.public_key_x)>::serialize(obj.public_key_x,
+                                                             serializer);
+  serde::Serializable<decltype(obj.public_key_y)>::serialize(obj.public_key_y,
+                                                             serializer);
+  serde::Serializable<decltype(obj.signature)>::serialize(obj.signature,
+                                                          serializer);
+  serde::Serializable<decltype(obj.hashed_message)>::serialize(
+      obj.hashed_message, serializer);
+  serde::Serializable<decltype(obj.output)>::serialize(obj.output, serializer);
+}
+
+template <>
+template <typename Deserializer>
+Program::BlackBoxFuncCall::EcdsaSecp256r1
+serde::Deserializable<Program::BlackBoxFuncCall::EcdsaSecp256r1>::deserialize(
+    Deserializer &deserializer) {
+  Program::BlackBoxFuncCall::EcdsaSecp256r1 obj;
+  obj.public_key_x =
+      serde::Deserializable<decltype(obj.public_key_x)>::deserialize(
+          deserializer);
+  obj.public_key_y =
+      serde::Deserializable<decltype(obj.public_key_y)>::deserialize(
+          deserializer);
+  obj.signature =
+      serde::Deserializable<decltype(obj.signature)>::deserialize(deserializer);
+  obj.hashed_message =
+      serde::Deserializable<decltype(obj.hashed_message)>::deserialize(
+          deserializer);
+  obj.output =
+      serde::Deserializable<decltype(obj.output)>::deserialize(deserializer);
+  return obj;
+}
+
+namespace Program {
+
+inline bool operator==(const BlackBoxFuncCall::FixedBaseScalarMul &lhs,
+                       const BlackBoxFuncCall::FixedBaseScalarMul &rhs) {
+  if (!(lhs.low == rhs.low)) {
+    return false;
+  }
+  if (!(lhs.high == rhs.high)) {
+    return false;
+  }
+  if (!(lhs.outputs == rhs.outputs)) {
+    return false;
+  }
+  return true;
+}
+
+inline std::vector<uint8_t>
+BlackBoxFuncCall::FixedBaseScalarMul::bincodeSerialize() const {
+  auto serializer = serde::BincodeSerializer();
+  serde::Serializable<BlackBoxFuncCall::FixedBaseScalarMul>::serialize(
+      *this, serializer);
+  return std::move(serializer).bytes();
+}
+
+inline BlackBoxFuncCall::FixedBaseScalarMul
+BlackBoxFuncCall::FixedBaseScalarMul::bincodeDeserialize(
+    std::vector<uint8_t> input) {
+  auto deserializer = serde::BincodeDeserializer(input);
+  auto value =
+      serde::Deserializable<BlackBoxFuncCall::FixedBaseScalarMul>::deserialize(
+          deserializer);
+  if (deserializer.get_buffer_offset() < input.size()) {
+    throw serde::deserialization_error("Some input bytes were not read");
+  }
+  return value;
+}
+
+} // end of namespace Program
+
+template <>
+template <typename Serializer>
+void serde::Serializable<Program::BlackBoxFuncCall::FixedBaseScalarMul>::
+    serialize(const Program::BlackBoxFuncCall::FixedBaseScalarMul &obj,
+              Serializer &serializer) {
+  serde::Serializable<decltype(obj.low)>::serialize(obj.low, serializer);
+  serde::Serializable<decltype(obj.high)>::serialize(obj.high, serializer);
+  serde::Serializable<decltype(obj.outputs)>::serialize(obj.outputs,
+                                                        serializer);
+}
+
+template <>
+template <typename Deserializer>
+Program::BlackBoxFuncCall::FixedBaseScalarMul
+serde::Deserializable<Program::BlackBoxFuncCall::FixedBaseScalarMul>::
+    deserialize(Deserializer &deserializer) {
+  Program::BlackBoxFuncCall::FixedBaseScalarMul obj;
+  obj.low = serde::Deserializable<decltype(obj.low)>::deserialize(deserializer);
+  obj.high =
+      serde::Deserializable<decltype(obj.high)>::deserialize(deserializer);
+  obj.outputs =
+      serde::Deserializable<decltype(obj.outputs)>::deserialize(deserializer);
+  return obj;
+}
+
+namespace Program {
+
+inline bool operator==(const BlackBoxFuncCall::EmbeddedCurveAdd &lhs,
+                       const BlackBoxFuncCall::EmbeddedCurveAdd &rhs) {
+  if (!(lhs.input1_x == rhs.input1_x)) {
+    return false;
+  }
+  if (!(lhs.input1_y == rhs.input1_y)) {
+    return false;
+  }
+  if (!(lhs.input2_x == rhs.input2_x)) {
+    return false;
+  }
+  if (!(lhs.input2_y == rhs.input2_y)) {
+    return false;
+  }
+  if (!(lhs.outputs == rhs.outputs)) {
+    return false;
+  }
+  return true;
+}
+
+inline std::vector<uint8_t>
+BlackBoxFuncCall::EmbeddedCurveAdd::bincodeSerialize() const {
+  auto serializer = serde::BincodeSerializer();
+  serde::Serializable<BlackBoxFuncCall::EmbeddedCurveAdd>::serialize(
+      *this, serializer);
+  return std::move(serializer).bytes();
+}
+
+inline BlackBoxFuncCall::EmbeddedCurveAdd
+BlackBoxFuncCall::EmbeddedCurveAdd::bincodeDeserialize(
+    std::vector<uint8_t> input) {
+  auto deserializer = serde::BincodeDeserializer(input);
+  auto value =
+      serde::Deserializable<BlackBoxFuncCall::EmbeddedCurveAdd>::deserialize(
+          deserializer);
+  if (deserializer.get_buffer_offset() < input.size()) {
+    throw serde::deserialization_error("Some input bytes were not read");
+  }
+  return value;
+}
+
+} // end of namespace Program
+
+template <>
+template <typename Serializer>
+void serde::Serializable<Program::BlackBoxFuncCall::EmbeddedCurveAdd>::
+    serialize(const Program::BlackBoxFuncCall::EmbeddedCurveAdd &obj,
+              Serializer &serializer) {
+  serde::Serializable<decltype(obj.input1_x)>::serialize(obj.input1_x,
+                                                         serializer);
+  serde::Serializable<decltype(obj.input1_y)>::serialize(obj.input1_y,
+                                                         serializer);
+  serde::Serializable<decltype(obj.input2_x)>::serialize(obj.input2_x,
+                                                         serializer);
+  serde::Serializable<decltype(obj.input2_y)>::serialize(obj.input2_y,
+                                                         serializer);
+  serde::Serializable<decltype(obj.outputs)>::serialize(obj.outputs,
+                                                        serializer);
+}
+
+template <>
+template <typename Deserializer>
+Program::BlackBoxFuncCall::EmbeddedCurveAdd
+serde::Deserializable<Program::BlackBoxFuncCall::EmbeddedCurveAdd>::deserialize(
+    Deserializer &deserializer) {
+  Program::BlackBoxFuncCall::EmbeddedCurveAdd obj;
+  obj.input1_x =
+      serde::Deserializable<decltype(obj.input1_x)>::deserialize(deserializer);
+  obj.input1_y =
+      serde::Deserializable<decltype(obj.input1_y)>::deserialize(deserializer);
+  obj.input2_x =
+      serde::Deserializable<decltype(obj.input2_x)>::deserialize(deserializer);
+  obj.input2_y =
+      serde::Deserializable<decltype(obj.input2_y)>::deserialize(deserializer);
+  obj.outputs =
+      serde::Deserializable<decltype(obj.outputs)>::deserialize(deserializer);
+  return obj;
+}
+
+namespace Program {
+
+inline bool operator==(const BlackBoxFuncCall::Keccak256 &lhs,
+                       const BlackBoxFuncCall::Keccak256 &rhs) {
+  if (!(lhs.inputs == rhs.inputs)) {
+    return false;
+  }
+  if (!(lhs.var_message_size == rhs.var_message_size)) {
+    return false;
+  }
+  if (!(lhs.outputs == rhs.outputs)) {
+    return false;
+  }
+  return true;
+}
+
+inline std::vector<uint8_t>
+BlackBoxFuncCall::Keccak256::bincodeSerialize() const {
+  auto serializer = serde::BincodeSerializer();
+  serde::Serializable<BlackBoxFuncCall::Keccak256>::serialize(*this,
+                                                              serializer);
+  return std::move(serializer).bytes();
+}
+
+inline BlackBoxFuncCall::Keccak256
+BlackBoxFuncCall::Keccak256::bincodeDeserialize(std::vector<uint8_t> input) {
+  auto deserializer = serde::BincodeDeserializer(input);
+  auto value = serde::Deserializable<BlackBoxFuncCall::Keccak256>::deserialize(
+      deserializer);
+  if (deserializer.get_buffer_offset() < input.size()) {
+    throw serde::deserialization_error("Some input bytes were not read");
+  }
+  return value;
+}
+
+} // end of namespace Program
+
+template <>
+template <typename Serializer>
+void serde::Serializable<Program::BlackBoxFuncCall::Keccak256>::serialize(
+    const Program::BlackBoxFuncCall::Keccak256 &obj, Serializer &serializer) {
+  serde::Serializable<decltype(obj.inputs)>::serialize(obj.inputs, serializer);
+  serde::Serializable<decltype(obj.var_message_size)>::serialize(
+      obj.var_message_size, serializer);
+  serde::Serializable<decltype(obj.outputs)>::serialize(obj.outputs,
+                                                        serializer);
+}
+
+template <>
+template <typename Deserializer>
+Program::BlackBoxFuncCall::Keccak256
+serde::Deserializable<Program::BlackBoxFuncCall::Keccak256>::deserialize(
+    Deserializer &deserializer) {
+  Program::BlackBoxFuncCall::Keccak256 obj;
+  obj.inputs =
+      serde::Deserializable<decltype(obj.inputs)>::deserialize(deserializer);
+  obj.var_message_size =
+      serde::Deserializable<decltype(obj.var_message_size)>::deserialize(
+          deserializer);
+  obj.outputs =
+      serde::Deserializable<decltype(obj.outputs)>::deserialize(deserializer);
+  return obj;
+}
+
+namespace Program {
+
+inline bool operator==(const BlackBoxFuncCall::Keccakf1600 &lhs,
+                       const BlackBoxFuncCall::Keccakf1600 &rhs) {
+  if (!(lhs.inputs == rhs.inputs)) {
+    return false;
+  }
+  if (!(lhs.outputs == rhs.outputs)) {
+    return false;
+  }
+  return true;
+}
+
+inline std::vector<uint8_t>
+BlackBoxFuncCall::Keccakf1600::bincodeSerialize() const {
+  auto serializer = serde::BincodeSerializer();
+  serde::Serializable<BlackBoxFuncCall::Keccakf1600>::serialize(*this,
                                                                 serializer);
-      return std::move(serializer).bytes();
-    }
-
-    inline BinaryFieldOp::IntegerDiv
-    BinaryFieldOp::IntegerDiv::bincodeDeserialize(std::vector<uint8_t> input) {
-      auto deserializer = serde::BincodeDeserializer(input);
-      auto value =
-          serde::Deserializable<BinaryFieldOp::IntegerDiv>::deserialize(
-              deserializer);
-      if (deserializer.get_buffer_offset() < input.size()) {
-        throw serde::deserialization_error("Some input bytes were not read");
-      }
-      return value;
-    }
-
-    } // end of namespace Program
-
-    template <>
-    template <typename Serializer>
-    void serde::Serializable<Program::BinaryFieldOp::IntegerDiv>::serialize(
-        const Program::BinaryFieldOp::IntegerDiv &obj, Serializer &serializer) {
-    }
-
-    template <>
-    template <typename Deserializer>
-    Program::BinaryFieldOp::IntegerDiv
-    serde::Deserializable<Program::BinaryFieldOp::IntegerDiv>::deserialize(
-        Deserializer &deserializer) {
-      Program::BinaryFieldOp::IntegerDiv obj;
-      return obj;
-    }
-
-    namespace Program {
-
-    inline bool operator==(const BinaryFieldOp::Equals &lhs,
-                           const BinaryFieldOp::Equals &rhs) {
-      return true;
-    }
-
-    inline std::vector<uint8_t>
-    BinaryFieldOp::Equals::bincodeSerialize() const {
-      auto serializer = serde::BincodeSerializer();
-      serde::Serializable<BinaryFieldOp::Equals>::serialize(*this, serializer);
-      return std::move(serializer).bytes();
-    }
-
-    inline BinaryFieldOp::Equals
-    BinaryFieldOp::Equals::bincodeDeserialize(std::vector<uint8_t> input) {
-      auto deserializer = serde::BincodeDeserializer(input);
-      auto value = serde::Deserializable<BinaryFieldOp::Equals>::deserialize(
+  return std::move(serializer).bytes();
+}
+
+inline BlackBoxFuncCall::Keccakf1600
+BlackBoxFuncCall::Keccakf1600::bincodeDeserialize(std::vector<uint8_t> input) {
+  auto deserializer = serde::BincodeDeserializer(input);
+  auto value =
+      serde::Deserializable<BlackBoxFuncCall::Keccakf1600>::deserialize(
           deserializer);
-      if (deserializer.get_buffer_offset() < input.size()) {
-        throw serde::deserialization_error("Some input bytes were not read");
-      }
-      return value;
-    }
-
-    } // end of namespace Program
-
-    template <>
-    template <typename Serializer>
-    void serde::Serializable<Program::BinaryFieldOp::Equals>::serialize(
-        const Program::BinaryFieldOp::Equals &obj, Serializer &serializer) {}
-
-    template <>
-    template <typename Deserializer>
-    Program::BinaryFieldOp::Equals
-    serde::Deserializable<Program::BinaryFieldOp::Equals>::deserialize(
-        Deserializer &deserializer) {
-      Program::BinaryFieldOp::Equals obj;
-      return obj;
-    }
-
-    namespace Program {
-
-    inline bool operator==(const BinaryFieldOp::LessThan &lhs,
-                           const BinaryFieldOp::LessThan &rhs) {
-      return true;
-    }
-
-    inline std::vector<uint8_t>
-    BinaryFieldOp::LessThan::bincodeSerialize() const {
-      auto serializer = serde::BincodeSerializer();
-      serde::Serializable<BinaryFieldOp::LessThan>::serialize(*this,
+  if (deserializer.get_buffer_offset() < input.size()) {
+    throw serde::deserialization_error("Some input bytes were not read");
+  }
+  return value;
+}
+
+} // end of namespace Program
+
+template <>
+template <typename Serializer>
+void serde::Serializable<Program::BlackBoxFuncCall::Keccakf1600>::serialize(
+    const Program::BlackBoxFuncCall::Keccakf1600 &obj, Serializer &serializer) {
+  serde::Serializable<decltype(obj.inputs)>::serialize(obj.inputs, serializer);
+  serde::Serializable<decltype(obj.outputs)>::serialize(obj.outputs,
+                                                        serializer);
+}
+
+template <>
+template <typename Deserializer>
+Program::BlackBoxFuncCall::Keccakf1600
+serde::Deserializable<Program::BlackBoxFuncCall::Keccakf1600>::deserialize(
+    Deserializer &deserializer) {
+  Program::BlackBoxFuncCall::Keccakf1600 obj;
+  obj.inputs =
+      serde::Deserializable<decltype(obj.inputs)>::deserialize(deserializer);
+  obj.outputs =
+      serde::Deserializable<decltype(obj.outputs)>::deserialize(deserializer);
+  return obj;
+}
+
+namespace Program {
+
+inline bool operator==(const BlackBoxFuncCall::RecursiveAggregation &lhs,
+                       const BlackBoxFuncCall::RecursiveAggregation &rhs) {
+  if (!(lhs.verification_key == rhs.verification_key)) {
+    return false;
+  }
+  if (!(lhs.proof == rhs.proof)) {
+    return false;
+  }
+  if (!(lhs.public_inputs == rhs.public_inputs)) {
+    return false;
+  }
+  if (!(lhs.key_hash == rhs.key_hash)) {
+    return false;
+  }
+  return true;
+}
+
+inline std::vector<uint8_t>
+BlackBoxFuncCall::RecursiveAggregation::bincodeSerialize() const {
+  auto serializer = serde::BincodeSerializer();
+  serde::Serializable<BlackBoxFuncCall::RecursiveAggregation>::serialize(
+      *this, serializer);
+  return std::move(serializer).bytes();
+}
+
+inline BlackBoxFuncCall::RecursiveAggregation
+BlackBoxFuncCall::RecursiveAggregation::bincodeDeserialize(
+    std::vector<uint8_t> input) {
+  auto deserializer = serde::BincodeDeserializer(input);
+  auto value = serde::Deserializable<
+      BlackBoxFuncCall::RecursiveAggregation>::deserialize(deserializer);
+  if (deserializer.get_buffer_offset() < input.size()) {
+    throw serde::deserialization_error("Some input bytes were not read");
+  }
+  return value;
+}
+
+} // end of namespace Program
+
+template <>
+template <typename Serializer>
+void serde::Serializable<Program::BlackBoxFuncCall::RecursiveAggregation>::
+    serialize(const Program::BlackBoxFuncCall::RecursiveAggregation &obj,
+              Serializer &serializer) {
+  serde::Serializable<decltype(obj.verification_key)>::serialize(
+      obj.verification_key, serializer);
+  serde::Serializable<decltype(obj.proof)>::serialize(obj.proof, serializer);
+  serde::Serializable<decltype(obj.public_inputs)>::serialize(obj.public_inputs,
                                                               serializer);
-      return std::move(serializer).bytes();
-    }
-
-    inline BinaryFieldOp::LessThan
-    BinaryFieldOp::LessThan::bincodeDeserialize(std::vector<uint8_t> input) {
-      auto deserializer = serde::BincodeDeserializer(input);
-      auto value = serde::Deserializable<BinaryFieldOp::LessThan>::deserialize(
+  serde::Serializable<decltype(obj.key_hash)>::serialize(obj.key_hash,
+                                                         serializer);
+}
+
+template <>
+template <typename Deserializer>
+Program::BlackBoxFuncCall::RecursiveAggregation
+serde::Deserializable<Program::BlackBoxFuncCall::RecursiveAggregation>::
+    deserialize(Deserializer &deserializer) {
+  Program::BlackBoxFuncCall::RecursiveAggregation obj;
+  obj.verification_key =
+      serde::Deserializable<decltype(obj.verification_key)>::deserialize(
           deserializer);
-      if (deserializer.get_buffer_offset() < input.size()) {
-        throw serde::deserialization_error("Some input bytes were not read");
-      }
-      return value;
-    }
-
-    } // end of namespace Program
-
-    template <>
-    template <typename Serializer>
-    void serde::Serializable<Program::BinaryFieldOp::LessThan>::serialize(
-        const Program::BinaryFieldOp::LessThan &obj, Serializer &serializer) {}
-
-    template <>
-    template <typename Deserializer>
-    Program::BinaryFieldOp::LessThan
-    serde::Deserializable<Program::BinaryFieldOp::LessThan>::deserialize(
-        Deserializer &deserializer) {
-      Program::BinaryFieldOp::LessThan obj;
-      return obj;
-    }
-
-    namespace Program {
-
-    inline bool operator==(const BinaryFieldOp::LessThanEquals &lhs,
-                           const BinaryFieldOp::LessThanEquals &rhs) {
-      return true;
-    }
-
-    inline std::vector<uint8_t>
-    BinaryFieldOp::LessThanEquals::bincodeSerialize() const {
-      auto serializer = serde::BincodeSerializer();
-      serde::Serializable<BinaryFieldOp::LessThanEquals>::serialize(*this,
+  obj.proof =
+      serde::Deserializable<decltype(obj.proof)>::deserialize(deserializer);
+  obj.public_inputs =
+      serde::Deserializable<decltype(obj.public_inputs)>::deserialize(
+          deserializer);
+  obj.key_hash =
+      serde::Deserializable<decltype(obj.key_hash)>::deserialize(deserializer);
+  return obj;
+}
+
+namespace Program {
+
+inline bool operator==(const BlackBoxFuncCall::BigIntAdd &lhs,
+                       const BlackBoxFuncCall::BigIntAdd &rhs) {
+  if (!(lhs.lhs == rhs.lhs)) {
+    return false;
+  }
+  if (!(lhs.rhs == rhs.rhs)) {
+    return false;
+  }
+  if (!(lhs.output == rhs.output)) {
+    return false;
+  }
+  return true;
+}
+
+inline std::vector<uint8_t>
+BlackBoxFuncCall::BigIntAdd::bincodeSerialize() const {
+  auto serializer = serde::BincodeSerializer();
+  serde::Serializable<BlackBoxFuncCall::BigIntAdd>::serialize(*this,
+                                                              serializer);
+  return std::move(serializer).bytes();
+}
+
+inline BlackBoxFuncCall::BigIntAdd
+BlackBoxFuncCall::BigIntAdd::bincodeDeserialize(std::vector<uint8_t> input) {
+  auto deserializer = serde::BincodeDeserializer(input);
+  auto value = serde::Deserializable<BlackBoxFuncCall::BigIntAdd>::deserialize(
+      deserializer);
+  if (deserializer.get_buffer_offset() < input.size()) {
+    throw serde::deserialization_error("Some input bytes were not read");
+  }
+  return value;
+}
+
+} // end of namespace Program
+
+template <>
+template <typename Serializer>
+void serde::Serializable<Program::BlackBoxFuncCall::BigIntAdd>::serialize(
+    const Program::BlackBoxFuncCall::BigIntAdd &obj, Serializer &serializer) {
+  serde::Serializable<decltype(obj.lhs)>::serialize(obj.lhs, serializer);
+  serde::Serializable<decltype(obj.rhs)>::serialize(obj.rhs, serializer);
+  serde::Serializable<decltype(obj.output)>::serialize(obj.output, serializer);
+}
+
+template <>
+template <typename Deserializer>
+Program::BlackBoxFuncCall::BigIntAdd
+serde::Deserializable<Program::BlackBoxFuncCall::BigIntAdd>::deserialize(
+    Deserializer &deserializer) {
+  Program::BlackBoxFuncCall::BigIntAdd obj;
+  obj.lhs = serde::Deserializable<decltype(obj.lhs)>::deserialize(deserializer);
+  obj.rhs = serde::Deserializable<decltype(obj.rhs)>::deserialize(deserializer);
+  obj.output =
+      serde::Deserializable<decltype(obj.output)>::deserialize(deserializer);
+  return obj;
+}
+
+namespace Program {
+
+inline bool operator==(const BlackBoxFuncCall::BigIntSub &lhs,
+                       const BlackBoxFuncCall::BigIntSub &rhs) {
+  if (!(lhs.lhs == rhs.lhs)) {
+    return false;
+  }
+  if (!(lhs.rhs == rhs.rhs)) {
+    return false;
+  }
+  if (!(lhs.output == rhs.output)) {
+    return false;
+  }
+  return true;
+}
+
+inline std::vector<uint8_t>
+BlackBoxFuncCall::BigIntSub::bincodeSerialize() const {
+  auto serializer = serde::BincodeSerializer();
+  serde::Serializable<BlackBoxFuncCall::BigIntSub>::serialize(*this,
+                                                              serializer);
+  return std::move(serializer).bytes();
+}
+
+inline BlackBoxFuncCall::BigIntSub
+BlackBoxFuncCall::BigIntSub::bincodeDeserialize(std::vector<uint8_t> input) {
+  auto deserializer = serde::BincodeDeserializer(input);
+  auto value = serde::Deserializable<BlackBoxFuncCall::BigIntSub>::deserialize(
+      deserializer);
+  if (deserializer.get_buffer_offset() < input.size()) {
+    throw serde::deserialization_error("Some input bytes were not read");
+  }
+  return value;
+}
+
+} // end of namespace Program
+
+template <>
+template <typename Serializer>
+void serde::Serializable<Program::BlackBoxFuncCall::BigIntSub>::serialize(
+    const Program::BlackBoxFuncCall::BigIntSub &obj, Serializer &serializer) {
+  serde::Serializable<decltype(obj.lhs)>::serialize(obj.lhs, serializer);
+  serde::Serializable<decltype(obj.rhs)>::serialize(obj.rhs, serializer);
+  serde::Serializable<decltype(obj.output)>::serialize(obj.output, serializer);
+}
+
+template <>
+template <typename Deserializer>
+Program::BlackBoxFuncCall::BigIntSub
+serde::Deserializable<Program::BlackBoxFuncCall::BigIntSub>::deserialize(
+    Deserializer &deserializer) {
+  Program::BlackBoxFuncCall::BigIntSub obj;
+  obj.lhs = serde::Deserializable<decltype(obj.lhs)>::deserialize(deserializer);
+  obj.rhs = serde::Deserializable<decltype(obj.rhs)>::deserialize(deserializer);
+  obj.output =
+      serde::Deserializable<decltype(obj.output)>::deserialize(deserializer);
+  return obj;
+}
+
+namespace Program {
+
+inline bool operator==(const BlackBoxFuncCall::BigIntMul &lhs,
+                       const BlackBoxFuncCall::BigIntMul &rhs) {
+  if (!(lhs.lhs == rhs.lhs)) {
+    return false;
+  }
+  if (!(lhs.rhs == rhs.rhs)) {
+    return false;
+  }
+  if (!(lhs.output == rhs.output)) {
+    return false;
+  }
+  return true;
+}
+
+inline std::vector<uint8_t>
+BlackBoxFuncCall::BigIntMul::bincodeSerialize() const {
+  auto serializer = serde::BincodeSerializer();
+  serde::Serializable<BlackBoxFuncCall::BigIntMul>::serialize(*this,
+                                                              serializer);
+  return std::move(serializer).bytes();
+}
+
+inline BlackBoxFuncCall::BigIntMul
+BlackBoxFuncCall::BigIntMul::bincodeDeserialize(std::vector<uint8_t> input) {
+  auto deserializer = serde::BincodeDeserializer(input);
+  auto value = serde::Deserializable<BlackBoxFuncCall::BigIntMul>::deserialize(
+      deserializer);
+  if (deserializer.get_buffer_offset() < input.size()) {
+    throw serde::deserialization_error("Some input bytes were not read");
+  }
+  return value;
+}
+
+} // end of namespace Program
+
+template <>
+template <typename Serializer>
+void serde::Serializable<Program::BlackBoxFuncCall::BigIntMul>::serialize(
+    const Program::BlackBoxFuncCall::BigIntMul &obj, Serializer &serializer) {
+  serde::Serializable<decltype(obj.lhs)>::serialize(obj.lhs, serializer);
+  serde::Serializable<decltype(obj.rhs)>::serialize(obj.rhs, serializer);
+  serde::Serializable<decltype(obj.output)>::serialize(obj.output, serializer);
+}
+
+template <>
+template <typename Deserializer>
+Program::BlackBoxFuncCall::BigIntMul
+serde::Deserializable<Program::BlackBoxFuncCall::BigIntMul>::deserialize(
+    Deserializer &deserializer) {
+  Program::BlackBoxFuncCall::BigIntMul obj;
+  obj.lhs = serde::Deserializable<decltype(obj.lhs)>::deserialize(deserializer);
+  obj.rhs = serde::Deserializable<decltype(obj.rhs)>::deserialize(deserializer);
+  obj.output =
+      serde::Deserializable<decltype(obj.output)>::deserialize(deserializer);
+  return obj;
+}
+
+namespace Program {
+
+inline bool operator==(const BlackBoxFuncCall::BigIntDiv &lhs,
+                       const BlackBoxFuncCall::BigIntDiv &rhs) {
+  if (!(lhs.lhs == rhs.lhs)) {
+    return false;
+  }
+  if (!(lhs.rhs == rhs.rhs)) {
+    return false;
+  }
+  if (!(lhs.output == rhs.output)) {
+    return false;
+  }
+  return true;
+}
+
+inline std::vector<uint8_t>
+BlackBoxFuncCall::BigIntDiv::bincodeSerialize() const {
+  auto serializer = serde::BincodeSerializer();
+  serde::Serializable<BlackBoxFuncCall::BigIntDiv>::serialize(*this,
+                                                              serializer);
+  return std::move(serializer).bytes();
+}
+
+inline BlackBoxFuncCall::BigIntDiv
+BlackBoxFuncCall::BigIntDiv::bincodeDeserialize(std::vector<uint8_t> input) {
+  auto deserializer = serde::BincodeDeserializer(input);
+  auto value = serde::Deserializable<BlackBoxFuncCall::BigIntDiv>::deserialize(
+      deserializer);
+  if (deserializer.get_buffer_offset() < input.size()) {
+    throw serde::deserialization_error("Some input bytes were not read");
+  }
+  return value;
+}
+
+} // end of namespace Program
+
+template <>
+template <typename Serializer>
+void serde::Serializable<Program::BlackBoxFuncCall::BigIntDiv>::serialize(
+    const Program::BlackBoxFuncCall::BigIntDiv &obj, Serializer &serializer) {
+  serde::Serializable<decltype(obj.lhs)>::serialize(obj.lhs, serializer);
+  serde::Serializable<decltype(obj.rhs)>::serialize(obj.rhs, serializer);
+  serde::Serializable<decltype(obj.output)>::serialize(obj.output, serializer);
+}
+
+template <>
+template <typename Deserializer>
+Program::BlackBoxFuncCall::BigIntDiv
+serde::Deserializable<Program::BlackBoxFuncCall::BigIntDiv>::deserialize(
+    Deserializer &deserializer) {
+  Program::BlackBoxFuncCall::BigIntDiv obj;
+  obj.lhs = serde::Deserializable<decltype(obj.lhs)>::deserialize(deserializer);
+  obj.rhs = serde::Deserializable<decltype(obj.rhs)>::deserialize(deserializer);
+  obj.output =
+      serde::Deserializable<decltype(obj.output)>::deserialize(deserializer);
+  return obj;
+}
+
+namespace Program {
+
+inline bool operator==(const BlackBoxFuncCall::BigIntFromLeBytes &lhs,
+                       const BlackBoxFuncCall::BigIntFromLeBytes &rhs) {
+  if (!(lhs.inputs == rhs.inputs)) {
+    return false;
+  }
+  if (!(lhs.modulus == rhs.modulus)) {
+    return false;
+  }
+  if (!(lhs.output == rhs.output)) {
+    return false;
+  }
+  return true;
+}
+
+inline std::vector<uint8_t>
+BlackBoxFuncCall::BigIntFromLeBytes::bincodeSerialize() const {
+  auto serializer = serde::BincodeSerializer();
+  serde::Serializable<BlackBoxFuncCall::BigIntFromLeBytes>::serialize(
+      *this, serializer);
+  return std::move(serializer).bytes();
+}
+
+inline BlackBoxFuncCall::BigIntFromLeBytes
+BlackBoxFuncCall::BigIntFromLeBytes::bincodeDeserialize(
+    std::vector<uint8_t> input) {
+  auto deserializer = serde::BincodeDeserializer(input);
+  auto value =
+      serde::Deserializable<BlackBoxFuncCall::BigIntFromLeBytes>::deserialize(
+          deserializer);
+  if (deserializer.get_buffer_offset() < input.size()) {
+    throw serde::deserialization_error("Some input bytes were not read");
+  }
+  return value;
+}
+
+} // end of namespace Program
+
+template <>
+template <typename Serializer>
+void serde::Serializable<Program::BlackBoxFuncCall::BigIntFromLeBytes>::
+    serialize(const Program::BlackBoxFuncCall::BigIntFromLeBytes &obj,
+              Serializer &serializer) {
+  serde::Serializable<decltype(obj.inputs)>::serialize(obj.inputs, serializer);
+  serde::Serializable<decltype(obj.modulus)>::serialize(obj.modulus,
+                                                        serializer);
+  serde::Serializable<decltype(obj.output)>::serialize(obj.output, serializer);
+}
+
+template <>
+template <typename Deserializer>
+Program::BlackBoxFuncCall::BigIntFromLeBytes
+serde::Deserializable<Program::BlackBoxFuncCall::BigIntFromLeBytes>::
+    deserialize(Deserializer &deserializer) {
+  Program::BlackBoxFuncCall::BigIntFromLeBytes obj;
+  obj.inputs =
+      serde::Deserializable<decltype(obj.inputs)>::deserialize(deserializer);
+  obj.modulus =
+      serde::Deserializable<decltype(obj.modulus)>::deserialize(deserializer);
+  obj.output =
+      serde::Deserializable<decltype(obj.output)>::deserialize(deserializer);
+  return obj;
+}
+
+namespace Program {
+
+inline bool operator==(const BlackBoxFuncCall::BigIntToLeBytes &lhs,
+                       const BlackBoxFuncCall::BigIntToLeBytes &rhs) {
+  if (!(lhs.input == rhs.input)) {
+    return false;
+  }
+  if (!(lhs.outputs == rhs.outputs)) {
+    return false;
+  }
+  return true;
+}
+
+inline std::vector<uint8_t>
+BlackBoxFuncCall::BigIntToLeBytes::bincodeSerialize() const {
+  auto serializer = serde::BincodeSerializer();
+  serde::Serializable<BlackBoxFuncCall::BigIntToLeBytes>::serialize(*this,
                                                                     serializer);
-      return std::move(serializer).bytes();
-    }
-
-    inline BinaryFieldOp::LessThanEquals
-    BinaryFieldOp::LessThanEquals::bincodeDeserialize(
-        std::vector<uint8_t> input) {
-      auto deserializer = serde::BincodeDeserializer(input);
-      auto value =
-          serde::Deserializable<BinaryFieldOp::LessThanEquals>::deserialize(
-              deserializer);
-      if (deserializer.get_buffer_offset() < input.size()) {
-        throw serde::deserialization_error("Some input bytes were not read");
-      }
-      return value;
-    }
-
-    } // end of namespace Program
-
-    template <>
-    template <typename Serializer>
-    void serde::Serializable<Program::BinaryFieldOp::LessThanEquals>::serialize(
-        const Program::BinaryFieldOp::LessThanEquals &obj,
-        Serializer &serializer) {}
-
-    template <>
-    template <typename Deserializer>
-    Program::BinaryFieldOp::LessThanEquals
-    serde::Deserializable<Program::BinaryFieldOp::LessThanEquals>::deserialize(
-        Deserializer &deserializer) {
-      Program::BinaryFieldOp::LessThanEquals obj;
-      return obj;
-    }
-
-    namespace Program {
-
-    inline bool operator==(const BinaryIntOp &lhs, const BinaryIntOp &rhs) {
-      if (!(lhs.value == rhs.value)) {
-        return false;
-      }
-      return true;
-    }
-
-    inline std::vector<uint8_t> BinaryIntOp::bincodeSerialize() const {
-      auto serializer = serde::BincodeSerializer();
-      serde::Serializable<BinaryIntOp>::serialize(*this, serializer);
-      return std::move(serializer).bytes();
-    }
-
-    inline BinaryIntOp
-    BinaryIntOp::bincodeDeserialize(std::vector<uint8_t> input) {
-      auto deserializer = serde::BincodeDeserializer(input);
-      auto value =
-          serde::Deserializable<BinaryIntOp>::deserialize(deserializer);
-      if (deserializer.get_buffer_offset() < input.size()) {
-        throw serde::deserialization_error("Some input bytes were not read");
-      }
-      return value;
-    }
-
-    } // end of namespace Program
-
-    template <>
-    template <typename Serializer>
-    void serde::Serializable<Program::BinaryIntOp>::serialize(
-        const Program::BinaryIntOp &obj, Serializer &serializer) {
-      serializer.increase_container_depth();
-      serde::Serializable<decltype(obj.value)>::serialize(obj.value,
+  return std::move(serializer).bytes();
+}
+
+inline BlackBoxFuncCall::BigIntToLeBytes
+BlackBoxFuncCall::BigIntToLeBytes::bincodeDeserialize(
+    std::vector<uint8_t> input) {
+  auto deserializer = serde::BincodeDeserializer(input);
+  auto value =
+      serde::Deserializable<BlackBoxFuncCall::BigIntToLeBytes>::deserialize(
+          deserializer);
+  if (deserializer.get_buffer_offset() < input.size()) {
+    throw serde::deserialization_error("Some input bytes were not read");
+  }
+  return value;
+}
+
+} // end of namespace Program
+
+template <>
+template <typename Serializer>
+void serde::Serializable<Program::BlackBoxFuncCall::BigIntToLeBytes>::serialize(
+    const Program::BlackBoxFuncCall::BigIntToLeBytes &obj,
+    Serializer &serializer) {
+  serde::Serializable<decltype(obj.input)>::serialize(obj.input, serializer);
+  serde::Serializable<decltype(obj.outputs)>::serialize(obj.outputs,
+                                                        serializer);
+}
+
+template <>
+template <typename Deserializer>
+Program::BlackBoxFuncCall::BigIntToLeBytes
+serde::Deserializable<Program::BlackBoxFuncCall::BigIntToLeBytes>::deserialize(
+    Deserializer &deserializer) {
+  Program::BlackBoxFuncCall::BigIntToLeBytes obj;
+  obj.input =
+      serde::Deserializable<decltype(obj.input)>::deserialize(deserializer);
+  obj.outputs =
+      serde::Deserializable<decltype(obj.outputs)>::deserialize(deserializer);
+  return obj;
+}
+
+namespace Program {
+
+inline bool operator==(const BlackBoxFuncCall::Poseidon2Permutation &lhs,
+                       const BlackBoxFuncCall::Poseidon2Permutation &rhs) {
+  if (!(lhs.inputs == rhs.inputs)) {
+    return false;
+  }
+  if (!(lhs.outputs == rhs.outputs)) {
+    return false;
+  }
+  if (!(lhs.len == rhs.len)) {
+    return false;
+  }
+  return true;
+}
+
+inline std::vector<uint8_t>
+BlackBoxFuncCall::Poseidon2Permutation::bincodeSerialize() const {
+  auto serializer = serde::BincodeSerializer();
+  serde::Serializable<BlackBoxFuncCall::Poseidon2Permutation>::serialize(
+      *this, serializer);
+  return std::move(serializer).bytes();
+}
+
+inline BlackBoxFuncCall::Poseidon2Permutation
+BlackBoxFuncCall::Poseidon2Permutation::bincodeDeserialize(
+    std::vector<uint8_t> input) {
+  auto deserializer = serde::BincodeDeserializer(input);
+  auto value = serde::Deserializable<
+      BlackBoxFuncCall::Poseidon2Permutation>::deserialize(deserializer);
+  if (deserializer.get_buffer_offset() < input.size()) {
+    throw serde::deserialization_error("Some input bytes were not read");
+  }
+  return value;
+}
+
+} // end of namespace Program
+
+template <>
+template <typename Serializer>
+void serde::Serializable<Program::BlackBoxFuncCall::Poseidon2Permutation>::
+    serialize(const Program::BlackBoxFuncCall::Poseidon2Permutation &obj,
+              Serializer &serializer) {
+  serde::Serializable<decltype(obj.inputs)>::serialize(obj.inputs, serializer);
+  serde::Serializable<decltype(obj.outputs)>::serialize(obj.outputs,
+                                                        serializer);
+  serde::Serializable<decltype(obj.len)>::serialize(obj.len, serializer);
+}
+
+template <>
+template <typename Deserializer>
+Program::BlackBoxFuncCall::Poseidon2Permutation
+serde::Deserializable<Program::BlackBoxFuncCall::Poseidon2Permutation>::
+    deserialize(Deserializer &deserializer) {
+  Program::BlackBoxFuncCall::Poseidon2Permutation obj;
+  obj.inputs =
+      serde::Deserializable<decltype(obj.inputs)>::deserialize(deserializer);
+  obj.outputs =
+      serde::Deserializable<decltype(obj.outputs)>::deserialize(deserializer);
+  obj.len = serde::Deserializable<decltype(obj.len)>::deserialize(deserializer);
+  return obj;
+}
+
+namespace Program {
+
+inline bool operator==(const BlackBoxFuncCall::Sha256Compression &lhs,
+                       const BlackBoxFuncCall::Sha256Compression &rhs) {
+  if (!(lhs.inputs == rhs.inputs)) {
+    return false;
+  }
+  if (!(lhs.hash_values == rhs.hash_values)) {
+    return false;
+  }
+  if (!(lhs.outputs == rhs.outputs)) {
+    return false;
+  }
+  return true;
+}
+
+inline std::vector<uint8_t>
+BlackBoxFuncCall::Sha256Compression::bincodeSerialize() const {
+  auto serializer = serde::BincodeSerializer();
+  serde::Serializable<BlackBoxFuncCall::Sha256Compression>::serialize(
+      *this, serializer);
+  return std::move(serializer).bytes();
+}
+
+inline BlackBoxFuncCall::Sha256Compression
+BlackBoxFuncCall::Sha256Compression::bincodeDeserialize(
+    std::vector<uint8_t> input) {
+  auto deserializer = serde::BincodeDeserializer(input);
+  auto value =
+      serde::Deserializable<BlackBoxFuncCall::Sha256Compression>::deserialize(
+          deserializer);
+  if (deserializer.get_buffer_offset() < input.size()) {
+    throw serde::deserialization_error("Some input bytes were not read");
+  }
+  return value;
+}
+
+} // end of namespace Program
+
+template <>
+template <typename Serializer>
+void serde::Serializable<Program::BlackBoxFuncCall::Sha256Compression>::
+    serialize(const Program::BlackBoxFuncCall::Sha256Compression &obj,
+              Serializer &serializer) {
+  serde::Serializable<decltype(obj.inputs)>::serialize(obj.inputs, serializer);
+  serde::Serializable<decltype(obj.hash_values)>::serialize(obj.hash_values,
+                                                            serializer);
+  serde::Serializable<decltype(obj.outputs)>::serialize(obj.outputs,
+                                                        serializer);
+}
+
+template <>
+template <typename Deserializer>
+Program::BlackBoxFuncCall::Sha256Compression
+serde::Deserializable<Program::BlackBoxFuncCall::Sha256Compression>::
+    deserialize(Deserializer &deserializer) {
+  Program::BlackBoxFuncCall::Sha256Compression obj;
+  obj.inputs =
+      serde::Deserializable<decltype(obj.inputs)>::deserialize(deserializer);
+  obj.hash_values =
+      serde::Deserializable<decltype(obj.hash_values)>::deserialize(
+          deserializer);
+  obj.outputs =
+      serde::Deserializable<decltype(obj.outputs)>::deserialize(deserializer);
+  return obj;
+}
+
+namespace Program {
+
+inline bool operator==(const BlackBoxOp &lhs, const BlackBoxOp &rhs) {
+  if (!(lhs.value == rhs.value)) {
+    return false;
+  }
+  return true;
+}
+
+inline std::vector<uint8_t> BlackBoxOp::bincodeSerialize() const {
+  auto serializer = serde::BincodeSerializer();
+  serde::Serializable<BlackBoxOp>::serialize(*this, serializer);
+  return std::move(serializer).bytes();
+}
+
+inline BlackBoxOp BlackBoxOp::bincodeDeserialize(std::vector<uint8_t> input) {
+  auto deserializer = serde::BincodeDeserializer(input);
+  auto value = serde::Deserializable<BlackBoxOp>::deserialize(deserializer);
+  if (deserializer.get_buffer_offset() < input.size()) {
+    throw serde::deserialization_error("Some input bytes were not read");
+  }
+  return value;
+}
+
+} // end of namespace Program
+
+template <>
+template <typename Serializer>
+void serde::Serializable<Program::BlackBoxOp>::serialize(
+    const Program::BlackBoxOp &obj, Serializer &serializer) {
+  serializer.increase_container_depth();
+  serde::Serializable<decltype(obj.value)>::serialize(obj.value, serializer);
+  serializer.decrease_container_depth();
+}
+
+template <>
+template <typename Deserializer>
+Program::BlackBoxOp serde::Deserializable<Program::BlackBoxOp>::deserialize(
+    Deserializer &deserializer) {
+  deserializer.increase_container_depth();
+  Program::BlackBoxOp obj;
+  obj.value =
+      serde::Deserializable<decltype(obj.value)>::deserialize(deserializer);
+  deserializer.decrease_container_depth();
+  return obj;
+}
+
+namespace Program {
+
+inline bool operator==(const BlackBoxOp::Blake2s &lhs,
+                       const BlackBoxOp::Blake2s &rhs) {
+  if (!(lhs.message == rhs.message)) {
+    return false;
+  }
+  if (!(lhs.output == rhs.output)) {
+    return false;
+  }
+  return true;
+}
+
+inline std::vector<uint8_t> BlackBoxOp::Blake2s::bincodeSerialize() const {
+  auto serializer = serde::BincodeSerializer();
+  serde::Serializable<BlackBoxOp::Blake2s>::serialize(*this, serializer);
+  return std::move(serializer).bytes();
+}
+
+inline BlackBoxOp::Blake2s
+BlackBoxOp::Blake2s::bincodeDeserialize(std::vector<uint8_t> input) {
+  auto deserializer = serde::BincodeDeserializer(input);
+  auto value =
+      serde::Deserializable<BlackBoxOp::Blake2s>::deserialize(deserializer);
+  if (deserializer.get_buffer_offset() < input.size()) {
+    throw serde::deserialization_error("Some input bytes were not read");
+  }
+  return value;
+}
+
+} // end of namespace Program
+
+template <>
+template <typename Serializer>
+void serde::Serializable<Program::BlackBoxOp::Blake2s>::serialize(
+    const Program::BlackBoxOp::Blake2s &obj, Serializer &serializer) {
+  serde::Serializable<decltype(obj.message)>::serialize(obj.message,
+                                                        serializer);
+  serde::Serializable<decltype(obj.output)>::serialize(obj.output, serializer);
+}
+
+template <>
+template <typename Deserializer>
+Program::BlackBoxOp::Blake2s
+serde::Deserializable<Program::BlackBoxOp::Blake2s>::deserialize(
+    Deserializer &deserializer) {
+  Program::BlackBoxOp::Blake2s obj;
+  obj.message =
+      serde::Deserializable<decltype(obj.message)>::deserialize(deserializer);
+  obj.output =
+      serde::Deserializable<decltype(obj.output)>::deserialize(deserializer);
+  return obj;
+}
+
+namespace Program {
+
+inline bool operator==(const BlackBoxOp::Blake3 &lhs,
+                       const BlackBoxOp::Blake3 &rhs) {
+  if (!(lhs.message == rhs.message)) {
+    return false;
+  }
+  if (!(lhs.output == rhs.output)) {
+    return false;
+  }
+  return true;
+}
+
+inline std::vector<uint8_t> BlackBoxOp::Blake3::bincodeSerialize() const {
+  auto serializer = serde::BincodeSerializer();
+  serde::Serializable<BlackBoxOp::Blake3>::serialize(*this, serializer);
+  return std::move(serializer).bytes();
+}
+
+inline BlackBoxOp::Blake3
+BlackBoxOp::Blake3::bincodeDeserialize(std::vector<uint8_t> input) {
+  auto deserializer = serde::BincodeDeserializer(input);
+  auto value =
+      serde::Deserializable<BlackBoxOp::Blake3>::deserialize(deserializer);
+  if (deserializer.get_buffer_offset() < input.size()) {
+    throw serde::deserialization_error("Some input bytes were not read");
+  }
+  return value;
+}
+
+} // end of namespace Program
+
+template <>
+template <typename Serializer>
+void serde::Serializable<Program::BlackBoxOp::Blake3>::serialize(
+    const Program::BlackBoxOp::Blake3 &obj, Serializer &serializer) {
+  serde::Serializable<decltype(obj.message)>::serialize(obj.message,
+                                                        serializer);
+  serde::Serializable<decltype(obj.output)>::serialize(obj.output, serializer);
+}
+
+template <>
+template <typename Deserializer>
+Program::BlackBoxOp::Blake3
+serde::Deserializable<Program::BlackBoxOp::Blake3>::deserialize(
+    Deserializer &deserializer) {
+  Program::BlackBoxOp::Blake3 obj;
+  obj.message =
+      serde::Deserializable<decltype(obj.message)>::deserialize(deserializer);
+  obj.output =
+      serde::Deserializable<decltype(obj.output)>::deserialize(deserializer);
+  return obj;
+}
+
+namespace Program {
+
+inline bool operator==(const BlackBoxOp::Keccak256 &lhs,
+                       const BlackBoxOp::Keccak256 &rhs) {
+  if (!(lhs.message == rhs.message)) {
+    return false;
+  }
+  if (!(lhs.output == rhs.output)) {
+    return false;
+  }
+  return true;
+}
+
+inline std::vector<uint8_t> BlackBoxOp::Keccak256::bincodeSerialize() const {
+  auto serializer = serde::BincodeSerializer();
+  serde::Serializable<BlackBoxOp::Keccak256>::serialize(*this, serializer);
+  return std::move(serializer).bytes();
+}
+
+inline BlackBoxOp::Keccak256
+BlackBoxOp::Keccak256::bincodeDeserialize(std::vector<uint8_t> input) {
+  auto deserializer = serde::BincodeDeserializer(input);
+  auto value =
+      serde::Deserializable<BlackBoxOp::Keccak256>::deserialize(deserializer);
+  if (deserializer.get_buffer_offset() < input.size()) {
+    throw serde::deserialization_error("Some input bytes were not read");
+  }
+  return value;
+}
+
+} // end of namespace Program
+
+template <>
+template <typename Serializer>
+void serde::Serializable<Program::BlackBoxOp::Keccak256>::serialize(
+    const Program::BlackBoxOp::Keccak256 &obj, Serializer &serializer) {
+  serde::Serializable<decltype(obj.message)>::serialize(obj.message,
+                                                        serializer);
+  serde::Serializable<decltype(obj.output)>::serialize(obj.output, serializer);
+}
+
+template <>
+template <typename Deserializer>
+Program::BlackBoxOp::Keccak256
+serde::Deserializable<Program::BlackBoxOp::Keccak256>::deserialize(
+    Deserializer &deserializer) {
+  Program::BlackBoxOp::Keccak256 obj;
+  obj.message =
+      serde::Deserializable<decltype(obj.message)>::deserialize(deserializer);
+  obj.output =
+      serde::Deserializable<decltype(obj.output)>::deserialize(deserializer);
+  return obj;
+}
+
+namespace Program {
+
+inline bool operator==(const BlackBoxOp::Keccakf1600 &lhs,
+                       const BlackBoxOp::Keccakf1600 &rhs) {
+  if (!(lhs.message == rhs.message)) {
+    return false;
+  }
+  if (!(lhs.output == rhs.output)) {
+    return false;
+  }
+  return true;
+}
+
+inline std::vector<uint8_t> BlackBoxOp::Keccakf1600::bincodeSerialize() const {
+  auto serializer = serde::BincodeSerializer();
+  serde::Serializable<BlackBoxOp::Keccakf1600>::serialize(*this, serializer);
+  return std::move(serializer).bytes();
+}
+
+inline BlackBoxOp::Keccakf1600
+BlackBoxOp::Keccakf1600::bincodeDeserialize(std::vector<uint8_t> input) {
+  auto deserializer = serde::BincodeDeserializer(input);
+  auto value =
+      serde::Deserializable<BlackBoxOp::Keccakf1600>::deserialize(deserializer);
+  if (deserializer.get_buffer_offset() < input.size()) {
+    throw serde::deserialization_error("Some input bytes were not read");
+  }
+  return value;
+}
+
+} // end of namespace Program
+
+template <>
+template <typename Serializer>
+void serde::Serializable<Program::BlackBoxOp::Keccakf1600>::serialize(
+    const Program::BlackBoxOp::Keccakf1600 &obj, Serializer &serializer) {
+  serde::Serializable<decltype(obj.message)>::serialize(obj.message,
+                                                        serializer);
+  serde::Serializable<decltype(obj.output)>::serialize(obj.output, serializer);
+}
+
+template <>
+template <typename Deserializer>
+Program::BlackBoxOp::Keccakf1600
+serde::Deserializable<Program::BlackBoxOp::Keccakf1600>::deserialize(
+    Deserializer &deserializer) {
+  Program::BlackBoxOp::Keccakf1600 obj;
+  obj.message =
+      serde::Deserializable<decltype(obj.message)>::deserialize(deserializer);
+  obj.output =
+      serde::Deserializable<decltype(obj.output)>::deserialize(deserializer);
+  return obj;
+}
+
+namespace Program {
+
+inline bool operator==(const BlackBoxOp::EcdsaSecp256k1 &lhs,
+                       const BlackBoxOp::EcdsaSecp256k1 &rhs) {
+  if (!(lhs.hashed_msg == rhs.hashed_msg)) {
+    return false;
+  }
+  if (!(lhs.public_key_x == rhs.public_key_x)) {
+    return false;
+  }
+  if (!(lhs.public_key_y == rhs.public_key_y)) {
+    return false;
+  }
+  if (!(lhs.signature == rhs.signature)) {
+    return false;
+  }
+  if (!(lhs.result == rhs.result)) {
+    return false;
+  }
+  return true;
+}
+
+inline std::vector<uint8_t>
+BlackBoxOp::EcdsaSecp256k1::bincodeSerialize() const {
+  auto serializer = serde::BincodeSerializer();
+  serde::Serializable<BlackBoxOp::EcdsaSecp256k1>::serialize(*this, serializer);
+  return std::move(serializer).bytes();
+}
+
+inline BlackBoxOp::EcdsaSecp256k1
+BlackBoxOp::EcdsaSecp256k1::bincodeDeserialize(std::vector<uint8_t> input) {
+  auto deserializer = serde::BincodeDeserializer(input);
+  auto value = serde::Deserializable<BlackBoxOp::EcdsaSecp256k1>::deserialize(
+      deserializer);
+  if (deserializer.get_buffer_offset() < input.size()) {
+    throw serde::deserialization_error("Some input bytes were not read");
+  }
+  return value;
+}
+
+} // end of namespace Program
+
+template <>
+template <typename Serializer>
+void serde::Serializable<Program::BlackBoxOp::EcdsaSecp256k1>::serialize(
+    const Program::BlackBoxOp::EcdsaSecp256k1 &obj, Serializer &serializer) {
+  serde::Serializable<decltype(obj.hashed_msg)>::serialize(obj.hashed_msg,
+                                                           serializer);
+  serde::Serializable<decltype(obj.public_key_x)>::serialize(obj.public_key_x,
+                                                             serializer);
+  serde::Serializable<decltype(obj.public_key_y)>::serialize(obj.public_key_y,
+                                                             serializer);
+  serde::Serializable<decltype(obj.signature)>::serialize(obj.signature,
                                                           serializer);
-      serializer.decrease_container_depth();
-    }
-
-    template <>
-    template <typename Deserializer>
-    Program::BinaryIntOp
-    serde::Deserializable<Program::BinaryIntOp>::deserialize(
-        Deserializer &deserializer) {
-      deserializer.increase_container_depth();
-      Program::BinaryIntOp obj;
-      obj.value =
-          serde::Deserializable<decltype(obj.value)>::deserialize(deserializer);
-      deserializer.decrease_container_depth();
-      return obj;
-    }
-
-    namespace Program {
-
-    inline bool operator==(const BinaryIntOp::Add &lhs,
-                           const BinaryIntOp::Add &rhs) {
-      return true;
-    }
-
-    inline std::vector<uint8_t> BinaryIntOp::Add::bincodeSerialize() const {
-      auto serializer = serde::BincodeSerializer();
-      serde::Serializable<BinaryIntOp::Add>::serialize(*this, serializer);
-      return std::move(serializer).bytes();
-    }
-
-    inline BinaryIntOp::Add
-    BinaryIntOp::Add::bincodeDeserialize(std::vector<uint8_t> input) {
-      auto deserializer = serde::BincodeDeserializer(input);
-      auto value =
-          serde::Deserializable<BinaryIntOp::Add>::deserialize(deserializer);
-      if (deserializer.get_buffer_offset() < input.size()) {
-        throw serde::deserialization_error("Some input bytes were not read");
-      }
-      return value;
-    }
-
-    } // end of namespace Program
-
-    template <>
-    template <typename Serializer>
-    void serde::Serializable<Program::BinaryIntOp::Add>::serialize(
-        const Program::BinaryIntOp::Add &obj, Serializer &serializer) {}
-
-    template <>
-    template <typename Deserializer>
-    Program::BinaryIntOp::Add
-    serde::Deserializable<Program::BinaryIntOp::Add>::deserialize(
-        Deserializer &deserializer) {
-      Program::BinaryIntOp::Add obj;
-      return obj;
-    }
-
-    namespace Program {
-
-    inline bool operator==(const BinaryIntOp::Sub &lhs,
-                           const BinaryIntOp::Sub &rhs) {
-      return true;
-    }
-
-    inline std::vector<uint8_t> BinaryIntOp::Sub::bincodeSerialize() const {
-      auto serializer = serde::BincodeSerializer();
-      serde::Serializable<BinaryIntOp::Sub>::serialize(*this, serializer);
-      return std::move(serializer).bytes();
-    }
-
-    inline BinaryIntOp::Sub
-    BinaryIntOp::Sub::bincodeDeserialize(std::vector<uint8_t> input) {
-      auto deserializer = serde::BincodeDeserializer(input);
-      auto value =
-          serde::Deserializable<BinaryIntOp::Sub>::deserialize(deserializer);
-      if (deserializer.get_buffer_offset() < input.size()) {
-        throw serde::deserialization_error("Some input bytes were not read");
-      }
-      return value;
-    }
-
-    } // end of namespace Program
-
-    template <>
-    template <typename Serializer>
-    void serde::Serializable<Program::BinaryIntOp::Sub>::serialize(
-        const Program::BinaryIntOp::Sub &obj, Serializer &serializer) {}
-
-    template <>
-    template <typename Deserializer>
-    Program::BinaryIntOp::Sub
-    serde::Deserializable<Program::BinaryIntOp::Sub>::deserialize(
-        Deserializer &deserializer) {
-      Program::BinaryIntOp::Sub obj;
-      return obj;
-    }
-
-    namespace Program {
-
-    inline bool operator==(const BinaryIntOp::Mul &lhs,
-                           const BinaryIntOp::Mul &rhs) {
-      return true;
-    }
-
-    inline std::vector<uint8_t> BinaryIntOp::Mul::bincodeSerialize() const {
-      auto serializer = serde::BincodeSerializer();
-      serde::Serializable<BinaryIntOp::Mul>::serialize(*this, serializer);
-      return std::move(serializer).bytes();
-    }
-
-    inline BinaryIntOp::Mul
-    BinaryIntOp::Mul::bincodeDeserialize(std::vector<uint8_t> input) {
-      auto deserializer = serde::BincodeDeserializer(input);
-      auto value =
-          serde::Deserializable<BinaryIntOp::Mul>::deserialize(deserializer);
-      if (deserializer.get_buffer_offset() < input.size()) {
-        throw serde::deserialization_error("Some input bytes were not read");
-      }
-      return value;
-    }
-
-    } // end of namespace Program
-
-    template <>
-    template <typename Serializer>
-    void serde::Serializable<Program::BinaryIntOp::Mul>::serialize(
-        const Program::BinaryIntOp::Mul &obj, Serializer &serializer) {}
-
-    template <>
-    template <typename Deserializer>
-    Program::BinaryIntOp::Mul
-    serde::Deserializable<Program::BinaryIntOp::Mul>::deserialize(
-        Deserializer &deserializer) {
-      Program::BinaryIntOp::Mul obj;
-      return obj;
-    }
-
-    namespace Program {
-
-    inline bool operator==(const BinaryIntOp::Div &lhs,
-                           const BinaryIntOp::Div &rhs) {
-      return true;
-    }
-
-    inline std::vector<uint8_t> BinaryIntOp::Div::bincodeSerialize() const {
-      auto serializer = serde::BincodeSerializer();
-      serde::Serializable<BinaryIntOp::Div>::serialize(*this, serializer);
-      return std::move(serializer).bytes();
-    }
-
-    inline BinaryIntOp::Div
-    BinaryIntOp::Div::bincodeDeserialize(std::vector<uint8_t> input) {
-      auto deserializer = serde::BincodeDeserializer(input);
-      auto value =
-          serde::Deserializable<BinaryIntOp::Div>::deserialize(deserializer);
-      if (deserializer.get_buffer_offset() < input.size()) {
-        throw serde::deserialization_error("Some input bytes were not read");
-      }
-      return value;
-    }
-
-    } // end of namespace Program
-
-    template <>
-    template <typename Serializer>
-    void serde::Serializable<Program::BinaryIntOp::Div>::serialize(
-        const Program::BinaryIntOp::Div &obj, Serializer &serializer) {}
-
-    template <>
-    template <typename Deserializer>
-    Program::BinaryIntOp::Div
-    serde::Deserializable<Program::BinaryIntOp::Div>::deserialize(
-        Deserializer &deserializer) {
-      Program::BinaryIntOp::Div obj;
-      return obj;
-    }
-
-    namespace Program {
-
-    inline bool operator==(const BinaryIntOp::Equals &lhs,
-                           const BinaryIntOp::Equals &rhs) {
-      return true;
-    }
-
-    inline std::vector<uint8_t> BinaryIntOp::Equals::bincodeSerialize() const {
-      auto serializer = serde::BincodeSerializer();
-      serde::Serializable<BinaryIntOp::Equals>::serialize(*this, serializer);
-      return std::move(serializer).bytes();
-    }
-
-    inline BinaryIntOp::Equals
-    BinaryIntOp::Equals::bincodeDeserialize(std::vector<uint8_t> input) {
-      auto deserializer = serde::BincodeDeserializer(input);
-      auto value =
-          serde::Deserializable<BinaryIntOp::Equals>::deserialize(deserializer);
-      if (deserializer.get_buffer_offset() < input.size()) {
-        throw serde::deserialization_error("Some input bytes were not read");
-      }
-      return value;
-    }
-
-    } // end of namespace Program
-
-    template <>
-    template <typename Serializer>
-    void serde::Serializable<Program::BinaryIntOp::Equals>::serialize(
-        const Program::BinaryIntOp::Equals &obj, Serializer &serializer) {}
-
-    template <>
-    template <typename Deserializer>
-    Program::BinaryIntOp::Equals
-    serde::Deserializable<Program::BinaryIntOp::Equals>::deserialize(
-        Deserializer &deserializer) {
-      Program::BinaryIntOp::Equals obj;
-      return obj;
-    }
-
-    namespace Program {
-
-    inline bool operator==(const BinaryIntOp::LessThan &lhs,
-                           const BinaryIntOp::LessThan &rhs) {
-      return true;
-    }
-
-    inline std::vector<uint8_t>
-    BinaryIntOp::LessThan::bincodeSerialize() const {
-      auto serializer = serde::BincodeSerializer();
-      serde::Serializable<BinaryIntOp::LessThan>::serialize(*this, serializer);
-      return std::move(serializer).bytes();
-    }
-
-    inline BinaryIntOp::LessThan
-    BinaryIntOp::LessThan::bincodeDeserialize(std::vector<uint8_t> input) {
-      auto deserializer = serde::BincodeDeserializer(input);
-      auto value = serde::Deserializable<BinaryIntOp::LessThan>::deserialize(
+  serde::Serializable<decltype(obj.result)>::serialize(obj.result, serializer);
+}
+
+template <>
+template <typename Deserializer>
+Program::BlackBoxOp::EcdsaSecp256k1
+serde::Deserializable<Program::BlackBoxOp::EcdsaSecp256k1>::deserialize(
+    Deserializer &deserializer) {
+  Program::BlackBoxOp::EcdsaSecp256k1 obj;
+  obj.hashed_msg = serde::Deserializable<decltype(obj.hashed_msg)>::deserialize(
+      deserializer);
+  obj.public_key_x =
+      serde::Deserializable<decltype(obj.public_key_x)>::deserialize(
           deserializer);
-      if (deserializer.get_buffer_offset() < input.size()) {
-        throw serde::deserialization_error("Some input bytes were not read");
-      }
-      return value;
-    }
-
-    } // end of namespace Program
-
-    template <>
-    template <typename Serializer>
-    void serde::Serializable<Program::BinaryIntOp::LessThan>::serialize(
-        const Program::BinaryIntOp::LessThan &obj, Serializer &serializer) {}
-
-    template <>
-    template <typename Deserializer>
-    Program::BinaryIntOp::LessThan
-    serde::Deserializable<Program::BinaryIntOp::LessThan>::deserialize(
-        Deserializer &deserializer) {
-      Program::BinaryIntOp::LessThan obj;
-      return obj;
-    }
-
-    namespace Program {
-
-    inline bool operator==(const BinaryIntOp::LessThanEquals &lhs,
-                           const BinaryIntOp::LessThanEquals &rhs) {
-      return true;
-    }
-
-    inline std::vector<uint8_t>
-    BinaryIntOp::LessThanEquals::bincodeSerialize() const {
-      auto serializer = serde::BincodeSerializer();
-      serde::Serializable<BinaryIntOp::LessThanEquals>::serialize(*this,
-                                                                  serializer);
-      return std::move(serializer).bytes();
-    }
-
-    inline BinaryIntOp::LessThanEquals
-    BinaryIntOp::LessThanEquals::bincodeDeserialize(
-        std::vector<uint8_t> input) {
-      auto deserializer = serde::BincodeDeserializer(input);
-      auto value =
-          serde::Deserializable<BinaryIntOp::LessThanEquals>::deserialize(
-              deserializer);
-      if (deserializer.get_buffer_offset() < input.size()) {
-        throw serde::deserialization_error("Some input bytes were not read");
-      }
-      return value;
-    }
-
-    } // end of namespace Program
-
-    template <>
-    template <typename Serializer>
-    void serde::Serializable<Program::BinaryIntOp::LessThanEquals>::serialize(
-        const Program::BinaryIntOp::LessThanEquals &obj,
-        Serializer &serializer) {}
-
-    template <>
-    template <typename Deserializer>
-    Program::BinaryIntOp::LessThanEquals
-    serde::Deserializable<Program::BinaryIntOp::LessThanEquals>::deserialize(
-        Deserializer &deserializer) {
-      Program::BinaryIntOp::LessThanEquals obj;
-      return obj;
-    }
-
-    namespace Program {
-
-    inline bool operator==(const BinaryIntOp::And &lhs,
-                           const BinaryIntOp::And &rhs) {
-      return true;
-    }
-
-    inline std::vector<uint8_t> BinaryIntOp::And::bincodeSerialize() const {
-      auto serializer = serde::BincodeSerializer();
-      serde::Serializable<BinaryIntOp::And>::serialize(*this, serializer);
-      return std::move(serializer).bytes();
-    }
-
-    inline BinaryIntOp::And
-    BinaryIntOp::And::bincodeDeserialize(std::vector<uint8_t> input) {
-      auto deserializer = serde::BincodeDeserializer(input);
-      auto value =
-          serde::Deserializable<BinaryIntOp::And>::deserialize(deserializer);
-      if (deserializer.get_buffer_offset() < input.size()) {
-        throw serde::deserialization_error("Some input bytes were not read");
-      }
-      return value;
-    }
-
-    } // end of namespace Program
-
-    template <>
-    template <typename Serializer>
-    void serde::Serializable<Program::BinaryIntOp::And>::serialize(
-        const Program::BinaryIntOp::And &obj, Serializer &serializer) {}
-
-    template <>
-    template <typename Deserializer>
-    Program::BinaryIntOp::And
-    serde::Deserializable<Program::BinaryIntOp::And>::deserialize(
-        Deserializer &deserializer) {
-      Program::BinaryIntOp::And obj;
-      return obj;
-    }
-
-    namespace Program {
-
-    inline bool operator==(const BinaryIntOp::Or &lhs,
-                           const BinaryIntOp::Or &rhs) {
-      return true;
-    }
-
-    inline std::vector<uint8_t> BinaryIntOp::Or::bincodeSerialize() const {
-      auto serializer = serde::BincodeSerializer();
-      serde::Serializable<BinaryIntOp::Or>::serialize(*this, serializer);
-      return std::move(serializer).bytes();
-    }
-
-    inline BinaryIntOp::Or
-    BinaryIntOp::Or::bincodeDeserialize(std::vector<uint8_t> input) {
-      auto deserializer = serde::BincodeDeserializer(input);
-      auto value =
-          serde::Deserializable<BinaryIntOp::Or>::deserialize(deserializer);
-      if (deserializer.get_buffer_offset() < input.size()) {
-        throw serde::deserialization_error("Some input bytes were not read");
-      }
-      return value;
-    }
-
-    } // end of namespace Program
-
-    template <>
-    template <typename Serializer>
-    void serde::Serializable<Program::BinaryIntOp::Or>::serialize(
-        const Program::BinaryIntOp::Or &obj, Serializer &serializer) {}
-
-    template <>
-    template <typename Deserializer>
-    Program::BinaryIntOp::Or
-    serde::Deserializable<Program::BinaryIntOp::Or>::deserialize(
-        Deserializer &deserializer) {
-      Program::BinaryIntOp::Or obj;
-      return obj;
-    }
-
-    namespace Program {
-
-    inline bool operator==(const BinaryIntOp::Xor &lhs,
-                           const BinaryIntOp::Xor &rhs) {
-      return true;
-    }
-
-    inline std::vector<uint8_t> BinaryIntOp::Xor::bincodeSerialize() const {
-      auto serializer = serde::BincodeSerializer();
-      serde::Serializable<BinaryIntOp::Xor>::serialize(*this, serializer);
-      return std::move(serializer).bytes();
-    }
-
-    inline BinaryIntOp::Xor
-    BinaryIntOp::Xor::bincodeDeserialize(std::vector<uint8_t> input) {
-      auto deserializer = serde::BincodeDeserializer(input);
-      auto value =
-          serde::Deserializable<BinaryIntOp::Xor>::deserialize(deserializer);
-      if (deserializer.get_buffer_offset() < input.size()) {
-        throw serde::deserialization_error("Some input bytes were not read");
-      }
-      return value;
-    }
-
-    } // end of namespace Program
-
-    template <>
-    template <typename Serializer>
-    void serde::Serializable<Program::BinaryIntOp::Xor>::serialize(
-        const Program::BinaryIntOp::Xor &obj, Serializer &serializer) {}
-
-    template <>
-    template <typename Deserializer>
-    Program::BinaryIntOp::Xor
-    serde::Deserializable<Program::BinaryIntOp::Xor>::deserialize(
-        Deserializer &deserializer) {
-      Program::BinaryIntOp::Xor obj;
-      return obj;
-    }
-
-    namespace Program {
-
-    inline bool operator==(const BinaryIntOp::Shl &lhs,
-                           const BinaryIntOp::Shl &rhs) {
-      return true;
-    }
-
-    inline std::vector<uint8_t> BinaryIntOp::Shl::bincodeSerialize() const {
-      auto serializer = serde::BincodeSerializer();
-      serde::Serializable<BinaryIntOp::Shl>::serialize(*this, serializer);
-      return std::move(serializer).bytes();
-    }
-
-    inline BinaryIntOp::Shl
-    BinaryIntOp::Shl::bincodeDeserialize(std::vector<uint8_t> input) {
-      auto deserializer = serde::BincodeDeserializer(input);
-      auto value =
-          serde::Deserializable<BinaryIntOp::Shl>::deserialize(deserializer);
-      if (deserializer.get_buffer_offset() < input.size()) {
-        throw serde::deserialization_error("Some input bytes were not read");
-      }
-      return value;
-    }
-
-    } // end of namespace Program
-
-    template <>
-    template <typename Serializer>
-    void serde::Serializable<Program::BinaryIntOp::Shl>::serialize(
-        const Program::BinaryIntOp::Shl &obj, Serializer &serializer) {}
-
-    template <>
-    template <typename Deserializer>
-    Program::BinaryIntOp::Shl
-    serde::Deserializable<Program::BinaryIntOp::Shl>::deserialize(
-        Deserializer &deserializer) {
-      Program::BinaryIntOp::Shl obj;
-      return obj;
-    }
-
-    namespace Program {
-
-    inline bool operator==(const BinaryIntOp::Shr &lhs,
-                           const BinaryIntOp::Shr &rhs) {
-      return true;
-    }
-
-    inline std::vector<uint8_t> BinaryIntOp::Shr::bincodeSerialize() const {
-      auto serializer = serde::BincodeSerializer();
-      serde::Serializable<BinaryIntOp::Shr>::serialize(*this, serializer);
-      return std::move(serializer).bytes();
-    }
-
-    inline BinaryIntOp::Shr
-    BinaryIntOp::Shr::bincodeDeserialize(std::vector<uint8_t> input) {
-      auto deserializer = serde::BincodeDeserializer(input);
-      auto value =
-          serde::Deserializable<BinaryIntOp::Shr>::deserialize(deserializer);
-      if (deserializer.get_buffer_offset() < input.size()) {
-        throw serde::deserialization_error("Some input bytes were not read");
-      }
-      return value;
-    }
-
-    } // end of namespace Program
-
-    template <>
-    template <typename Serializer>
-    void serde::Serializable<Program::BinaryIntOp::Shr>::serialize(
-        const Program::BinaryIntOp::Shr &obj, Serializer &serializer) {}
-
-    template <>
-    template <typename Deserializer>
-    Program::BinaryIntOp::Shr
-    serde::Deserializable<Program::BinaryIntOp::Shr>::deserialize(
-        Deserializer &deserializer) {
-      Program::BinaryIntOp::Shr obj;
-      return obj;
-    }
-
-    namespace Program {
-
-    inline bool operator==(const BlackBoxFuncCall &lhs,
-                           const BlackBoxFuncCall &rhs) {
-      if (!(lhs.value == rhs.value)) {
-        return false;
-      }
-      return true;
-    }
-
-    inline std::vector<uint8_t> BlackBoxFuncCall::bincodeSerialize() const {
-      auto serializer = serde::BincodeSerializer();
-      serde::Serializable<BlackBoxFuncCall>::serialize(*this, serializer);
-      return std::move(serializer).bytes();
-    }
-
-    inline BlackBoxFuncCall
-    BlackBoxFuncCall::bincodeDeserialize(std::vector<uint8_t> input) {
-      auto deserializer = serde::BincodeDeserializer(input);
-      auto value =
-          serde::Deserializable<BlackBoxFuncCall>::deserialize(deserializer);
-      if (deserializer.get_buffer_offset() < input.size()) {
-        throw serde::deserialization_error("Some input bytes were not read");
-      }
-      return value;
-    }
-
-    } // end of namespace Program
-
-    template <>
-    template <typename Serializer>
-    void serde::Serializable<Program::BlackBoxFuncCall>::serialize(
-        const Program::BlackBoxFuncCall &obj, Serializer &serializer) {
-      serializer.increase_container_depth();
-      serde::Serializable<decltype(obj.value)>::serialize(obj.value,
+  obj.public_key_y =
+      serde::Deserializable<decltype(obj.public_key_y)>::deserialize(
+          deserializer);
+  obj.signature =
+      serde::Deserializable<decltype(obj.signature)>::deserialize(deserializer);
+  obj.result =
+      serde::Deserializable<decltype(obj.result)>::deserialize(deserializer);
+  return obj;
+}
+
+namespace Program {
+
+inline bool operator==(const BlackBoxOp::EcdsaSecp256r1 &lhs,
+                       const BlackBoxOp::EcdsaSecp256r1 &rhs) {
+  if (!(lhs.hashed_msg == rhs.hashed_msg)) {
+    return false;
+  }
+  if (!(lhs.public_key_x == rhs.public_key_x)) {
+    return false;
+  }
+  if (!(lhs.public_key_y == rhs.public_key_y)) {
+    return false;
+  }
+  if (!(lhs.signature == rhs.signature)) {
+    return false;
+  }
+  if (!(lhs.result == rhs.result)) {
+    return false;
+  }
+  return true;
+}
+
+inline std::vector<uint8_t>
+BlackBoxOp::EcdsaSecp256r1::bincodeSerialize() const {
+  auto serializer = serde::BincodeSerializer();
+  serde::Serializable<BlackBoxOp::EcdsaSecp256r1>::serialize(*this, serializer);
+  return std::move(serializer).bytes();
+}
+
+inline BlackBoxOp::EcdsaSecp256r1
+BlackBoxOp::EcdsaSecp256r1::bincodeDeserialize(std::vector<uint8_t> input) {
+  auto deserializer = serde::BincodeDeserializer(input);
+  auto value = serde::Deserializable<BlackBoxOp::EcdsaSecp256r1>::deserialize(
+      deserializer);
+  if (deserializer.get_buffer_offset() < input.size()) {
+    throw serde::deserialization_error("Some input bytes were not read");
+  }
+  return value;
+}
+
+} // end of namespace Program
+
+template <>
+template <typename Serializer>
+void serde::Serializable<Program::BlackBoxOp::EcdsaSecp256r1>::serialize(
+    const Program::BlackBoxOp::EcdsaSecp256r1 &obj, Serializer &serializer) {
+  serde::Serializable<decltype(obj.hashed_msg)>::serialize(obj.hashed_msg,
+                                                           serializer);
+  serde::Serializable<decltype(obj.public_key_x)>::serialize(obj.public_key_x,
+                                                             serializer);
+  serde::Serializable<decltype(obj.public_key_y)>::serialize(obj.public_key_y,
+                                                             serializer);
+  serde::Serializable<decltype(obj.signature)>::serialize(obj.signature,
                                                           serializer);
-      serializer.decrease_container_depth();
-    }
-
-    template <>
-    template <typename Deserializer>
-    Program::BlackBoxFuncCall
-    serde::Deserializable<Program::BlackBoxFuncCall>::deserialize(
-        Deserializer &deserializer) {
-      deserializer.increase_container_depth();
-      Program::BlackBoxFuncCall obj;
-      obj.value =
-          serde::Deserializable<decltype(obj.value)>::deserialize(deserializer);
-      deserializer.decrease_container_depth();
-      return obj;
-    }
-
-    namespace Program {
-
-    inline bool operator==(const BlackBoxFuncCall::AND &lhs,
-                           const BlackBoxFuncCall::AND &rhs) {
-      if (!(lhs.lhs == rhs.lhs)) {
-        return false;
-      }
-      if (!(lhs.rhs == rhs.rhs)) {
-        return false;
-      }
-      if (!(lhs.output == rhs.output)) {
-        return false;
-      }
-      return true;
-    }
-
-    inline std::vector<uint8_t>
-    BlackBoxFuncCall::AND::bincodeSerialize() const {
-      auto serializer = serde::BincodeSerializer();
-      serde::Serializable<BlackBoxFuncCall::AND>::serialize(*this, serializer);
-      return std::move(serializer).bytes();
-    }
-
-    inline BlackBoxFuncCall::AND
-    BlackBoxFuncCall::AND::bincodeDeserialize(std::vector<uint8_t> input) {
-      auto deserializer = serde::BincodeDeserializer(input);
-      auto value = serde::Deserializable<BlackBoxFuncCall::AND>::deserialize(
+  serde::Serializable<decltype(obj.result)>::serialize(obj.result, serializer);
+}
+
+template <>
+template <typename Deserializer>
+Program::BlackBoxOp::EcdsaSecp256r1
+serde::Deserializable<Program::BlackBoxOp::EcdsaSecp256r1>::deserialize(
+    Deserializer &deserializer) {
+  Program::BlackBoxOp::EcdsaSecp256r1 obj;
+  obj.hashed_msg = serde::Deserializable<decltype(obj.hashed_msg)>::deserialize(
+      deserializer);
+  obj.public_key_x =
+      serde::Deserializable<decltype(obj.public_key_x)>::deserialize(
           deserializer);
-      if (deserializer.get_buffer_offset() < input.size()) {
-        throw serde::deserialization_error("Some input bytes were not read");
-      }
-      return value;
-    }
-
-    } // end of namespace Program
-
-    template <>
-    template <typename Serializer>
-    void serde::Serializable<Program::BlackBoxFuncCall::AND>::serialize(
-        const Program::BlackBoxFuncCall::AND &obj, Serializer &serializer) {
-      serde::Serializable<decltype(obj.lhs)>::serialize(obj.lhs, serializer);
-      serde::Serializable<decltype(obj.rhs)>::serialize(obj.rhs, serializer);
-      serde::Serializable<decltype(obj.output)>::serialize(obj.output,
+  obj.public_key_y =
+      serde::Deserializable<decltype(obj.public_key_y)>::deserialize(
+          deserializer);
+  obj.signature =
+      serde::Deserializable<decltype(obj.signature)>::deserialize(deserializer);
+  obj.result =
+      serde::Deserializable<decltype(obj.result)>::deserialize(deserializer);
+  return obj;
+}
+
+namespace Program {
+
+inline bool operator==(const BlackBoxOp::SchnorrVerify &lhs,
+                       const BlackBoxOp::SchnorrVerify &rhs) {
+  if (!(lhs.public_key_x == rhs.public_key_x)) {
+    return false;
+  }
+  if (!(lhs.public_key_y == rhs.public_key_y)) {
+    return false;
+  }
+  if (!(lhs.message == rhs.message)) {
+    return false;
+  }
+  if (!(lhs.signature == rhs.signature)) {
+    return false;
+  }
+  if (!(lhs.result == rhs.result)) {
+    return false;
+  }
+  return true;
+}
+
+inline std::vector<uint8_t>
+BlackBoxOp::SchnorrVerify::bincodeSerialize() const {
+  auto serializer = serde::BincodeSerializer();
+  serde::Serializable<BlackBoxOp::SchnorrVerify>::serialize(*this, serializer);
+  return std::move(serializer).bytes();
+}
+
+inline BlackBoxOp::SchnorrVerify
+BlackBoxOp::SchnorrVerify::bincodeDeserialize(std::vector<uint8_t> input) {
+  auto deserializer = serde::BincodeDeserializer(input);
+  auto value = serde::Deserializable<BlackBoxOp::SchnorrVerify>::deserialize(
+      deserializer);
+  if (deserializer.get_buffer_offset() < input.size()) {
+    throw serde::deserialization_error("Some input bytes were not read");
+  }
+  return value;
+}
+
+} // end of namespace Program
+
+template <>
+template <typename Serializer>
+void serde::Serializable<Program::BlackBoxOp::SchnorrVerify>::serialize(
+    const Program::BlackBoxOp::SchnorrVerify &obj, Serializer &serializer) {
+  serde::Serializable<decltype(obj.public_key_x)>::serialize(obj.public_key_x,
+                                                             serializer);
+  serde::Serializable<decltype(obj.public_key_y)>::serialize(obj.public_key_y,
+                                                             serializer);
+  serde::Serializable<decltype(obj.message)>::serialize(obj.message,
+                                                        serializer);
+  serde::Serializable<decltype(obj.signature)>::serialize(obj.signature,
+                                                          serializer);
+  serde::Serializable<decltype(obj.result)>::serialize(obj.result, serializer);
+}
+
+template <>
+template <typename Deserializer>
+Program::BlackBoxOp::SchnorrVerify
+serde::Deserializable<Program::BlackBoxOp::SchnorrVerify>::deserialize(
+    Deserializer &deserializer) {
+  Program::BlackBoxOp::SchnorrVerify obj;
+  obj.public_key_x =
+      serde::Deserializable<decltype(obj.public_key_x)>::deserialize(
+          deserializer);
+  obj.public_key_y =
+      serde::Deserializable<decltype(obj.public_key_y)>::deserialize(
+          deserializer);
+  obj.message =
+      serde::Deserializable<decltype(obj.message)>::deserialize(deserializer);
+  obj.signature =
+      serde::Deserializable<decltype(obj.signature)>::deserialize(deserializer);
+  obj.result =
+      serde::Deserializable<decltype(obj.result)>::deserialize(deserializer);
+  return obj;
+}
+
+namespace Program {
+
+inline bool operator==(const BlackBoxOp::PedersenCommitment &lhs,
+                       const BlackBoxOp::PedersenCommitment &rhs) {
+  if (!(lhs.inputs == rhs.inputs)) {
+    return false;
+  }
+  if (!(lhs.domain_separator == rhs.domain_separator)) {
+    return false;
+  }
+  if (!(lhs.output == rhs.output)) {
+    return false;
+  }
+  return true;
+}
+
+inline std::vector<uint8_t>
+BlackBoxOp::PedersenCommitment::bincodeSerialize() const {
+  auto serializer = serde::BincodeSerializer();
+  serde::Serializable<BlackBoxOp::PedersenCommitment>::serialize(*this,
+                                                                 serializer);
+  return std::move(serializer).bytes();
+}
+
+inline BlackBoxOp::PedersenCommitment
+BlackBoxOp::PedersenCommitment::bincodeDeserialize(std::vector<uint8_t> input) {
+  auto deserializer = serde::BincodeDeserializer(input);
+  auto value =
+      serde::Deserializable<BlackBoxOp::PedersenCommitment>::deserialize(
+          deserializer);
+  if (deserializer.get_buffer_offset() < input.size()) {
+    throw serde::deserialization_error("Some input bytes were not read");
+  }
+  return value;
+}
+
+} // end of namespace Program
+
+template <>
+template <typename Serializer>
+void serde::Serializable<Program::BlackBoxOp::PedersenCommitment>::serialize(
+    const Program::BlackBoxOp::PedersenCommitment &obj,
+    Serializer &serializer) {
+  serde::Serializable<decltype(obj.inputs)>::serialize(obj.inputs, serializer);
+  serde::Serializable<decltype(obj.domain_separator)>::serialize(
+      obj.domain_separator, serializer);
+  serde::Serializable<decltype(obj.output)>::serialize(obj.output, serializer);
+}
+
+template <>
+template <typename Deserializer>
+Program::BlackBoxOp::PedersenCommitment
+serde::Deserializable<Program::BlackBoxOp::PedersenCommitment>::deserialize(
+    Deserializer &deserializer) {
+  Program::BlackBoxOp::PedersenCommitment obj;
+  obj.inputs =
+      serde::Deserializable<decltype(obj.inputs)>::deserialize(deserializer);
+  obj.domain_separator =
+      serde::Deserializable<decltype(obj.domain_separator)>::deserialize(
+          deserializer);
+  obj.output =
+      serde::Deserializable<decltype(obj.output)>::deserialize(deserializer);
+  return obj;
+}
+
+namespace Program {
+
+inline bool operator==(const BlackBoxOp::PedersenHash &lhs,
+                       const BlackBoxOp::PedersenHash &rhs) {
+  if (!(lhs.inputs == rhs.inputs)) {
+    return false;
+  }
+  if (!(lhs.domain_separator == rhs.domain_separator)) {
+    return false;
+  }
+  if (!(lhs.output == rhs.output)) {
+    return false;
+  }
+  return true;
+}
+
+inline std::vector<uint8_t> BlackBoxOp::PedersenHash::bincodeSerialize() const {
+  auto serializer = serde::BincodeSerializer();
+  serde::Serializable<BlackBoxOp::PedersenHash>::serialize(*this, serializer);
+  return std::move(serializer).bytes();
+}
+
+inline BlackBoxOp::PedersenHash
+BlackBoxOp::PedersenHash::bincodeDeserialize(std::vector<uint8_t> input) {
+  auto deserializer = serde::BincodeDeserializer(input);
+  auto value = serde::Deserializable<BlackBoxOp::PedersenHash>::deserialize(
+      deserializer);
+  if (deserializer.get_buffer_offset() < input.size()) {
+    throw serde::deserialization_error("Some input bytes were not read");
+  }
+  return value;
+}
+
+} // end of namespace Program
+
+template <>
+template <typename Serializer>
+void serde::Serializable<Program::BlackBoxOp::PedersenHash>::serialize(
+    const Program::BlackBoxOp::PedersenHash &obj, Serializer &serializer) {
+  serde::Serializable<decltype(obj.inputs)>::serialize(obj.inputs, serializer);
+  serde::Serializable<decltype(obj.domain_separator)>::serialize(
+      obj.domain_separator, serializer);
+  serde::Serializable<decltype(obj.output)>::serialize(obj.output, serializer);
+}
+
+template <>
+template <typename Deserializer>
+Program::BlackBoxOp::PedersenHash
+serde::Deserializable<Program::BlackBoxOp::PedersenHash>::deserialize(
+    Deserializer &deserializer) {
+  Program::BlackBoxOp::PedersenHash obj;
+  obj.inputs =
+      serde::Deserializable<decltype(obj.inputs)>::deserialize(deserializer);
+  obj.domain_separator =
+      serde::Deserializable<decltype(obj.domain_separator)>::deserialize(
+          deserializer);
+  obj.output =
+      serde::Deserializable<decltype(obj.output)>::deserialize(deserializer);
+  return obj;
+}
+
+namespace Program {
+
+inline bool operator==(const BlackBoxOp::FixedBaseScalarMul &lhs,
+                       const BlackBoxOp::FixedBaseScalarMul &rhs) {
+  if (!(lhs.low == rhs.low)) {
+    return false;
+  }
+  if (!(lhs.high == rhs.high)) {
+    return false;
+  }
+  if (!(lhs.result == rhs.result)) {
+    return false;
+  }
+  return true;
+}
+
+inline std::vector<uint8_t>
+BlackBoxOp::FixedBaseScalarMul::bincodeSerialize() const {
+  auto serializer = serde::BincodeSerializer();
+  serde::Serializable<BlackBoxOp::FixedBaseScalarMul>::serialize(*this,
+                                                                 serializer);
+  return std::move(serializer).bytes();
+}
+
+inline BlackBoxOp::FixedBaseScalarMul
+BlackBoxOp::FixedBaseScalarMul::bincodeDeserialize(std::vector<uint8_t> input) {
+  auto deserializer = serde::BincodeDeserializer(input);
+  auto value =
+      serde::Deserializable<BlackBoxOp::FixedBaseScalarMul>::deserialize(
+          deserializer);
+  if (deserializer.get_buffer_offset() < input.size()) {
+    throw serde::deserialization_error("Some input bytes were not read");
+  }
+  return value;
+}
+
+} // end of namespace Program
+
+template <>
+template <typename Serializer>
+void serde::Serializable<Program::BlackBoxOp::FixedBaseScalarMul>::serialize(
+    const Program::BlackBoxOp::FixedBaseScalarMul &obj,
+    Serializer &serializer) {
+  serde::Serializable<decltype(obj.low)>::serialize(obj.low, serializer);
+  serde::Serializable<decltype(obj.high)>::serialize(obj.high, serializer);
+  serde::Serializable<decltype(obj.result)>::serialize(obj.result, serializer);
+}
+
+template <>
+template <typename Deserializer>
+Program::BlackBoxOp::FixedBaseScalarMul
+serde::Deserializable<Program::BlackBoxOp::FixedBaseScalarMul>::deserialize(
+    Deserializer &deserializer) {
+  Program::BlackBoxOp::FixedBaseScalarMul obj;
+  obj.low = serde::Deserializable<decltype(obj.low)>::deserialize(deserializer);
+  obj.high =
+      serde::Deserializable<decltype(obj.high)>::deserialize(deserializer);
+  obj.result =
+      serde::Deserializable<decltype(obj.result)>::deserialize(deserializer);
+  return obj;
+}
+
+namespace Program {
+
+inline bool operator==(const BlackBoxOp::EmbeddedCurveAdd &lhs,
+                       const BlackBoxOp::EmbeddedCurveAdd &rhs) {
+  if (!(lhs.input1_x == rhs.input1_x)) {
+    return false;
+  }
+  if (!(lhs.input1_y == rhs.input1_y)) {
+    return false;
+  }
+  if (!(lhs.input2_x == rhs.input2_x)) {
+    return false;
+  }
+  if (!(lhs.input2_y == rhs.input2_y)) {
+    return false;
+  }
+  if (!(lhs.result == rhs.result)) {
+    return false;
+  }
+  return true;
+}
+
+inline std::vector<uint8_t>
+BlackBoxOp::EmbeddedCurveAdd::bincodeSerialize() const {
+  auto serializer = serde::BincodeSerializer();
+  serde::Serializable<BlackBoxOp::EmbeddedCurveAdd>::serialize(*this,
+                                                               serializer);
+  return std::move(serializer).bytes();
+}
+
+inline BlackBoxOp::EmbeddedCurveAdd
+BlackBoxOp::EmbeddedCurveAdd::bincodeDeserialize(std::vector<uint8_t> input) {
+  auto deserializer = serde::BincodeDeserializer(input);
+  auto value = serde::Deserializable<BlackBoxOp::EmbeddedCurveAdd>::deserialize(
+      deserializer);
+  if (deserializer.get_buffer_offset() < input.size()) {
+    throw serde::deserialization_error("Some input bytes were not read");
+  }
+  return value;
+}
+
+} // end of namespace Program
+
+template <>
+template <typename Serializer>
+void serde::Serializable<Program::BlackBoxOp::EmbeddedCurveAdd>::serialize(
+    const Program::BlackBoxOp::EmbeddedCurveAdd &obj, Serializer &serializer) {
+  serde::Serializable<decltype(obj.input1_x)>::serialize(obj.input1_x,
+                                                         serializer);
+  serde::Serializable<decltype(obj.input1_y)>::serialize(obj.input1_y,
+                                                         serializer);
+  serde::Serializable<decltype(obj.input2_x)>::serialize(obj.input2_x,
+                                                         serializer);
+  serde::Serializable<decltype(obj.input2_y)>::serialize(obj.input2_y,
+                                                         serializer);
+  serde::Serializable<decltype(obj.result)>::serialize(obj.result, serializer);
+}
+
+template <>
+template <typename Deserializer>
+Program::BlackBoxOp::EmbeddedCurveAdd
+serde::Deserializable<Program::BlackBoxOp::EmbeddedCurveAdd>::deserialize(
+    Deserializer &deserializer) {
+  Program::BlackBoxOp::EmbeddedCurveAdd obj;
+  obj.input1_x =
+      serde::Deserializable<decltype(obj.input1_x)>::deserialize(deserializer);
+  obj.input1_y =
+      serde::Deserializable<decltype(obj.input1_y)>::deserialize(deserializer);
+  obj.input2_x =
+      serde::Deserializable<decltype(obj.input2_x)>::deserialize(deserializer);
+  obj.input2_y =
+      serde::Deserializable<decltype(obj.input2_y)>::deserialize(deserializer);
+  obj.result =
+      serde::Deserializable<decltype(obj.result)>::deserialize(deserializer);
+  return obj;
+}
+
+namespace Program {
+
+inline bool operator==(const BlackBoxOp::BigIntAdd &lhs,
+                       const BlackBoxOp::BigIntAdd &rhs) {
+  if (!(lhs.lhs == rhs.lhs)) {
+    return false;
+  }
+  if (!(lhs.rhs == rhs.rhs)) {
+    return false;
+  }
+  if (!(lhs.output == rhs.output)) {
+    return false;
+  }
+  return true;
+}
+
+inline std::vector<uint8_t> BlackBoxOp::BigIntAdd::bincodeSerialize() const {
+  auto serializer = serde::BincodeSerializer();
+  serde::Serializable<BlackBoxOp::BigIntAdd>::serialize(*this, serializer);
+  return std::move(serializer).bytes();
+}
+
+inline BlackBoxOp::BigIntAdd
+BlackBoxOp::BigIntAdd::bincodeDeserialize(std::vector<uint8_t> input) {
+  auto deserializer = serde::BincodeDeserializer(input);
+  auto value =
+      serde::Deserializable<BlackBoxOp::BigIntAdd>::deserialize(deserializer);
+  if (deserializer.get_buffer_offset() < input.size()) {
+    throw serde::deserialization_error("Some input bytes were not read");
+  }
+  return value;
+}
+
+} // end of namespace Program
+
+template <>
+template <typename Serializer>
+void serde::Serializable<Program::BlackBoxOp::BigIntAdd>::serialize(
+    const Program::BlackBoxOp::BigIntAdd &obj, Serializer &serializer) {
+  serde::Serializable<decltype(obj.lhs)>::serialize(obj.lhs, serializer);
+  serde::Serializable<decltype(obj.rhs)>::serialize(obj.rhs, serializer);
+  serde::Serializable<decltype(obj.output)>::serialize(obj.output, serializer);
+}
+
+template <>
+template <typename Deserializer>
+Program::BlackBoxOp::BigIntAdd
+serde::Deserializable<Program::BlackBoxOp::BigIntAdd>::deserialize(
+    Deserializer &deserializer) {
+  Program::BlackBoxOp::BigIntAdd obj;
+  obj.lhs = serde::Deserializable<decltype(obj.lhs)>::deserialize(deserializer);
+  obj.rhs = serde::Deserializable<decltype(obj.rhs)>::deserialize(deserializer);
+  obj.output =
+      serde::Deserializable<decltype(obj.output)>::deserialize(deserializer);
+  return obj;
+}
+
+namespace Program {
+
+inline bool operator==(const BlackBoxOp::BigIntSub &lhs,
+                       const BlackBoxOp::BigIntSub &rhs) {
+  if (!(lhs.lhs == rhs.lhs)) {
+    return false;
+  }
+  if (!(lhs.rhs == rhs.rhs)) {
+    return false;
+  }
+  if (!(lhs.output == rhs.output)) {
+    return false;
+  }
+  return true;
+}
+
+inline std::vector<uint8_t> BlackBoxOp::BigIntSub::bincodeSerialize() const {
+  auto serializer = serde::BincodeSerializer();
+  serde::Serializable<BlackBoxOp::BigIntSub>::serialize(*this, serializer);
+  return std::move(serializer).bytes();
+}
+
+inline BlackBoxOp::BigIntSub
+BlackBoxOp::BigIntSub::bincodeDeserialize(std::vector<uint8_t> input) {
+  auto deserializer = serde::BincodeDeserializer(input);
+  auto value =
+      serde::Deserializable<BlackBoxOp::BigIntSub>::deserialize(deserializer);
+  if (deserializer.get_buffer_offset() < input.size()) {
+    throw serde::deserialization_error("Some input bytes were not read");
+  }
+  return value;
+}
+
+} // end of namespace Program
+
+template <>
+template <typename Serializer>
+void serde::Serializable<Program::BlackBoxOp::BigIntSub>::serialize(
+    const Program::BlackBoxOp::BigIntSub &obj, Serializer &serializer) {
+  serde::Serializable<decltype(obj.lhs)>::serialize(obj.lhs, serializer);
+  serde::Serializable<decltype(obj.rhs)>::serialize(obj.rhs, serializer);
+  serde::Serializable<decltype(obj.output)>::serialize(obj.output, serializer);
+}
+
+template <>
+template <typename Deserializer>
+Program::BlackBoxOp::BigIntSub
+serde::Deserializable<Program::BlackBoxOp::BigIntSub>::deserialize(
+    Deserializer &deserializer) {
+  Program::BlackBoxOp::BigIntSub obj;
+  obj.lhs = serde::Deserializable<decltype(obj.lhs)>::deserialize(deserializer);
+  obj.rhs = serde::Deserializable<decltype(obj.rhs)>::deserialize(deserializer);
+  obj.output =
+      serde::Deserializable<decltype(obj.output)>::deserialize(deserializer);
+  return obj;
+}
+
+namespace Program {
+
+inline bool operator==(const BlackBoxOp::BigIntMul &lhs,
+                       const BlackBoxOp::BigIntMul &rhs) {
+  if (!(lhs.lhs == rhs.lhs)) {
+    return false;
+  }
+  if (!(lhs.rhs == rhs.rhs)) {
+    return false;
+  }
+  if (!(lhs.output == rhs.output)) {
+    return false;
+  }
+  return true;
+}
+
+inline std::vector<uint8_t> BlackBoxOp::BigIntMul::bincodeSerialize() const {
+  auto serializer = serde::BincodeSerializer();
+  serde::Serializable<BlackBoxOp::BigIntMul>::serialize(*this, serializer);
+  return std::move(serializer).bytes();
+}
+
+inline BlackBoxOp::BigIntMul
+BlackBoxOp::BigIntMul::bincodeDeserialize(std::vector<uint8_t> input) {
+  auto deserializer = serde::BincodeDeserializer(input);
+  auto value =
+      serde::Deserializable<BlackBoxOp::BigIntMul>::deserialize(deserializer);
+  if (deserializer.get_buffer_offset() < input.size()) {
+    throw serde::deserialization_error("Some input bytes were not read");
+  }
+  return value;
+}
+
+} // end of namespace Program
+
+template <>
+template <typename Serializer>
+void serde::Serializable<Program::BlackBoxOp::BigIntMul>::serialize(
+    const Program::BlackBoxOp::BigIntMul &obj, Serializer &serializer) {
+  serde::Serializable<decltype(obj.lhs)>::serialize(obj.lhs, serializer);
+  serde::Serializable<decltype(obj.rhs)>::serialize(obj.rhs, serializer);
+  serde::Serializable<decltype(obj.output)>::serialize(obj.output, serializer);
+}
+
+template <>
+template <typename Deserializer>
+Program::BlackBoxOp::BigIntMul
+serde::Deserializable<Program::BlackBoxOp::BigIntMul>::deserialize(
+    Deserializer &deserializer) {
+  Program::BlackBoxOp::BigIntMul obj;
+  obj.lhs = serde::Deserializable<decltype(obj.lhs)>::deserialize(deserializer);
+  obj.rhs = serde::Deserializable<decltype(obj.rhs)>::deserialize(deserializer);
+  obj.output =
+      serde::Deserializable<decltype(obj.output)>::deserialize(deserializer);
+  return obj;
+}
+
+namespace Program {
+
+inline bool operator==(const BlackBoxOp::BigIntDiv &lhs,
+                       const BlackBoxOp::BigIntDiv &rhs) {
+  if (!(lhs.lhs == rhs.lhs)) {
+    return false;
+  }
+  if (!(lhs.rhs == rhs.rhs)) {
+    return false;
+  }
+  if (!(lhs.output == rhs.output)) {
+    return false;
+  }
+  return true;
+}
+
+inline std::vector<uint8_t> BlackBoxOp::BigIntDiv::bincodeSerialize() const {
+  auto serializer = serde::BincodeSerializer();
+  serde::Serializable<BlackBoxOp::BigIntDiv>::serialize(*this, serializer);
+  return std::move(serializer).bytes();
+}
+
+inline BlackBoxOp::BigIntDiv
+BlackBoxOp::BigIntDiv::bincodeDeserialize(std::vector<uint8_t> input) {
+  auto deserializer = serde::BincodeDeserializer(input);
+  auto value =
+      serde::Deserializable<BlackBoxOp::BigIntDiv>::deserialize(deserializer);
+  if (deserializer.get_buffer_offset() < input.size()) {
+    throw serde::deserialization_error("Some input bytes were not read");
+  }
+  return value;
+}
+
+} // end of namespace Program
+
+template <>
+template <typename Serializer>
+void serde::Serializable<Program::BlackBoxOp::BigIntDiv>::serialize(
+    const Program::BlackBoxOp::BigIntDiv &obj, Serializer &serializer) {
+  serde::Serializable<decltype(obj.lhs)>::serialize(obj.lhs, serializer);
+  serde::Serializable<decltype(obj.rhs)>::serialize(obj.rhs, serializer);
+  serde::Serializable<decltype(obj.output)>::serialize(obj.output, serializer);
+}
+
+template <>
+template <typename Deserializer>
+Program::BlackBoxOp::BigIntDiv
+serde::Deserializable<Program::BlackBoxOp::BigIntDiv>::deserialize(
+    Deserializer &deserializer) {
+  Program::BlackBoxOp::BigIntDiv obj;
+  obj.lhs = serde::Deserializable<decltype(obj.lhs)>::deserialize(deserializer);
+  obj.rhs = serde::Deserializable<decltype(obj.rhs)>::deserialize(deserializer);
+  obj.output =
+      serde::Deserializable<decltype(obj.output)>::deserialize(deserializer);
+  return obj;
+}
+
+namespace Program {
+
+inline bool operator==(const BlackBoxOp::BigIntFromLeBytes &lhs,
+                       const BlackBoxOp::BigIntFromLeBytes &rhs) {
+  if (!(lhs.inputs == rhs.inputs)) {
+    return false;
+  }
+  if (!(lhs.modulus == rhs.modulus)) {
+    return false;
+  }
+  if (!(lhs.output == rhs.output)) {
+    return false;
+  }
+  return true;
+}
+
+inline std::vector<uint8_t>
+BlackBoxOp::BigIntFromLeBytes::bincodeSerialize() const {
+  auto serializer = serde::BincodeSerializer();
+  serde::Serializable<BlackBoxOp::BigIntFromLeBytes>::serialize(*this,
+                                                                serializer);
+  return std::move(serializer).bytes();
+}
+
+inline BlackBoxOp::BigIntFromLeBytes
+BlackBoxOp::BigIntFromLeBytes::bincodeDeserialize(std::vector<uint8_t> input) {
+  auto deserializer = serde::BincodeDeserializer(input);
+  auto value =
+      serde::Deserializable<BlackBoxOp::BigIntFromLeBytes>::deserialize(
+          deserializer);
+  if (deserializer.get_buffer_offset() < input.size()) {
+    throw serde::deserialization_error("Some input bytes were not read");
+  }
+  return value;
+}
+
+} // end of namespace Program
+
+template <>
+template <typename Serializer>
+void serde::Serializable<Program::BlackBoxOp::BigIntFromLeBytes>::serialize(
+    const Program::BlackBoxOp::BigIntFromLeBytes &obj, Serializer &serializer) {
+  serde::Serializable<decltype(obj.inputs)>::serialize(obj.inputs, serializer);
+  serde::Serializable<decltype(obj.modulus)>::serialize(obj.modulus,
+                                                        serializer);
+  serde::Serializable<decltype(obj.output)>::serialize(obj.output, serializer);
+}
+
+template <>
+template <typename Deserializer>
+Program::BlackBoxOp::BigIntFromLeBytes
+serde::Deserializable<Program::BlackBoxOp::BigIntFromLeBytes>::deserialize(
+    Deserializer &deserializer) {
+  Program::BlackBoxOp::BigIntFromLeBytes obj;
+  obj.inputs =
+      serde::Deserializable<decltype(obj.inputs)>::deserialize(deserializer);
+  obj.modulus =
+      serde::Deserializable<decltype(obj.modulus)>::deserialize(deserializer);
+  obj.output =
+      serde::Deserializable<decltype(obj.output)>::deserialize(deserializer);
+  return obj;
+}
+
+namespace Program {
+
+inline bool operator==(const BlackBoxOp::BigIntToLeBytes &lhs,
+                       const BlackBoxOp::BigIntToLeBytes &rhs) {
+  if (!(lhs.input == rhs.input)) {
+    return false;
+  }
+  if (!(lhs.output == rhs.output)) {
+    return false;
+  }
+  return true;
+}
+
+inline std::vector<uint8_t>
+BlackBoxOp::BigIntToLeBytes::bincodeSerialize() const {
+  auto serializer = serde::BincodeSerializer();
+  serde::Serializable<BlackBoxOp::BigIntToLeBytes>::serialize(*this,
+                                                              serializer);
+  return std::move(serializer).bytes();
+}
+
+inline BlackBoxOp::BigIntToLeBytes
+BlackBoxOp::BigIntToLeBytes::bincodeDeserialize(std::vector<uint8_t> input) {
+  auto deserializer = serde::BincodeDeserializer(input);
+  auto value = serde::Deserializable<BlackBoxOp::BigIntToLeBytes>::deserialize(
+      deserializer);
+  if (deserializer.get_buffer_offset() < input.size()) {
+    throw serde::deserialization_error("Some input bytes were not read");
+  }
+  return value;
+}
+
+} // end of namespace Program
+
+template <>
+template <typename Serializer>
+void serde::Serializable<Program::BlackBoxOp::BigIntToLeBytes>::serialize(
+    const Program::BlackBoxOp::BigIntToLeBytes &obj, Serializer &serializer) {
+  serde::Serializable<decltype(obj.input)>::serialize(obj.input, serializer);
+  serde::Serializable<decltype(obj.output)>::serialize(obj.output, serializer);
+}
+
+template <>
+template <typename Deserializer>
+Program::BlackBoxOp::BigIntToLeBytes
+serde::Deserializable<Program::BlackBoxOp::BigIntToLeBytes>::deserialize(
+    Deserializer &deserializer) {
+  Program::BlackBoxOp::BigIntToLeBytes obj;
+  obj.input =
+      serde::Deserializable<decltype(obj.input)>::deserialize(deserializer);
+  obj.output =
+      serde::Deserializable<decltype(obj.output)>::deserialize(deserializer);
+  return obj;
+}
+
+namespace Program {
+
+inline bool operator==(const BlackBoxOp::Poseidon2Permutation &lhs,
+                       const BlackBoxOp::Poseidon2Permutation &rhs) {
+  if (!(lhs.message == rhs.message)) {
+    return false;
+  }
+  if (!(lhs.output == rhs.output)) {
+    return false;
+  }
+  if (!(lhs.len == rhs.len)) {
+    return false;
+  }
+  return true;
+}
+
+inline std::vector<uint8_t>
+BlackBoxOp::Poseidon2Permutation::bincodeSerialize() const {
+  auto serializer = serde::BincodeSerializer();
+  serde::Serializable<BlackBoxOp::Poseidon2Permutation>::serialize(*this,
+                                                                   serializer);
+  return std::move(serializer).bytes();
+}
+
+inline BlackBoxOp::Poseidon2Permutation
+BlackBoxOp::Poseidon2Permutation::bincodeDeserialize(
+    std::vector<uint8_t> input) {
+  auto deserializer = serde::BincodeDeserializer(input);
+  auto value =
+      serde::Deserializable<BlackBoxOp::Poseidon2Permutation>::deserialize(
+          deserializer);
+  if (deserializer.get_buffer_offset() < input.size()) {
+    throw serde::deserialization_error("Some input bytes were not read");
+  }
+  return value;
+}
+
+} // end of namespace Program
+
+template <>
+template <typename Serializer>
+void serde::Serializable<Program::BlackBoxOp::Poseidon2Permutation>::serialize(
+    const Program::BlackBoxOp::Poseidon2Permutation &obj,
+    Serializer &serializer) {
+  serde::Serializable<decltype(obj.message)>::serialize(obj.message,
+                                                        serializer);
+  serde::Serializable<decltype(obj.output)>::serialize(obj.output, serializer);
+  serde::Serializable<decltype(obj.len)>::serialize(obj.len, serializer);
+}
+
+template <>
+template <typename Deserializer>
+Program::BlackBoxOp::Poseidon2Permutation
+serde::Deserializable<Program::BlackBoxOp::Poseidon2Permutation>::deserialize(
+    Deserializer &deserializer) {
+  Program::BlackBoxOp::Poseidon2Permutation obj;
+  obj.message =
+      serde::Deserializable<decltype(obj.message)>::deserialize(deserializer);
+  obj.output =
+      serde::Deserializable<decltype(obj.output)>::deserialize(deserializer);
+  obj.len = serde::Deserializable<decltype(obj.len)>::deserialize(deserializer);
+  return obj;
+}
+
+namespace Program {
+
+inline bool operator==(const BlackBoxOp::Sha256Compression &lhs,
+                       const BlackBoxOp::Sha256Compression &rhs) {
+  if (!(lhs.input == rhs.input)) {
+    return false;
+  }
+  if (!(lhs.hash_values == rhs.hash_values)) {
+    return false;
+  }
+  if (!(lhs.output == rhs.output)) {
+    return false;
+  }
+  return true;
+}
+
+inline std::vector<uint8_t>
+BlackBoxOp::Sha256Compression::bincodeSerialize() const {
+  auto serializer = serde::BincodeSerializer();
+  serde::Serializable<BlackBoxOp::Sha256Compression>::serialize(*this,
+                                                                serializer);
+  return std::move(serializer).bytes();
+}
+
+inline BlackBoxOp::Sha256Compression
+BlackBoxOp::Sha256Compression::bincodeDeserialize(std::vector<uint8_t> input) {
+  auto deserializer = serde::BincodeDeserializer(input);
+  auto value =
+      serde::Deserializable<BlackBoxOp::Sha256Compression>::deserialize(
+          deserializer);
+  if (deserializer.get_buffer_offset() < input.size()) {
+    throw serde::deserialization_error("Some input bytes were not read");
+  }
+  return value;
+}
+
+} // end of namespace Program
+
+template <>
+template <typename Serializer>
+void serde::Serializable<Program::BlackBoxOp::Sha256Compression>::serialize(
+    const Program::BlackBoxOp::Sha256Compression &obj, Serializer &serializer) {
+  serde::Serializable<decltype(obj.input)>::serialize(obj.input, serializer);
+  serde::Serializable<decltype(obj.hash_values)>::serialize(obj.hash_values,
+                                                            serializer);
+  serde::Serializable<decltype(obj.output)>::serialize(obj.output, serializer);
+}
+
+template <>
+template <typename Deserializer>
+Program::BlackBoxOp::Sha256Compression
+serde::Deserializable<Program::BlackBoxOp::Sha256Compression>::deserialize(
+    Deserializer &deserializer) {
+  Program::BlackBoxOp::Sha256Compression obj;
+  obj.input =
+      serde::Deserializable<decltype(obj.input)>::deserialize(deserializer);
+  obj.hash_values =
+      serde::Deserializable<decltype(obj.hash_values)>::deserialize(
+          deserializer);
+  obj.output =
+      serde::Deserializable<decltype(obj.output)>::deserialize(deserializer);
+  return obj;
+}
+
+namespace Program {
+
+inline bool operator==(const BlockId &lhs, const BlockId &rhs) {
+  if (!(lhs.value == rhs.value)) {
+    return false;
+  }
+  return true;
+}
+
+inline std::vector<uint8_t> BlockId::bincodeSerialize() const {
+  auto serializer = serde::BincodeSerializer();
+  serde::Serializable<BlockId>::serialize(*this, serializer);
+  return std::move(serializer).bytes();
+}
+
+inline BlockId BlockId::bincodeDeserialize(std::vector<uint8_t> input) {
+  auto deserializer = serde::BincodeDeserializer(input);
+  auto value = serde::Deserializable<BlockId>::deserialize(deserializer);
+  if (deserializer.get_buffer_offset() < input.size()) {
+    throw serde::deserialization_error("Some input bytes were not read");
+  }
+  return value;
+}
+
+} // end of namespace Program
+
+template <>
+template <typename Serializer>
+void serde::Serializable<Program::BlockId>::serialize(
+    const Program::BlockId &obj, Serializer &serializer) {
+  serializer.increase_container_depth();
+  serde::Serializable<decltype(obj.value)>::serialize(obj.value, serializer);
+  serializer.decrease_container_depth();
+}
+
+template <>
+template <typename Deserializer>
+Program::BlockId serde::Deserializable<Program::BlockId>::deserialize(
+    Deserializer &deserializer) {
+  deserializer.increase_container_depth();
+  Program::BlockId obj;
+  obj.value =
+      serde::Deserializable<decltype(obj.value)>::deserialize(deserializer);
+  deserializer.decrease_container_depth();
+  return obj;
+}
+
+namespace Program {
+
+inline bool operator==(const Brillig &lhs, const Brillig &rhs) {
+  if (!(lhs.inputs == rhs.inputs)) {
+    return false;
+  }
+  if (!(lhs.outputs == rhs.outputs)) {
+    return false;
+  }
+  if (!(lhs.bytecode == rhs.bytecode)) {
+    return false;
+  }
+  if (!(lhs.predicate == rhs.predicate)) {
+    return false;
+  }
+  return true;
+}
+
+inline std::vector<uint8_t> Brillig::bincodeSerialize() const {
+  auto serializer = serde::BincodeSerializer();
+  serde::Serializable<Brillig>::serialize(*this, serializer);
+  return std::move(serializer).bytes();
+}
+
+inline Brillig Brillig::bincodeDeserialize(std::vector<uint8_t> input) {
+  auto deserializer = serde::BincodeDeserializer(input);
+  auto value = serde::Deserializable<Brillig>::deserialize(deserializer);
+  if (deserializer.get_buffer_offset() < input.size()) {
+    throw serde::deserialization_error("Some input bytes were not read");
+  }
+  return value;
+}
+
+} // end of namespace Program
+
+template <>
+template <typename Serializer>
+void serde::Serializable<Program::Brillig>::serialize(
+    const Program::Brillig &obj, Serializer &serializer) {
+  serializer.increase_container_depth();
+  serde::Serializable<decltype(obj.inputs)>::serialize(obj.inputs, serializer);
+  serde::Serializable<decltype(obj.outputs)>::serialize(obj.outputs,
+                                                        serializer);
+  serde::Serializable<decltype(obj.bytecode)>::serialize(obj.bytecode,
+                                                         serializer);
+  serde::Serializable<decltype(obj.predicate)>::serialize(obj.predicate,
+                                                          serializer);
+  serializer.decrease_container_depth();
+}
+
+template <>
+template <typename Deserializer>
+Program::Brillig serde::Deserializable<Program::Brillig>::deserialize(
+    Deserializer &deserializer) {
+  deserializer.increase_container_depth();
+  Program::Brillig obj;
+  obj.inputs =
+      serde::Deserializable<decltype(obj.inputs)>::deserialize(deserializer);
+  obj.outputs =
+      serde::Deserializable<decltype(obj.outputs)>::deserialize(deserializer);
+  obj.bytecode =
+      serde::Deserializable<decltype(obj.bytecode)>::deserialize(deserializer);
+  obj.predicate =
+      serde::Deserializable<decltype(obj.predicate)>::deserialize(deserializer);
+  deserializer.decrease_container_depth();
+  return obj;
+}
+
+namespace Program {
+
+inline bool operator==(const BrilligBytecode &lhs, const BrilligBytecode &rhs) {
+  if (!(lhs.bytecode == rhs.bytecode)) {
+    return false;
+  }
+  return true;
+}
+
+inline std::vector<uint8_t> BrilligBytecode::bincodeSerialize() const {
+  auto serializer = serde::BincodeSerializer();
+  serde::Serializable<BrilligBytecode>::serialize(*this, serializer);
+  return std::move(serializer).bytes();
+}
+
+inline BrilligBytecode
+BrilligBytecode::bincodeDeserialize(std::vector<uint8_t> input) {
+  auto deserializer = serde::BincodeDeserializer(input);
+  auto value =
+      serde::Deserializable<BrilligBytecode>::deserialize(deserializer);
+  if (deserializer.get_buffer_offset() < input.size()) {
+    throw serde::deserialization_error("Some input bytes were not read");
+  }
+  return value;
+}
+
+} // end of namespace Program
+
+template <>
+template <typename Serializer>
+void serde::Serializable<Program::BrilligBytecode>::serialize(
+    const Program::BrilligBytecode &obj, Serializer &serializer) {
+  serializer.increase_container_depth();
+  serde::Serializable<decltype(obj.bytecode)>::serialize(obj.bytecode,
+                                                         serializer);
+  serializer.decrease_container_depth();
+}
+
+template <>
+template <typename Deserializer>
+Program::BrilligBytecode
+serde::Deserializable<Program::BrilligBytecode>::deserialize(
+    Deserializer &deserializer) {
+  deserializer.increase_container_depth();
+  Program::BrilligBytecode obj;
+  obj.bytecode =
+      serde::Deserializable<decltype(obj.bytecode)>::deserialize(deserializer);
+  deserializer.decrease_container_depth();
+  return obj;
+}
+
+namespace Program {
+
+inline bool operator==(const BrilligInputs &lhs, const BrilligInputs &rhs) {
+  if (!(lhs.value == rhs.value)) {
+    return false;
+  }
+  return true;
+}
+
+inline std::vector<uint8_t> BrilligInputs::bincodeSerialize() const {
+  auto serializer = serde::BincodeSerializer();
+  serde::Serializable<BrilligInputs>::serialize(*this, serializer);
+  return std::move(serializer).bytes();
+}
+
+inline BrilligInputs
+BrilligInputs::bincodeDeserialize(std::vector<uint8_t> input) {
+  auto deserializer = serde::BincodeDeserializer(input);
+  auto value = serde::Deserializable<BrilligInputs>::deserialize(deserializer);
+  if (deserializer.get_buffer_offset() < input.size()) {
+    throw serde::deserialization_error("Some input bytes were not read");
+  }
+  return value;
+}
+
+} // end of namespace Program
+
+template <>
+template <typename Serializer>
+void serde::Serializable<Program::BrilligInputs>::serialize(
+    const Program::BrilligInputs &obj, Serializer &serializer) {
+  serializer.increase_container_depth();
+  serde::Serializable<decltype(obj.value)>::serialize(obj.value, serializer);
+  serializer.decrease_container_depth();
+}
+
+template <>
+template <typename Deserializer>
+Program::BrilligInputs
+serde::Deserializable<Program::BrilligInputs>::deserialize(
+    Deserializer &deserializer) {
+  deserializer.increase_container_depth();
+  Program::BrilligInputs obj;
+  obj.value =
+      serde::Deserializable<decltype(obj.value)>::deserialize(deserializer);
+  deserializer.decrease_container_depth();
+  return obj;
+}
+
+namespace Program {
+
+inline bool operator==(const BrilligInputs::Single &lhs,
+                       const BrilligInputs::Single &rhs) {
+  if (!(lhs.value == rhs.value)) {
+    return false;
+  }
+  return true;
+}
+
+inline std::vector<uint8_t> BrilligInputs::Single::bincodeSerialize() const {
+  auto serializer = serde::BincodeSerializer();
+  serde::Serializable<BrilligInputs::Single>::serialize(*this, serializer);
+  return std::move(serializer).bytes();
+}
+
+inline BrilligInputs::Single
+BrilligInputs::Single::bincodeDeserialize(std::vector<uint8_t> input) {
+  auto deserializer = serde::BincodeDeserializer(input);
+  auto value =
+      serde::Deserializable<BrilligInputs::Single>::deserialize(deserializer);
+  if (deserializer.get_buffer_offset() < input.size()) {
+    throw serde::deserialization_error("Some input bytes were not read");
+  }
+  return value;
+}
+
+} // end of namespace Program
+
+template <>
+template <typename Serializer>
+void serde::Serializable<Program::BrilligInputs::Single>::serialize(
+    const Program::BrilligInputs::Single &obj, Serializer &serializer) {
+  serde::Serializable<decltype(obj.value)>::serialize(obj.value, serializer);
+}
+
+template <>
+template <typename Deserializer>
+Program::BrilligInputs::Single
+serde::Deserializable<Program::BrilligInputs::Single>::deserialize(
+    Deserializer &deserializer) {
+  Program::BrilligInputs::Single obj;
+  obj.value =
+      serde::Deserializable<decltype(obj.value)>::deserialize(deserializer);
+  return obj;
+}
+
+namespace Program {
+
+inline bool operator==(const BrilligInputs::Array &lhs,
+                       const BrilligInputs::Array &rhs) {
+  if (!(lhs.value == rhs.value)) {
+    return false;
+  }
+  return true;
+}
+
+inline std::vector<uint8_t> BrilligInputs::Array::bincodeSerialize() const {
+  auto serializer = serde::BincodeSerializer();
+  serde::Serializable<BrilligInputs::Array>::serialize(*this, serializer);
+  return std::move(serializer).bytes();
+}
+
+inline BrilligInputs::Array
+BrilligInputs::Array::bincodeDeserialize(std::vector<uint8_t> input) {
+  auto deserializer = serde::BincodeDeserializer(input);
+  auto value =
+      serde::Deserializable<BrilligInputs::Array>::deserialize(deserializer);
+  if (deserializer.get_buffer_offset() < input.size()) {
+    throw serde::deserialization_error("Some input bytes were not read");
+  }
+  return value;
+}
+
+} // end of namespace Program
+
+template <>
+template <typename Serializer>
+void serde::Serializable<Program::BrilligInputs::Array>::serialize(
+    const Program::BrilligInputs::Array &obj, Serializer &serializer) {
+  serde::Serializable<decltype(obj.value)>::serialize(obj.value, serializer);
+}
+
+template <>
+template <typename Deserializer>
+Program::BrilligInputs::Array
+serde::Deserializable<Program::BrilligInputs::Array>::deserialize(
+    Deserializer &deserializer) {
+  Program::BrilligInputs::Array obj;
+  obj.value =
+      serde::Deserializable<decltype(obj.value)>::deserialize(deserializer);
+  return obj;
+}
+
+namespace Program {
+
+inline bool operator==(const BrilligInputs::MemoryArray &lhs,
+                       const BrilligInputs::MemoryArray &rhs) {
+  if (!(lhs.value == rhs.value)) {
+    return false;
+  }
+  return true;
+}
+
+inline std::vector<uint8_t>
+BrilligInputs::MemoryArray::bincodeSerialize() const {
+  auto serializer = serde::BincodeSerializer();
+  serde::Serializable<BrilligInputs::MemoryArray>::serialize(*this, serializer);
+  return std::move(serializer).bytes();
+}
+
+inline BrilligInputs::MemoryArray
+BrilligInputs::MemoryArray::bincodeDeserialize(std::vector<uint8_t> input) {
+  auto deserializer = serde::BincodeDeserializer(input);
+  auto value = serde::Deserializable<BrilligInputs::MemoryArray>::deserialize(
+      deserializer);
+  if (deserializer.get_buffer_offset() < input.size()) {
+    throw serde::deserialization_error("Some input bytes were not read");
+  }
+  return value;
+}
+
+} // end of namespace Program
+
+template <>
+template <typename Serializer>
+void serde::Serializable<Program::BrilligInputs::MemoryArray>::serialize(
+    const Program::BrilligInputs::MemoryArray &obj, Serializer &serializer) {
+  serde::Serializable<decltype(obj.value)>::serialize(obj.value, serializer);
+}
+
+template <>
+template <typename Deserializer>
+Program::BrilligInputs::MemoryArray
+serde::Deserializable<Program::BrilligInputs::MemoryArray>::deserialize(
+    Deserializer &deserializer) {
+  Program::BrilligInputs::MemoryArray obj;
+  obj.value =
+      serde::Deserializable<decltype(obj.value)>::deserialize(deserializer);
+  return obj;
+}
+
+namespace Program {
+
+inline bool operator==(const BrilligOpcode &lhs, const BrilligOpcode &rhs) {
+  if (!(lhs.value == rhs.value)) {
+    return false;
+  }
+  return true;
+}
+
+inline std::vector<uint8_t> BrilligOpcode::bincodeSerialize() const {
+  auto serializer = serde::BincodeSerializer();
+  serde::Serializable<BrilligOpcode>::serialize(*this, serializer);
+  return std::move(serializer).bytes();
+}
+
+inline BrilligOpcode
+BrilligOpcode::bincodeDeserialize(std::vector<uint8_t> input) {
+  auto deserializer = serde::BincodeDeserializer(input);
+  auto value = serde::Deserializable<BrilligOpcode>::deserialize(deserializer);
+  if (deserializer.get_buffer_offset() < input.size()) {
+    throw serde::deserialization_error("Some input bytes were not read");
+  }
+  return value;
+}
+
+} // end of namespace Program
+
+template <>
+template <typename Serializer>
+void serde::Serializable<Program::BrilligOpcode>::serialize(
+    const Program::BrilligOpcode &obj, Serializer &serializer) {
+  serializer.increase_container_depth();
+  serde::Serializable<decltype(obj.value)>::serialize(obj.value, serializer);
+  serializer.decrease_container_depth();
+}
+
+template <>
+template <typename Deserializer>
+Program::BrilligOpcode
+serde::Deserializable<Program::BrilligOpcode>::deserialize(
+    Deserializer &deserializer) {
+  deserializer.increase_container_depth();
+  Program::BrilligOpcode obj;
+  obj.value =
+      serde::Deserializable<decltype(obj.value)>::deserialize(deserializer);
+  deserializer.decrease_container_depth();
+  return obj;
+}
+
+namespace Program {
+
+inline bool operator==(const BrilligOpcode::BinaryFieldOp &lhs,
+                       const BrilligOpcode::BinaryFieldOp &rhs) {
+  if (!(lhs.destination == rhs.destination)) {
+    return false;
+  }
+  if (!(lhs.op == rhs.op)) {
+    return false;
+  }
+  if (!(lhs.lhs == rhs.lhs)) {
+    return false;
+  }
+  if (!(lhs.rhs == rhs.rhs)) {
+    return false;
+  }
+  return true;
+}
+
+inline std::vector<uint8_t>
+BrilligOpcode::BinaryFieldOp::bincodeSerialize() const {
+  auto serializer = serde::BincodeSerializer();
+  serde::Serializable<BrilligOpcode::BinaryFieldOp>::serialize(*this,
+                                                               serializer);
+  return std::move(serializer).bytes();
+}
+
+inline BrilligOpcode::BinaryFieldOp
+BrilligOpcode::BinaryFieldOp::bincodeDeserialize(std::vector<uint8_t> input) {
+  auto deserializer = serde::BincodeDeserializer(input);
+  auto value = serde::Deserializable<BrilligOpcode::BinaryFieldOp>::deserialize(
+      deserializer);
+  if (deserializer.get_buffer_offset() < input.size()) {
+    throw serde::deserialization_error("Some input bytes were not read");
+  }
+  return value;
+}
+
+} // end of namespace Program
+
+template <>
+template <typename Serializer>
+void serde::Serializable<Program::BrilligOpcode::BinaryFieldOp>::serialize(
+    const Program::BrilligOpcode::BinaryFieldOp &obj, Serializer &serializer) {
+  serde::Serializable<decltype(obj.destination)>::serialize(obj.destination,
+                                                            serializer);
+  serde::Serializable<decltype(obj.op)>::serialize(obj.op, serializer);
+  serde::Serializable<decltype(obj.lhs)>::serialize(obj.lhs, serializer);
+  serde::Serializable<decltype(obj.rhs)>::serialize(obj.rhs, serializer);
+}
+
+template <>
+template <typename Deserializer>
+Program::BrilligOpcode::BinaryFieldOp
+serde::Deserializable<Program::BrilligOpcode::BinaryFieldOp>::deserialize(
+    Deserializer &deserializer) {
+  Program::BrilligOpcode::BinaryFieldOp obj;
+  obj.destination =
+      serde::Deserializable<decltype(obj.destination)>::deserialize(
+          deserializer);
+  obj.op = serde::Deserializable<decltype(obj.op)>::deserialize(deserializer);
+  obj.lhs = serde::Deserializable<decltype(obj.lhs)>::deserialize(deserializer);
+  obj.rhs = serde::Deserializable<decltype(obj.rhs)>::deserialize(deserializer);
+  return obj;
+}
+
+namespace Program {
+
+inline bool operator==(const BrilligOpcode::BinaryIntOp &lhs,
+                       const BrilligOpcode::BinaryIntOp &rhs) {
+  if (!(lhs.destination == rhs.destination)) {
+    return false;
+  }
+  if (!(lhs.op == rhs.op)) {
+    return false;
+  }
+  if (!(lhs.bit_size == rhs.bit_size)) {
+    return false;
+  }
+  if (!(lhs.lhs == rhs.lhs)) {
+    return false;
+  }
+  if (!(lhs.rhs == rhs.rhs)) {
+    return false;
+  }
+  return true;
+}
+
+inline std::vector<uint8_t>
+BrilligOpcode::BinaryIntOp::bincodeSerialize() const {
+  auto serializer = serde::BincodeSerializer();
+  serde::Serializable<BrilligOpcode::BinaryIntOp>::serialize(*this, serializer);
+  return std::move(serializer).bytes();
+}
+
+inline BrilligOpcode::BinaryIntOp
+BrilligOpcode::BinaryIntOp::bincodeDeserialize(std::vector<uint8_t> input) {
+  auto deserializer = serde::BincodeDeserializer(input);
+  auto value = serde::Deserializable<BrilligOpcode::BinaryIntOp>::deserialize(
+      deserializer);
+  if (deserializer.get_buffer_offset() < input.size()) {
+    throw serde::deserialization_error("Some input bytes were not read");
+  }
+  return value;
+}
+
+} // end of namespace Program
+
+template <>
+template <typename Serializer>
+void serde::Serializable<Program::BrilligOpcode::BinaryIntOp>::serialize(
+    const Program::BrilligOpcode::BinaryIntOp &obj, Serializer &serializer) {
+  serde::Serializable<decltype(obj.destination)>::serialize(obj.destination,
+                                                            serializer);
+  serde::Serializable<decltype(obj.op)>::serialize(obj.op, serializer);
+  serde::Serializable<decltype(obj.bit_size)>::serialize(obj.bit_size,
+                                                         serializer);
+  serde::Serializable<decltype(obj.lhs)>::serialize(obj.lhs, serializer);
+  serde::Serializable<decltype(obj.rhs)>::serialize(obj.rhs, serializer);
+}
+
+template <>
+template <typename Deserializer>
+Program::BrilligOpcode::BinaryIntOp
+serde::Deserializable<Program::BrilligOpcode::BinaryIntOp>::deserialize(
+    Deserializer &deserializer) {
+  Program::BrilligOpcode::BinaryIntOp obj;
+  obj.destination =
+      serde::Deserializable<decltype(obj.destination)>::deserialize(
+          deserializer);
+  obj.op = serde::Deserializable<decltype(obj.op)>::deserialize(deserializer);
+  obj.bit_size =
+      serde::Deserializable<decltype(obj.bit_size)>::deserialize(deserializer);
+  obj.lhs = serde::Deserializable<decltype(obj.lhs)>::deserialize(deserializer);
+  obj.rhs = serde::Deserializable<decltype(obj.rhs)>::deserialize(deserializer);
+  return obj;
+}
+
+namespace Program {
+
+inline bool operator==(const BrilligOpcode::Cast &lhs,
+                       const BrilligOpcode::Cast &rhs) {
+  if (!(lhs.destination == rhs.destination)) {
+    return false;
+  }
+  if (!(lhs.source == rhs.source)) {
+    return false;
+  }
+  if (!(lhs.bit_size == rhs.bit_size)) {
+    return false;
+  }
+  return true;
+}
+
+inline std::vector<uint8_t> BrilligOpcode::Cast::bincodeSerialize() const {
+  auto serializer = serde::BincodeSerializer();
+  serde::Serializable<BrilligOpcode::Cast>::serialize(*this, serializer);
+  return std::move(serializer).bytes();
+}
+
+inline BrilligOpcode::Cast
+BrilligOpcode::Cast::bincodeDeserialize(std::vector<uint8_t> input) {
+  auto deserializer = serde::BincodeDeserializer(input);
+  auto value =
+      serde::Deserializable<BrilligOpcode::Cast>::deserialize(deserializer);
+  if (deserializer.get_buffer_offset() < input.size()) {
+    throw serde::deserialization_error("Some input bytes were not read");
+  }
+  return value;
+}
+
+} // end of namespace Program
+
+template <>
+template <typename Serializer>
+void serde::Serializable<Program::BrilligOpcode::Cast>::serialize(
+    const Program::BrilligOpcode::Cast &obj, Serializer &serializer) {
+  serde::Serializable<decltype(obj.destination)>::serialize(obj.destination,
+                                                            serializer);
+  serde::Serializable<decltype(obj.source)>::serialize(obj.source, serializer);
+  serde::Serializable<decltype(obj.bit_size)>::serialize(obj.bit_size,
+                                                         serializer);
+}
+
+template <>
+template <typename Deserializer>
+Program::BrilligOpcode::Cast
+serde::Deserializable<Program::BrilligOpcode::Cast>::deserialize(
+    Deserializer &deserializer) {
+  Program::BrilligOpcode::Cast obj;
+  obj.destination =
+      serde::Deserializable<decltype(obj.destination)>::deserialize(
+          deserializer);
+  obj.source =
+      serde::Deserializable<decltype(obj.source)>::deserialize(deserializer);
+  obj.bit_size =
+      serde::Deserializable<decltype(obj.bit_size)>::deserialize(deserializer);
+  return obj;
+}
+
+namespace Program {
+
+inline bool operator==(const BrilligOpcode::JumpIfNot &lhs,
+                       const BrilligOpcode::JumpIfNot &rhs) {
+  if (!(lhs.condition == rhs.condition)) {
+    return false;
+  }
+  if (!(lhs.location == rhs.location)) {
+    return false;
+  }
+  return true;
+}
+
+inline std::vector<uint8_t> BrilligOpcode::JumpIfNot::bincodeSerialize() const {
+  auto serializer = serde::BincodeSerializer();
+  serde::Serializable<BrilligOpcode::JumpIfNot>::serialize(*this, serializer);
+  return std::move(serializer).bytes();
+}
+
+inline BrilligOpcode::JumpIfNot
+BrilligOpcode::JumpIfNot::bincodeDeserialize(std::vector<uint8_t> input) {
+  auto deserializer = serde::BincodeDeserializer(input);
+  auto value = serde::Deserializable<BrilligOpcode::JumpIfNot>::deserialize(
+      deserializer);
+  if (deserializer.get_buffer_offset() < input.size()) {
+    throw serde::deserialization_error("Some input bytes were not read");
+  }
+  return value;
+}
+
+} // end of namespace Program
+
+template <>
+template <typename Serializer>
+void serde::Serializable<Program::BrilligOpcode::JumpIfNot>::serialize(
+    const Program::BrilligOpcode::JumpIfNot &obj, Serializer &serializer) {
+  serde::Serializable<decltype(obj.condition)>::serialize(obj.condition,
+                                                          serializer);
+  serde::Serializable<decltype(obj.location)>::serialize(obj.location,
+                                                         serializer);
+}
+
+template <>
+template <typename Deserializer>
+Program::BrilligOpcode::JumpIfNot
+serde::Deserializable<Program::BrilligOpcode::JumpIfNot>::deserialize(
+    Deserializer &deserializer) {
+  Program::BrilligOpcode::JumpIfNot obj;
+  obj.condition =
+      serde::Deserializable<decltype(obj.condition)>::deserialize(deserializer);
+  obj.location =
+      serde::Deserializable<decltype(obj.location)>::deserialize(deserializer);
+  return obj;
+}
+
+namespace Program {
+
+inline bool operator==(const BrilligOpcode::JumpIf &lhs,
+                       const BrilligOpcode::JumpIf &rhs) {
+  if (!(lhs.condition == rhs.condition)) {
+    return false;
+  }
+  if (!(lhs.location == rhs.location)) {
+    return false;
+  }
+  return true;
+}
+
+inline std::vector<uint8_t> BrilligOpcode::JumpIf::bincodeSerialize() const {
+  auto serializer = serde::BincodeSerializer();
+  serde::Serializable<BrilligOpcode::JumpIf>::serialize(*this, serializer);
+  return std::move(serializer).bytes();
+}
+
+inline BrilligOpcode::JumpIf
+BrilligOpcode::JumpIf::bincodeDeserialize(std::vector<uint8_t> input) {
+  auto deserializer = serde::BincodeDeserializer(input);
+  auto value =
+      serde::Deserializable<BrilligOpcode::JumpIf>::deserialize(deserializer);
+  if (deserializer.get_buffer_offset() < input.size()) {
+    throw serde::deserialization_error("Some input bytes were not read");
+  }
+  return value;
+}
+
+} // end of namespace Program
+
+template <>
+template <typename Serializer>
+void serde::Serializable<Program::BrilligOpcode::JumpIf>::serialize(
+    const Program::BrilligOpcode::JumpIf &obj, Serializer &serializer) {
+  serde::Serializable<decltype(obj.condition)>::serialize(obj.condition,
+                                                          serializer);
+  serde::Serializable<decltype(obj.location)>::serialize(obj.location,
+                                                         serializer);
+}
+
+template <>
+template <typename Deserializer>
+Program::BrilligOpcode::JumpIf
+serde::Deserializable<Program::BrilligOpcode::JumpIf>::deserialize(
+    Deserializer &deserializer) {
+  Program::BrilligOpcode::JumpIf obj;
+  obj.condition =
+      serde::Deserializable<decltype(obj.condition)>::deserialize(deserializer);
+  obj.location =
+      serde::Deserializable<decltype(obj.location)>::deserialize(deserializer);
+  return obj;
+}
+
+namespace Program {
+
+inline bool operator==(const BrilligOpcode::Jump &lhs,
+                       const BrilligOpcode::Jump &rhs) {
+  if (!(lhs.location == rhs.location)) {
+    return false;
+  }
+  return true;
+}
+
+inline std::vector<uint8_t> BrilligOpcode::Jump::bincodeSerialize() const {
+  auto serializer = serde::BincodeSerializer();
+  serde::Serializable<BrilligOpcode::Jump>::serialize(*this, serializer);
+  return std::move(serializer).bytes();
+}
+
+inline BrilligOpcode::Jump
+BrilligOpcode::Jump::bincodeDeserialize(std::vector<uint8_t> input) {
+  auto deserializer = serde::BincodeDeserializer(input);
+  auto value =
+      serde::Deserializable<BrilligOpcode::Jump>::deserialize(deserializer);
+  if (deserializer.get_buffer_offset() < input.size()) {
+    throw serde::deserialization_error("Some input bytes were not read");
+  }
+  return value;
+}
+
+} // end of namespace Program
+
+template <>
+template <typename Serializer>
+void serde::Serializable<Program::BrilligOpcode::Jump>::serialize(
+    const Program::BrilligOpcode::Jump &obj, Serializer &serializer) {
+  serde::Serializable<decltype(obj.location)>::serialize(obj.location,
+                                                         serializer);
+}
+
+template <>
+template <typename Deserializer>
+Program::BrilligOpcode::Jump
+serde::Deserializable<Program::BrilligOpcode::Jump>::deserialize(
+    Deserializer &deserializer) {
+  Program::BrilligOpcode::Jump obj;
+  obj.location =
+      serde::Deserializable<decltype(obj.location)>::deserialize(deserializer);
+  return obj;
+}
+
+namespace Program {
+
+inline bool operator==(const BrilligOpcode::CalldataCopy &lhs,
+                       const BrilligOpcode::CalldataCopy &rhs) {
+  if (!(lhs.destination_address == rhs.destination_address)) {
+    return false;
+  }
+  if (!(lhs.size == rhs.size)) {
+    return false;
+  }
+  if (!(lhs.offset == rhs.offset)) {
+    return false;
+  }
+  return true;
+}
+
+inline std::vector<uint8_t>
+BrilligOpcode::CalldataCopy::bincodeSerialize() const {
+  auto serializer = serde::BincodeSerializer();
+  serde::Serializable<BrilligOpcode::CalldataCopy>::serialize(*this,
+                                                              serializer);
+  return std::move(serializer).bytes();
+}
+
+inline BrilligOpcode::CalldataCopy
+BrilligOpcode::CalldataCopy::bincodeDeserialize(std::vector<uint8_t> input) {
+  auto deserializer = serde::BincodeDeserializer(input);
+  auto value = serde::Deserializable<BrilligOpcode::CalldataCopy>::deserialize(
+      deserializer);
+  if (deserializer.get_buffer_offset() < input.size()) {
+    throw serde::deserialization_error("Some input bytes were not read");
+  }
+  return value;
+}
+
+} // end of namespace Program
+
+template <>
+template <typename Serializer>
+void serde::Serializable<Program::BrilligOpcode::CalldataCopy>::serialize(
+    const Program::BrilligOpcode::CalldataCopy &obj, Serializer &serializer) {
+  serde::Serializable<decltype(obj.destination_address)>::serialize(
+      obj.destination_address, serializer);
+  serde::Serializable<decltype(obj.size)>::serialize(obj.size, serializer);
+  serde::Serializable<decltype(obj.offset)>::serialize(obj.offset, serializer);
+}
+
+template <>
+template <typename Deserializer>
+Program::BrilligOpcode::CalldataCopy
+serde::Deserializable<Program::BrilligOpcode::CalldataCopy>::deserialize(
+    Deserializer &deserializer) {
+  Program::BrilligOpcode::CalldataCopy obj;
+  obj.destination_address =
+      serde::Deserializable<decltype(obj.destination_address)>::deserialize(
+          deserializer);
+  obj.size =
+      serde::Deserializable<decltype(obj.size)>::deserialize(deserializer);
+  obj.offset =
+      serde::Deserializable<decltype(obj.offset)>::deserialize(deserializer);
+  return obj;
+}
+
+namespace Program {
+
+inline bool operator==(const BrilligOpcode::Call &lhs,
+                       const BrilligOpcode::Call &rhs) {
+  if (!(lhs.location == rhs.location)) {
+    return false;
+  }
+  return true;
+}
+
+inline std::vector<uint8_t> BrilligOpcode::Call::bincodeSerialize() const {
+  auto serializer = serde::BincodeSerializer();
+  serde::Serializable<BrilligOpcode::Call>::serialize(*this, serializer);
+  return std::move(serializer).bytes();
+}
+
+inline BrilligOpcode::Call
+BrilligOpcode::Call::bincodeDeserialize(std::vector<uint8_t> input) {
+  auto deserializer = serde::BincodeDeserializer(input);
+  auto value =
+      serde::Deserializable<BrilligOpcode::Call>::deserialize(deserializer);
+  if (deserializer.get_buffer_offset() < input.size()) {
+    throw serde::deserialization_error("Some input bytes were not read");
+  }
+  return value;
+}
+
+} // end of namespace Program
+
+template <>
+template <typename Serializer>
+void serde::Serializable<Program::BrilligOpcode::Call>::serialize(
+    const Program::BrilligOpcode::Call &obj, Serializer &serializer) {
+  serde::Serializable<decltype(obj.location)>::serialize(obj.location,
+                                                         serializer);
+}
+
+template <>
+template <typename Deserializer>
+Program::BrilligOpcode::Call
+serde::Deserializable<Program::BrilligOpcode::Call>::deserialize(
+    Deserializer &deserializer) {
+  Program::BrilligOpcode::Call obj;
+  obj.location =
+      serde::Deserializable<decltype(obj.location)>::deserialize(deserializer);
+  return obj;
+}
+
+namespace Program {
+
+inline bool operator==(const BrilligOpcode::Const &lhs,
+                       const BrilligOpcode::Const &rhs) {
+  if (!(lhs.destination == rhs.destination)) {
+    return false;
+  }
+  if (!(lhs.bit_size == rhs.bit_size)) {
+    return false;
+  }
+  if (!(lhs.value == rhs.value)) {
+    return false;
+  }
+  return true;
+}
+
+inline std::vector<uint8_t> BrilligOpcode::Const::bincodeSerialize() const {
+  auto serializer = serde::BincodeSerializer();
+  serde::Serializable<BrilligOpcode::Const>::serialize(*this, serializer);
+  return std::move(serializer).bytes();
+}
+
+inline BrilligOpcode::Const
+BrilligOpcode::Const::bincodeDeserialize(std::vector<uint8_t> input) {
+  auto deserializer = serde::BincodeDeserializer(input);
+  auto value =
+      serde::Deserializable<BrilligOpcode::Const>::deserialize(deserializer);
+  if (deserializer.get_buffer_offset() < input.size()) {
+    throw serde::deserialization_error("Some input bytes were not read");
+  }
+  return value;
+}
+
+} // end of namespace Program
+
+template <>
+template <typename Serializer>
+void serde::Serializable<Program::BrilligOpcode::Const>::serialize(
+    const Program::BrilligOpcode::Const &obj, Serializer &serializer) {
+  serde::Serializable<decltype(obj.destination)>::serialize(obj.destination,
+                                                            serializer);
+  serde::Serializable<decltype(obj.bit_size)>::serialize(obj.bit_size,
+                                                         serializer);
+  serde::Serializable<decltype(obj.value)>::serialize(obj.value, serializer);
+}
+
+template <>
+template <typename Deserializer>
+Program::BrilligOpcode::Const
+serde::Deserializable<Program::BrilligOpcode::Const>::deserialize(
+    Deserializer &deserializer) {
+  Program::BrilligOpcode::Const obj;
+  obj.destination =
+      serde::Deserializable<decltype(obj.destination)>::deserialize(
+          deserializer);
+  obj.bit_size =
+      serde::Deserializable<decltype(obj.bit_size)>::deserialize(deserializer);
+  obj.value =
+      serde::Deserializable<decltype(obj.value)>::deserialize(deserializer);
+  return obj;
+}
+
+namespace Program {
+
+inline bool operator==(const BrilligOpcode::Return &lhs,
+                       const BrilligOpcode::Return &rhs) {
+  return true;
+}
+
+inline std::vector<uint8_t> BrilligOpcode::Return::bincodeSerialize() const {
+  auto serializer = serde::BincodeSerializer();
+  serde::Serializable<BrilligOpcode::Return>::serialize(*this, serializer);
+  return std::move(serializer).bytes();
+}
+
+inline BrilligOpcode::Return
+BrilligOpcode::Return::bincodeDeserialize(std::vector<uint8_t> input) {
+  auto deserializer = serde::BincodeDeserializer(input);
+  auto value =
+      serde::Deserializable<BrilligOpcode::Return>::deserialize(deserializer);
+  if (deserializer.get_buffer_offset() < input.size()) {
+    throw serde::deserialization_error("Some input bytes were not read");
+  }
+  return value;
+}
+
+} // end of namespace Program
+
+template <>
+template <typename Serializer>
+void serde::Serializable<Program::BrilligOpcode::Return>::serialize(
+    const Program::BrilligOpcode::Return &obj, Serializer &serializer) {}
+
+template <>
+template <typename Deserializer>
+Program::BrilligOpcode::Return
+serde::Deserializable<Program::BrilligOpcode::Return>::deserialize(
+    Deserializer &deserializer) {
+  Program::BrilligOpcode::Return obj;
+  return obj;
+}
+
+namespace Program {
+
+inline bool operator==(const BrilligOpcode::ForeignCall &lhs,
+                       const BrilligOpcode::ForeignCall &rhs) {
+  if (!(lhs.function == rhs.function)) {
+    return false;
+  }
+  if (!(lhs.destinations == rhs.destinations)) {
+    return false;
+  }
+  if (!(lhs.destination_value_types == rhs.destination_value_types)) {
+    return false;
+  }
+  if (!(lhs.inputs == rhs.inputs)) {
+    return false;
+  }
+  if (!(lhs.input_value_types == rhs.input_value_types)) {
+    return false;
+  }
+  return true;
+}
+
+inline std::vector<uint8_t>
+BrilligOpcode::ForeignCall::bincodeSerialize() const {
+  auto serializer = serde::BincodeSerializer();
+  serde::Serializable<BrilligOpcode::ForeignCall>::serialize(*this, serializer);
+  return std::move(serializer).bytes();
+}
+
+inline BrilligOpcode::ForeignCall
+BrilligOpcode::ForeignCall::bincodeDeserialize(std::vector<uint8_t> input) {
+  auto deserializer = serde::BincodeDeserializer(input);
+  auto value = serde::Deserializable<BrilligOpcode::ForeignCall>::deserialize(
+      deserializer);
+  if (deserializer.get_buffer_offset() < input.size()) {
+    throw serde::deserialization_error("Some input bytes were not read");
+  }
+  return value;
+}
+
+} // end of namespace Program
+
+template <>
+template <typename Serializer>
+void serde::Serializable<Program::BrilligOpcode::ForeignCall>::serialize(
+    const Program::BrilligOpcode::ForeignCall &obj, Serializer &serializer) {
+  serde::Serializable<decltype(obj.function)>::serialize(obj.function,
+                                                         serializer);
+  serde::Serializable<decltype(obj.destinations)>::serialize(obj.destinations,
+                                                             serializer);
+  serde::Serializable<decltype(obj.destination_value_types)>::serialize(
+      obj.destination_value_types, serializer);
+  serde::Serializable<decltype(obj.inputs)>::serialize(obj.inputs, serializer);
+  serde::Serializable<decltype(obj.input_value_types)>::serialize(
+      obj.input_value_types, serializer);
+}
+
+template <>
+template <typename Deserializer>
+Program::BrilligOpcode::ForeignCall
+serde::Deserializable<Program::BrilligOpcode::ForeignCall>::deserialize(
+    Deserializer &deserializer) {
+  Program::BrilligOpcode::ForeignCall obj;
+  obj.function =
+      serde::Deserializable<decltype(obj.function)>::deserialize(deserializer);
+  obj.destinations =
+      serde::Deserializable<decltype(obj.destinations)>::deserialize(
+          deserializer);
+  obj.destination_value_types =
+      serde::Deserializable<decltype(obj.destination_value_types)>::deserialize(
+          deserializer);
+  obj.inputs =
+      serde::Deserializable<decltype(obj.inputs)>::deserialize(deserializer);
+  obj.input_value_types =
+      serde::Deserializable<decltype(obj.input_value_types)>::deserialize(
+          deserializer);
+  return obj;
+}
+
+namespace Program {
+
+inline bool operator==(const BrilligOpcode::Mov &lhs,
+                       const BrilligOpcode::Mov &rhs) {
+  if (!(lhs.destination == rhs.destination)) {
+    return false;
+  }
+  if (!(lhs.source == rhs.source)) {
+    return false;
+  }
+  return true;
+}
+
+inline std::vector<uint8_t> BrilligOpcode::Mov::bincodeSerialize() const {
+  auto serializer = serde::BincodeSerializer();
+  serde::Serializable<BrilligOpcode::Mov>::serialize(*this, serializer);
+  return std::move(serializer).bytes();
+}
+
+inline BrilligOpcode::Mov
+BrilligOpcode::Mov::bincodeDeserialize(std::vector<uint8_t> input) {
+  auto deserializer = serde::BincodeDeserializer(input);
+  auto value =
+      serde::Deserializable<BrilligOpcode::Mov>::deserialize(deserializer);
+  if (deserializer.get_buffer_offset() < input.size()) {
+    throw serde::deserialization_error("Some input bytes were not read");
+  }
+  return value;
+}
+
+} // end of namespace Program
+
+template <>
+template <typename Serializer>
+void serde::Serializable<Program::BrilligOpcode::Mov>::serialize(
+    const Program::BrilligOpcode::Mov &obj, Serializer &serializer) {
+  serde::Serializable<decltype(obj.destination)>::serialize(obj.destination,
+                                                            serializer);
+  serde::Serializable<decltype(obj.source)>::serialize(obj.source, serializer);
+}
+
+template <>
+template <typename Deserializer>
+Program::BrilligOpcode::Mov
+serde::Deserializable<Program::BrilligOpcode::Mov>::deserialize(
+    Deserializer &deserializer) {
+  Program::BrilligOpcode::Mov obj;
+  obj.destination =
+      serde::Deserializable<decltype(obj.destination)>::deserialize(
+          deserializer);
+  obj.source =
+      serde::Deserializable<decltype(obj.source)>::deserialize(deserializer);
+  return obj;
+}
+
+namespace Program {
+
+inline bool operator==(const BrilligOpcode::ConditionalMov &lhs,
+                       const BrilligOpcode::ConditionalMov &rhs) {
+  if (!(lhs.destination == rhs.destination)) {
+    return false;
+  }
+  if (!(lhs.source_a == rhs.source_a)) {
+    return false;
+  }
+  if (!(lhs.source_b == rhs.source_b)) {
+    return false;
+  }
+  if (!(lhs.condition == rhs.condition)) {
+    return false;
+  }
+  return true;
+}
+
+inline std::vector<uint8_t>
+BrilligOpcode::ConditionalMov::bincodeSerialize() const {
+  auto serializer = serde::BincodeSerializer();
+  serde::Serializable<BrilligOpcode::ConditionalMov>::serialize(*this,
+                                                                serializer);
+  return std::move(serializer).bytes();
+}
+
+inline BrilligOpcode::ConditionalMov
+BrilligOpcode::ConditionalMov::bincodeDeserialize(std::vector<uint8_t> input) {
+  auto deserializer = serde::BincodeDeserializer(input);
+  auto value =
+      serde::Deserializable<BrilligOpcode::ConditionalMov>::deserialize(
+          deserializer);
+  if (deserializer.get_buffer_offset() < input.size()) {
+    throw serde::deserialization_error("Some input bytes were not read");
+  }
+  return value;
+}
+
+} // end of namespace Program
+
+template <>
+template <typename Serializer>
+void serde::Serializable<Program::BrilligOpcode::ConditionalMov>::serialize(
+    const Program::BrilligOpcode::ConditionalMov &obj, Serializer &serializer) {
+  serde::Serializable<decltype(obj.destination)>::serialize(obj.destination,
+                                                            serializer);
+  serde::Serializable<decltype(obj.source_a)>::serialize(obj.source_a,
+                                                         serializer);
+  serde::Serializable<decltype(obj.source_b)>::serialize(obj.source_b,
+                                                         serializer);
+  serde::Serializable<decltype(obj.condition)>::serialize(obj.condition,
+                                                          serializer);
+}
+
+template <>
+template <typename Deserializer>
+Program::BrilligOpcode::ConditionalMov
+serde::Deserializable<Program::BrilligOpcode::ConditionalMov>::deserialize(
+    Deserializer &deserializer) {
+  Program::BrilligOpcode::ConditionalMov obj;
+  obj.destination =
+      serde::Deserializable<decltype(obj.destination)>::deserialize(
+          deserializer);
+  obj.source_a =
+      serde::Deserializable<decltype(obj.source_a)>::deserialize(deserializer);
+  obj.source_b =
+      serde::Deserializable<decltype(obj.source_b)>::deserialize(deserializer);
+  obj.condition =
+      serde::Deserializable<decltype(obj.condition)>::deserialize(deserializer);
+  return obj;
+}
+
+namespace Program {
+
+inline bool operator==(const BrilligOpcode::Load &lhs,
+                       const BrilligOpcode::Load &rhs) {
+  if (!(lhs.destination == rhs.destination)) {
+    return false;
+  }
+  if (!(lhs.source_pointer == rhs.source_pointer)) {
+    return false;
+  }
+  return true;
+}
+
+inline std::vector<uint8_t> BrilligOpcode::Load::bincodeSerialize() const {
+  auto serializer = serde::BincodeSerializer();
+  serde::Serializable<BrilligOpcode::Load>::serialize(*this, serializer);
+  return std::move(serializer).bytes();
+}
+
+inline BrilligOpcode::Load
+BrilligOpcode::Load::bincodeDeserialize(std::vector<uint8_t> input) {
+  auto deserializer = serde::BincodeDeserializer(input);
+  auto value =
+      serde::Deserializable<BrilligOpcode::Load>::deserialize(deserializer);
+  if (deserializer.get_buffer_offset() < input.size()) {
+    throw serde::deserialization_error("Some input bytes were not read");
+  }
+  return value;
+}
+
+} // end of namespace Program
+
+template <>
+template <typename Serializer>
+void serde::Serializable<Program::BrilligOpcode::Load>::serialize(
+    const Program::BrilligOpcode::Load &obj, Serializer &serializer) {
+  serde::Serializable<decltype(obj.destination)>::serialize(obj.destination,
+                                                            serializer);
+  serde::Serializable<decltype(obj.source_pointer)>::serialize(
+      obj.source_pointer, serializer);
+}
+
+template <>
+template <typename Deserializer>
+Program::BrilligOpcode::Load
+serde::Deserializable<Program::BrilligOpcode::Load>::deserialize(
+    Deserializer &deserializer) {
+  Program::BrilligOpcode::Load obj;
+  obj.destination =
+      serde::Deserializable<decltype(obj.destination)>::deserialize(
+          deserializer);
+  obj.source_pointer =
+      serde::Deserializable<decltype(obj.source_pointer)>::deserialize(
+          deserializer);
+  return obj;
+}
+
+namespace Program {
+
+inline bool operator==(const BrilligOpcode::Store &lhs,
+                       const BrilligOpcode::Store &rhs) {
+  if (!(lhs.destination_pointer == rhs.destination_pointer)) {
+    return false;
+  }
+  if (!(lhs.source == rhs.source)) {
+    return false;
+  }
+  return true;
+}
+
+inline std::vector<uint8_t> BrilligOpcode::Store::bincodeSerialize() const {
+  auto serializer = serde::BincodeSerializer();
+  serde::Serializable<BrilligOpcode::Store>::serialize(*this, serializer);
+  return std::move(serializer).bytes();
+}
+
+inline BrilligOpcode::Store
+BrilligOpcode::Store::bincodeDeserialize(std::vector<uint8_t> input) {
+  auto deserializer = serde::BincodeDeserializer(input);
+  auto value =
+      serde::Deserializable<BrilligOpcode::Store>::deserialize(deserializer);
+  if (deserializer.get_buffer_offset() < input.size()) {
+    throw serde::deserialization_error("Some input bytes were not read");
+  }
+  return value;
+}
+
+} // end of namespace Program
+
+template <>
+template <typename Serializer>
+void serde::Serializable<Program::BrilligOpcode::Store>::serialize(
+    const Program::BrilligOpcode::Store &obj, Serializer &serializer) {
+  serde::Serializable<decltype(obj.destination_pointer)>::serialize(
+      obj.destination_pointer, serializer);
+  serde::Serializable<decltype(obj.source)>::serialize(obj.source, serializer);
+}
+
+template <>
+template <typename Deserializer>
+Program::BrilligOpcode::Store
+serde::Deserializable<Program::BrilligOpcode::Store>::deserialize(
+    Deserializer &deserializer) {
+  Program::BrilligOpcode::Store obj;
+  obj.destination_pointer =
+      serde::Deserializable<decltype(obj.destination_pointer)>::deserialize(
+          deserializer);
+  obj.source =
+      serde::Deserializable<decltype(obj.source)>::deserialize(deserializer);
+  return obj;
+}
+
+namespace Program {
+
+inline bool operator==(const BrilligOpcode::BlackBox &lhs,
+                       const BrilligOpcode::BlackBox &rhs) {
+  if (!(lhs.value == rhs.value)) {
+    return false;
+  }
+  return true;
+}
+
+inline std::vector<uint8_t> BrilligOpcode::BlackBox::bincodeSerialize() const {
+  auto serializer = serde::BincodeSerializer();
+  serde::Serializable<BrilligOpcode::BlackBox>::serialize(*this, serializer);
+  return std::move(serializer).bytes();
+}
+
+inline BrilligOpcode::BlackBox
+BrilligOpcode::BlackBox::bincodeDeserialize(std::vector<uint8_t> input) {
+  auto deserializer = serde::BincodeDeserializer(input);
+  auto value =
+      serde::Deserializable<BrilligOpcode::BlackBox>::deserialize(deserializer);
+  if (deserializer.get_buffer_offset() < input.size()) {
+    throw serde::deserialization_error("Some input bytes were not read");
+  }
+  return value;
+}
+
+} // end of namespace Program
+
+template <>
+template <typename Serializer>
+void serde::Serializable<Program::BrilligOpcode::BlackBox>::serialize(
+    const Program::BrilligOpcode::BlackBox &obj, Serializer &serializer) {
+  serde::Serializable<decltype(obj.value)>::serialize(obj.value, serializer);
+}
+
+inline bool operator==(const BrilligOpcode::Trap &lhs,
+                       const BrilligOpcode::Trap &rhs) {
+  if (!(lhs.revert_data_offset == rhs.revert_data_offset)) {
+    return false;
+  }
+  if (!(lhs.revert_data_size == rhs.revert_data_size)) {
+    return false;
+  }
+  return true;
+}
+
+inline std::vector<uint8_t> BrilligOpcode::Trap::bincodeSerialize() const {
+  auto serializer = serde::BincodeSerializer();
+  serde::Serializable<BrilligOpcode::Trap>::serialize(*this, serializer);
+  return std::move(serializer).bytes();
+}
+
+inline BrilligOpcode::Trap
+BrilligOpcode::Trap::bincodeDeserialize(std::vector<uint8_t> input) {
+  auto deserializer = serde::BincodeDeserializer(input);
+  auto value =
+      serde::Deserializable<BrilligOpcode::Trap>::deserialize(deserializer);
+  if (deserializer.get_buffer_offset() < input.size()) {
+    throw serde::deserialization_error("Some input bytes were not read");
+  }
+  return value;
+}
+
+} // end of namespace Program
+
+template <>
+template <typename Serializer>
+void serde::Serializable<Program::BrilligOpcode::Trap>::serialize(
+    const Program::BrilligOpcode::Trap &obj, Serializer &serializer) {
+  serde::Serializable<decltype(obj.revert_data_offset)>::serialize(
+      obj.revert_data_offset, serializer);
+  serde::Serializable<decltype(obj.revert_data_size)>::serialize(
+      obj.revert_data_size, serializer);
+}
+
+template <>
+template <typename Deserializer>
+Program::BrilligOpcode::Trap
+serde::Deserializable<Program::BrilligOpcode::Trap>::deserialize(
+    Deserializer &deserializer) {
+  Program::BrilligOpcode::Trap obj;
+  obj.revert_data_offset =
+      serde::Deserializable<decltype(obj.revert_data_offset)>::deserialize(
+          deserializer);
+  obj.revert_data_size =
+      serde::Deserializable<decltype(obj.revert_data_size)>::deserialize(
+          deserializer);
+  return obj;
+}
+
+namespace Program {
+
+inline bool operator==(const BrilligOpcode::Stop &lhs,
+                       const BrilligOpcode::Stop &rhs) {
+  if (!(lhs.return_data_offset == rhs.return_data_offset)) {
+    return false;
+  }
+  if (!(lhs.return_data_size == rhs.return_data_size)) {
+    return false;
+  }
+  return true;
+}
+
+inline std::vector<uint8_t> BrilligOpcode::Stop::bincodeSerialize() const {
+  auto serializer = serde::BincodeSerializer();
+  serde::Serializable<BrilligOpcode::Stop>::serialize(*this, serializer);
+  return std::move(serializer).bytes();
+}
+
+inline BrilligOpcode::Stop
+BrilligOpcode::Stop::bincodeDeserialize(std::vector<uint8_t> input) {
+  auto deserializer = serde::BincodeDeserializer(input);
+  auto value =
+      serde::Deserializable<BrilligOpcode::Stop>::deserialize(deserializer);
+  if (deserializer.get_buffer_offset() < input.size()) {
+    throw serde::deserialization_error("Some input bytes were not read");
+  }
+  return value;
+}
+
+} // end of namespace Program
+
+template <>
+template <typename Serializer>
+void serde::Serializable<Program::BrilligOpcode::Stop>::serialize(
+    const Program::BrilligOpcode::Stop &obj, Serializer &serializer) {
+  serde::Serializable<decltype(obj.return_data_offset)>::serialize(
+      obj.return_data_offset, serializer);
+  serde::Serializable<decltype(obj.return_data_size)>::serialize(
+      obj.return_data_size, serializer);
+}
+
+template <>
+template <typename Deserializer>
+Program::BrilligOpcode::Stop
+serde::Deserializable<Program::BrilligOpcode::Stop>::deserialize(
+    Deserializer &deserializer) {
+  Program::BrilligOpcode::Stop obj;
+  obj.return_data_offset =
+      serde::Deserializable<decltype(obj.return_data_offset)>::deserialize(
+          deserializer);
+  obj.return_data_size =
+      serde::Deserializable<decltype(obj.return_data_size)>::deserialize(
+          deserializer);
+  return obj;
+}
+
+namespace Program {
+
+inline bool operator==(const BrilligOutputs &lhs, const BrilligOutputs &rhs) {
+  if (!(lhs.value == rhs.value)) {
+    return false;
+  }
+  return true;
+}
+
+inline std::vector<uint8_t> BrilligOutputs::bincodeSerialize() const {
+  auto serializer = serde::BincodeSerializer();
+  serde::Serializable<BrilligOutputs>::serialize(*this, serializer);
+  return std::move(serializer).bytes();
+}
+
+inline BrilligOutputs
+BrilligOutputs::bincodeDeserialize(std::vector<uint8_t> input) {
+  auto deserializer = serde::BincodeDeserializer(input);
+  auto value = serde::Deserializable<BrilligOutputs>::deserialize(deserializer);
+  if (deserializer.get_buffer_offset() < input.size()) {
+    throw serde::deserialization_error("Some input bytes were not read");
+  }
+  return value;
+}
+
+} // end of namespace Program
+
+template <>
+template <typename Serializer>
+void serde::Serializable<Program::BrilligOutputs>::serialize(
+    const Program::BrilligOutputs &obj, Serializer &serializer) {
+  serializer.increase_container_depth();
+  serde::Serializable<decltype(obj.value)>::serialize(obj.value, serializer);
+  serializer.decrease_container_depth();
+}
+
+template <>
+template <typename Deserializer>
+Program::BrilligOutputs
+serde::Deserializable<Program::BrilligOutputs>::deserialize(
+    Deserializer &deserializer) {
+  deserializer.increase_container_depth();
+  Program::BrilligOutputs obj;
+  obj.value =
+      serde::Deserializable<decltype(obj.value)>::deserialize(deserializer);
+  deserializer.decrease_container_depth();
+  return obj;
+}
+
+namespace Program {
+
+inline bool operator==(const BrilligOutputs::Simple &lhs,
+                       const BrilligOutputs::Simple &rhs) {
+  if (!(lhs.value == rhs.value)) {
+    return false;
+  }
+  return true;
+}
+
+inline std::vector<uint8_t> BrilligOutputs::Simple::bincodeSerialize() const {
+  auto serializer = serde::BincodeSerializer();
+  serde::Serializable<BrilligOutputs::Simple>::serialize(*this, serializer);
+  return std::move(serializer).bytes();
+}
+
+inline BrilligOutputs::Simple
+BrilligOutputs::Simple::bincodeDeserialize(std::vector<uint8_t> input) {
+  auto deserializer = serde::BincodeDeserializer(input);
+  auto value =
+      serde::Deserializable<BrilligOutputs::Simple>::deserialize(deserializer);
+  if (deserializer.get_buffer_offset() < input.size()) {
+    throw serde::deserialization_error("Some input bytes were not read");
+  }
+  return value;
+}
+
+} // end of namespace Program
+
+template <>
+template <typename Serializer>
+void serde::Serializable<Program::BrilligOutputs::Simple>::serialize(
+    const Program::BrilligOutputs::Simple &obj, Serializer &serializer) {
+  serde::Serializable<decltype(obj.value)>::serialize(obj.value, serializer);
+}
+
+template <>
+template <typename Deserializer>
+Program::BrilligOutputs::Simple
+serde::Deserializable<Program::BrilligOutputs::Simple>::deserialize(
+    Deserializer &deserializer) {
+  Program::BrilligOutputs::Simple obj;
+  obj.value =
+      serde::Deserializable<decltype(obj.value)>::deserialize(deserializer);
+  return obj;
+}
+
+namespace Program {
+
+inline bool operator==(const BrilligOutputs::Array &lhs,
+                       const BrilligOutputs::Array &rhs) {
+  if (!(lhs.value == rhs.value)) {
+    return false;
+  }
+  return true;
+}
+
+inline std::vector<uint8_t> BrilligOutputs::Array::bincodeSerialize() const {
+  auto serializer = serde::BincodeSerializer();
+  serde::Serializable<BrilligOutputs::Array>::serialize(*this, serializer);
+  return std::move(serializer).bytes();
+}
+
+inline BrilligOutputs::Array
+BrilligOutputs::Array::bincodeDeserialize(std::vector<uint8_t> input) {
+  auto deserializer = serde::BincodeDeserializer(input);
+  auto value =
+      serde::Deserializable<BrilligOutputs::Array>::deserialize(deserializer);
+  if (deserializer.get_buffer_offset() < input.size()) {
+    throw serde::deserialization_error("Some input bytes were not read");
+  }
+  return value;
+}
+
+} // end of namespace Program
+
+template <>
+template <typename Serializer>
+void serde::Serializable<Program::BrilligOutputs::Array>::serialize(
+    const Program::BrilligOutputs::Array &obj, Serializer &serializer) {
+  serde::Serializable<decltype(obj.value)>::serialize(obj.value, serializer);
+}
+
+template <>
+template <typename Deserializer>
+Program::BrilligOutputs::Array
+serde::Deserializable<Program::BrilligOutputs::Array>::deserialize(
+    Deserializer &deserializer) {
+  Program::BrilligOutputs::Array obj;
+  obj.value =
+      serde::Deserializable<decltype(obj.value)>::deserialize(deserializer);
+  return obj;
+}
+
+namespace Program {
+
+inline bool operator==(const Circuit &lhs, const Circuit &rhs) {
+  if (!(lhs.current_witness_index == rhs.current_witness_index)) {
+    return false;
+  }
+  if (!(lhs.opcodes == rhs.opcodes)) {
+    return false;
+  }
+  if (!(lhs.expression_width == rhs.expression_width)) {
+    return false;
+  }
+  if (!(lhs.private_parameters == rhs.private_parameters)) {
+    return false;
+  }
+  if (!(lhs.public_parameters == rhs.public_parameters)) {
+    return false;
+  }
+  if (!(lhs.return_values == rhs.return_values)) {
+    return false;
+  }
+  if (!(lhs.assert_messages == rhs.assert_messages)) {
+    return false;
+  }
+  if (!(lhs.recursive == rhs.recursive)) {
+    return false;
+  }
+  return true;
+}
+
+inline std::vector<uint8_t> Circuit::bincodeSerialize() const {
+  auto serializer = serde::BincodeSerializer();
+  serde::Serializable<Circuit>::serialize(*this, serializer);
+  return std::move(serializer).bytes();
+}
+
+inline Circuit Circuit::bincodeDeserialize(std::vector<uint8_t> input) {
+  auto deserializer = serde::BincodeDeserializer(input);
+  auto value = serde::Deserializable<Circuit>::deserialize(deserializer);
+  if (deserializer.get_buffer_offset() < input.size()) {
+    throw serde::deserialization_error("Some input bytes were not read");
+  }
+  return value;
+}
+
+} // end of namespace Program
+
+template <>
+template <typename Serializer>
+void serde::Serializable<Program::Circuit>::serialize(
+    const Program::Circuit &obj, Serializer &serializer) {
+  serializer.increase_container_depth();
+  serde::Serializable<decltype(obj.current_witness_index)>::serialize(
+      obj.current_witness_index, serializer);
+  serde::Serializable<decltype(obj.opcodes)>::serialize(obj.opcodes,
+                                                        serializer);
+  serde::Serializable<decltype(obj.expression_width)>::serialize(
+      obj.expression_width, serializer);
+  serde::Serializable<decltype(obj.private_parameters)>::serialize(
+      obj.private_parameters, serializer);
+  serde::Serializable<decltype(obj.public_parameters)>::serialize(
+      obj.public_parameters, serializer);
+  serde::Serializable<decltype(obj.return_values)>::serialize(obj.return_values,
+                                                              serializer);
+  serde::Serializable<decltype(obj.assert_messages)>::serialize(
+      obj.assert_messages, serializer);
+  serde::Serializable<decltype(obj.recursive)>::serialize(obj.recursive,
+                                                          serializer);
+  serializer.decrease_container_depth();
+}
+
+template <>
+template <typename Deserializer>
+Program::Circuit serde::Deserializable<Program::Circuit>::deserialize(
+    Deserializer &deserializer) {
+  deserializer.increase_container_depth();
+  Program::Circuit obj;
+  obj.current_witness_index =
+      serde::Deserializable<decltype(obj.current_witness_index)>::deserialize(
+          deserializer);
+  obj.opcodes =
+      serde::Deserializable<decltype(obj.opcodes)>::deserialize(deserializer);
+  obj.expression_width =
+      serde::Deserializable<decltype(obj.expression_width)>::deserialize(
+          deserializer);
+  obj.private_parameters =
+      serde::Deserializable<decltype(obj.private_parameters)>::deserialize(
+          deserializer);
+  obj.public_parameters =
+      serde::Deserializable<decltype(obj.public_parameters)>::deserialize(
+          deserializer);
+  obj.return_values =
+      serde::Deserializable<decltype(obj.return_values)>::deserialize(
+          deserializer);
+  obj.assert_messages =
+      serde::Deserializable<decltype(obj.assert_messages)>::deserialize(
+          deserializer);
+  obj.recursive =
+      serde::Deserializable<decltype(obj.recursive)>::deserialize(deserializer);
+  deserializer.decrease_container_depth();
+  return obj;
+}
+
+namespace Program {
+
+inline bool operator==(const Directive &lhs, const Directive &rhs) {
+  if (!(lhs.value == rhs.value)) {
+    return false;
+  }
+  return true;
+}
+
+inline std::vector<uint8_t> Directive::bincodeSerialize() const {
+  auto serializer = serde::BincodeSerializer();
+  serde::Serializable<Directive>::serialize(*this, serializer);
+  return std::move(serializer).bytes();
+}
+
+inline Directive Directive::bincodeDeserialize(std::vector<uint8_t> input) {
+  auto deserializer = serde::BincodeDeserializer(input);
+  auto value = serde::Deserializable<Directive>::deserialize(deserializer);
+  if (deserializer.get_buffer_offset() < input.size()) {
+    throw serde::deserialization_error("Some input bytes were not read");
+  }
+  return value;
+}
+
+} // end of namespace Program
+
+template <>
+template <typename Serializer>
+void serde::Serializable<Program::Directive>::serialize(
+    const Program::Directive &obj, Serializer &serializer) {
+  serializer.increase_container_depth();
+  serde::Serializable<decltype(obj.value)>::serialize(obj.value, serializer);
+  serializer.decrease_container_depth();
+}
+
+template <>
+template <typename Deserializer>
+Program::Directive serde::Deserializable<Program::Directive>::deserialize(
+    Deserializer &deserializer) {
+  deserializer.increase_container_depth();
+  Program::Directive obj;
+  obj.value =
+      serde::Deserializable<decltype(obj.value)>::deserialize(deserializer);
+  deserializer.decrease_container_depth();
+  return obj;
+}
+
+namespace Program {
+
+inline bool operator==(const Directive::ToLeRadix &lhs,
+                       const Directive::ToLeRadix &rhs) {
+  if (!(lhs.a == rhs.a)) {
+    return false;
+  }
+  if (!(lhs.b == rhs.b)) {
+    return false;
+  }
+  if (!(lhs.radix == rhs.radix)) {
+    return false;
+  }
+  return true;
+}
+
+inline std::vector<uint8_t> Directive::ToLeRadix::bincodeSerialize() const {
+  auto serializer = serde::BincodeSerializer();
+  serde::Serializable<Directive::ToLeRadix>::serialize(*this, serializer);
+  return std::move(serializer).bytes();
+}
+
+inline Directive::ToLeRadix
+Directive::ToLeRadix::bincodeDeserialize(std::vector<uint8_t> input) {
+  auto deserializer = serde::BincodeDeserializer(input);
+  auto value =
+      serde::Deserializable<Directive::ToLeRadix>::deserialize(deserializer);
+  if (deserializer.get_buffer_offset() < input.size()) {
+    throw serde::deserialization_error("Some input bytes were not read");
+  }
+  return value;
+}
+
+} // end of namespace Program
+
+template <>
+template <typename Serializer>
+void serde::Serializable<Program::Directive::ToLeRadix>::serialize(
+    const Program::Directive::ToLeRadix &obj, Serializer &serializer) {
+  serde::Serializable<decltype(obj.a)>::serialize(obj.a, serializer);
+  serde::Serializable<decltype(obj.b)>::serialize(obj.b, serializer);
+  serde::Serializable<decltype(obj.radix)>::serialize(obj.radix, serializer);
+}
+
+template <>
+template <typename Deserializer>
+Program::Directive::ToLeRadix
+serde::Deserializable<Program::Directive::ToLeRadix>::deserialize(
+    Deserializer &deserializer) {
+  Program::Directive::ToLeRadix obj;
+  obj.a = serde::Deserializable<decltype(obj.a)>::deserialize(deserializer);
+  obj.b = serde::Deserializable<decltype(obj.b)>::deserialize(deserializer);
+  obj.radix =
+      serde::Deserializable<decltype(obj.radix)>::deserialize(deserializer);
+  return obj;
+}
+
+namespace Program {
+
+inline bool operator==(const Expression &lhs, const Expression &rhs) {
+  if (!(lhs.mul_terms == rhs.mul_terms)) {
+    return false;
+  }
+  if (!(lhs.linear_combinations == rhs.linear_combinations)) {
+    return false;
+  }
+  if (!(lhs.q_c == rhs.q_c)) {
+    return false;
+  }
+  return true;
+}
+
+inline std::vector<uint8_t> Expression::bincodeSerialize() const {
+  auto serializer = serde::BincodeSerializer();
+  serde::Serializable<Expression>::serialize(*this, serializer);
+  return std::move(serializer).bytes();
+}
+
+inline Expression Expression::bincodeDeserialize(std::vector<uint8_t> input) {
+  auto deserializer = serde::BincodeDeserializer(input);
+  auto value = serde::Deserializable<Expression>::deserialize(deserializer);
+  if (deserializer.get_buffer_offset() < input.size()) {
+    throw serde::deserialization_error("Some input bytes were not read");
+  }
+  return value;
+}
+
+} // end of namespace Program
+
+template <>
+template <typename Serializer>
+void serde::Serializable<Program::Expression>::serialize(
+    const Program::Expression &obj, Serializer &serializer) {
+  serializer.increase_container_depth();
+  serde::Serializable<decltype(obj.mul_terms)>::serialize(obj.mul_terms,
+                                                          serializer);
+  serde::Serializable<decltype(obj.linear_combinations)>::serialize(
+      obj.linear_combinations, serializer);
+  serde::Serializable<decltype(obj.q_c)>::serialize(obj.q_c, serializer);
+  serializer.decrease_container_depth();
+}
+
+template <>
+template <typename Deserializer>
+Program::Expression serde::Deserializable<Program::Expression>::deserialize(
+    Deserializer &deserializer) {
+  deserializer.increase_container_depth();
+  Program::Expression obj;
+  obj.mul_terms =
+      serde::Deserializable<decltype(obj.mul_terms)>::deserialize(deserializer);
+  obj.linear_combinations =
+      serde::Deserializable<decltype(obj.linear_combinations)>::deserialize(
+          deserializer);
+  obj.q_c = serde::Deserializable<decltype(obj.q_c)>::deserialize(deserializer);
+  deserializer.decrease_container_depth();
+  return obj;
+}
+
+namespace Program {
+
+inline bool operator==(const ExpressionWidth &lhs, const ExpressionWidth &rhs) {
+  if (!(lhs.value == rhs.value)) {
+    return false;
+  }
+  return true;
+}
+
+inline std::vector<uint8_t> ExpressionWidth::bincodeSerialize() const {
+  auto serializer = serde::BincodeSerializer();
+  serde::Serializable<ExpressionWidth>::serialize(*this, serializer);
+  return std::move(serializer).bytes();
+}
+
+inline ExpressionWidth
+ExpressionWidth::bincodeDeserialize(std::vector<uint8_t> input) {
+  auto deserializer = serde::BincodeDeserializer(input);
+  auto value =
+      serde::Deserializable<ExpressionWidth>::deserialize(deserializer);
+  if (deserializer.get_buffer_offset() < input.size()) {
+    throw serde::deserialization_error("Some input bytes were not read");
+  }
+  return value;
+}
+
+} // end of namespace Program
+
+template <>
+template <typename Serializer>
+void serde::Serializable<Program::ExpressionWidth>::serialize(
+    const Program::ExpressionWidth &obj, Serializer &serializer) {
+  serializer.increase_container_depth();
+  serde::Serializable<decltype(obj.value)>::serialize(obj.value, serializer);
+  serializer.decrease_container_depth();
+}
+
+template <>
+template <typename Deserializer>
+Program::ExpressionWidth
+serde::Deserializable<Program::ExpressionWidth>::deserialize(
+    Deserializer &deserializer) {
+  deserializer.increase_container_depth();
+  Program::ExpressionWidth obj;
+  obj.value =
+      serde::Deserializable<decltype(obj.value)>::deserialize(deserializer);
+  deserializer.decrease_container_depth();
+  return obj;
+}
+
+namespace Program {
+
+inline bool operator==(const ExpressionWidth::Unbounded &lhs,
+                       const ExpressionWidth::Unbounded &rhs) {
+  return true;
+}
+
+inline std::vector<uint8_t>
+ExpressionWidth::Unbounded::bincodeSerialize() const {
+  auto serializer = serde::BincodeSerializer();
+  serde::Serializable<ExpressionWidth::Unbounded>::serialize(*this, serializer);
+  return std::move(serializer).bytes();
+}
+
+inline ExpressionWidth::Unbounded
+ExpressionWidth::Unbounded::bincodeDeserialize(std::vector<uint8_t> input) {
+  auto deserializer = serde::BincodeDeserializer(input);
+  auto value = serde::Deserializable<ExpressionWidth::Unbounded>::deserialize(
+      deserializer);
+  if (deserializer.get_buffer_offset() < input.size()) {
+    throw serde::deserialization_error("Some input bytes were not read");
+  }
+  return value;
+}
+
+} // end of namespace Program
+
+template <>
+template <typename Serializer>
+void serde::Serializable<Program::ExpressionWidth::Unbounded>::serialize(
+    const Program::ExpressionWidth::Unbounded &obj, Serializer &serializer) {}
+
+template <>
+template <typename Deserializer>
+Program::ExpressionWidth::Unbounded
+serde::Deserializable<Program::ExpressionWidth::Unbounded>::deserialize(
+    Deserializer &deserializer) {
+  Program::ExpressionWidth::Unbounded obj;
+  return obj;
+}
+
+namespace Program {
+
+inline bool operator==(const ExpressionWidth::Bounded &lhs,
+                       const ExpressionWidth::Bounded &rhs) {
+  if (!(lhs.width == rhs.width)) {
+    return false;
+  }
+  return true;
+}
+
+inline std::vector<uint8_t> ExpressionWidth::Bounded::bincodeSerialize() const {
+  auto serializer = serde::BincodeSerializer();
+  serde::Serializable<ExpressionWidth::Bounded>::serialize(*this, serializer);
+  return std::move(serializer).bytes();
+}
+
+inline ExpressionWidth::Bounded
+ExpressionWidth::Bounded::bincodeDeserialize(std::vector<uint8_t> input) {
+  auto deserializer = serde::BincodeDeserializer(input);
+  auto value = serde::Deserializable<ExpressionWidth::Bounded>::deserialize(
+      deserializer);
+  if (deserializer.get_buffer_offset() < input.size()) {
+    throw serde::deserialization_error("Some input bytes were not read");
+  }
+  return value;
+}
+
+} // end of namespace Program
+
+template <>
+template <typename Serializer>
+void serde::Serializable<Program::ExpressionWidth::Bounded>::serialize(
+    const Program::ExpressionWidth::Bounded &obj, Serializer &serializer) {
+  serde::Serializable<decltype(obj.width)>::serialize(obj.width, serializer);
+}
+
+template <>
+template <typename Deserializer>
+Program::ExpressionWidth::Bounded
+serde::Deserializable<Program::ExpressionWidth::Bounded>::deserialize(
+    Deserializer &deserializer) {
+  Program::ExpressionWidth::Bounded obj;
+  obj.width =
+      serde::Deserializable<decltype(obj.width)>::deserialize(deserializer);
+  return obj;
+}
+
+namespace Program {
+
+inline bool operator==(const FunctionInput &lhs, const FunctionInput &rhs) {
+  if (!(lhs.witness == rhs.witness)) {
+    return false;
+  }
+  if (!(lhs.num_bits == rhs.num_bits)) {
+    return false;
+  }
+  return true;
+}
+
+inline std::vector<uint8_t> FunctionInput::bincodeSerialize() const {
+  auto serializer = serde::BincodeSerializer();
+  serde::Serializable<FunctionInput>::serialize(*this, serializer);
+  return std::move(serializer).bytes();
+}
+
+inline FunctionInput
+FunctionInput::bincodeDeserialize(std::vector<uint8_t> input) {
+  auto deserializer = serde::BincodeDeserializer(input);
+  auto value = serde::Deserializable<FunctionInput>::deserialize(deserializer);
+  if (deserializer.get_buffer_offset() < input.size()) {
+    throw serde::deserialization_error("Some input bytes were not read");
+  }
+  return value;
+}
+
+} // end of namespace Program
+
+template <>
+template <typename Serializer>
+void serde::Serializable<Program::FunctionInput>::serialize(
+    const Program::FunctionInput &obj, Serializer &serializer) {
+  serializer.increase_container_depth();
+  serde::Serializable<decltype(obj.witness)>::serialize(obj.witness,
+                                                        serializer);
+  serde::Serializable<decltype(obj.num_bits)>::serialize(obj.num_bits,
+                                                         serializer);
+  serializer.decrease_container_depth();
+}
+
+template <>
+template <typename Deserializer>
+Program::FunctionInput
+serde::Deserializable<Program::FunctionInput>::deserialize(
+    Deserializer &deserializer) {
+  deserializer.increase_container_depth();
+  Program::FunctionInput obj;
+  obj.witness =
+      serde::Deserializable<decltype(obj.witness)>::deserialize(deserializer);
+  obj.num_bits =
+      serde::Deserializable<decltype(obj.num_bits)>::deserialize(deserializer);
+  deserializer.decrease_container_depth();
+  return obj;
+}
+
+namespace Program {
+
+inline bool operator==(const HeapArray &lhs, const HeapArray &rhs) {
+  if (!(lhs.pointer == rhs.pointer)) {
+    return false;
+  }
+  if (!(lhs.size == rhs.size)) {
+    return false;
+  }
+  return true;
+}
+
+inline std::vector<uint8_t> HeapArray::bincodeSerialize() const {
+  auto serializer = serde::BincodeSerializer();
+  serde::Serializable<HeapArray>::serialize(*this, serializer);
+  return std::move(serializer).bytes();
+}
+
+inline HeapArray HeapArray::bincodeDeserialize(std::vector<uint8_t> input) {
+  auto deserializer = serde::BincodeDeserializer(input);
+  auto value = serde::Deserializable<HeapArray>::deserialize(deserializer);
+  if (deserializer.get_buffer_offset() < input.size()) {
+    throw serde::deserialization_error("Some input bytes were not read");
+  }
+  return value;
+}
+
+} // end of namespace Program
+
+template <>
+template <typename Serializer>
+void serde::Serializable<Program::HeapArray>::serialize(
+    const Program::HeapArray &obj, Serializer &serializer) {
+  serializer.increase_container_depth();
+  serde::Serializable<decltype(obj.pointer)>::serialize(obj.pointer,
+                                                        serializer);
+  serde::Serializable<decltype(obj.size)>::serialize(obj.size, serializer);
+  serializer.decrease_container_depth();
+}
+
+template <>
+template <typename Deserializer>
+Program::HeapArray serde::Deserializable<Program::HeapArray>::deserialize(
+    Deserializer &deserializer) {
+  deserializer.increase_container_depth();
+  Program::HeapArray obj;
+  obj.pointer =
+      serde::Deserializable<decltype(obj.pointer)>::deserialize(deserializer);
+  obj.size =
+      serde::Deserializable<decltype(obj.size)>::deserialize(deserializer);
+  deserializer.decrease_container_depth();
+  return obj;
+}
+
+namespace Program {
+
+inline bool operator==(const HeapValueType &lhs, const HeapValueType &rhs) {
+  if (!(lhs.value == rhs.value)) {
+    return false;
+  }
+  return true;
+}
+
+inline std::vector<uint8_t> HeapValueType::bincodeSerialize() const {
+  auto serializer = serde::BincodeSerializer();
+  serde::Serializable<HeapValueType>::serialize(*this, serializer);
+  return std::move(serializer).bytes();
+}
+
+inline HeapValueType
+HeapValueType::bincodeDeserialize(std::vector<uint8_t> input) {
+  auto deserializer = serde::BincodeDeserializer(input);
+  auto value = serde::Deserializable<HeapValueType>::deserialize(deserializer);
+  if (deserializer.get_buffer_offset() < input.size()) {
+    throw serde::deserialization_error("Some input bytes were not read");
+  }
+  return value;
+}
+
+} // end of namespace Program
+
+template <>
+template <typename Serializer>
+void serde::Serializable<Program::HeapValueType>::serialize(
+    const Program::HeapValueType &obj, Serializer &serializer) {
+  serializer.increase_container_depth();
+  serde::Serializable<decltype(obj.value)>::serialize(obj.value, serializer);
+  serializer.decrease_container_depth();
+}
+
+template <>
+template <typename Deserializer>
+Program::HeapValueType
+serde::Deserializable<Program::HeapValueType>::deserialize(
+    Deserializer &deserializer) {
+  deserializer.increase_container_depth();
+  Program::HeapValueType obj;
+  obj.value =
+      serde::Deserializable<decltype(obj.value)>::deserialize(deserializer);
+  deserializer.decrease_container_depth();
+  return obj;
+}
+
+namespace Program {
+
+inline bool operator==(const HeapValueType::Simple &lhs,
+                       const HeapValueType::Simple &rhs) {
+  if (!(lhs.value == rhs.value)) {
+    return false;
+  }
+  return true;
+}
+
+inline std::vector<uint8_t> HeapValueType::Simple::bincodeSerialize() const {
+  auto serializer = serde::BincodeSerializer();
+  serde::Serializable<HeapValueType::Simple>::serialize(*this, serializer);
+  return std::move(serializer).bytes();
+}
+
+inline HeapValueType::Simple
+HeapValueType::Simple::bincodeDeserialize(std::vector<uint8_t> input) {
+  auto deserializer = serde::BincodeDeserializer(input);
+  auto value =
+      serde::Deserializable<HeapValueType::Simple>::deserialize(deserializer);
+  if (deserializer.get_buffer_offset() < input.size()) {
+    throw serde::deserialization_error("Some input bytes were not read");
+  }
+  return value;
+}
+
+} // end of namespace Program
+
+template <>
+template <typename Serializer>
+void serde::Serializable<Program::HeapValueType::Simple>::serialize(
+    const Program::HeapValueType::Simple &obj, Serializer &serializer) {
+  serde::Serializable<decltype(obj.value)>::serialize(obj.value, serializer);
+}
+
+template <>
+template <typename Deserializer>
+Program::HeapValueType::Simple
+serde::Deserializable<Program::HeapValueType::Simple>::deserialize(
+    Deserializer &deserializer) {
+  Program::HeapValueType::Simple obj;
+  obj.value =
+      serde::Deserializable<decltype(obj.value)>::deserialize(deserializer);
+  return obj;
+}
+
+namespace Program {
+
+inline bool operator==(const HeapValueType::Array &lhs,
+                       const HeapValueType::Array &rhs) {
+  if (!(lhs.value_types == rhs.value_types)) {
+    return false;
+  }
+  if (!(lhs.size == rhs.size)) {
+    return false;
+  }
+  return true;
+}
+
+inline std::vector<uint8_t> HeapValueType::Array::bincodeSerialize() const {
+  auto serializer = serde::BincodeSerializer();
+  serde::Serializable<HeapValueType::Array>::serialize(*this, serializer);
+  return std::move(serializer).bytes();
+}
+
+inline HeapValueType::Array
+HeapValueType::Array::bincodeDeserialize(std::vector<uint8_t> input) {
+  auto deserializer = serde::BincodeDeserializer(input);
+  auto value =
+      serde::Deserializable<HeapValueType::Array>::deserialize(deserializer);
+  if (deserializer.get_buffer_offset() < input.size()) {
+    throw serde::deserialization_error("Some input bytes were not read");
+  }
+  return value;
+}
+
+} // end of namespace Program
+
+template <>
+template <typename Serializer>
+void serde::Serializable<Program::HeapValueType::Array>::serialize(
+    const Program::HeapValueType::Array &obj, Serializer &serializer) {
+  serde::Serializable<decltype(obj.value_types)>::serialize(obj.value_types,
+                                                            serializer);
+  serde::Serializable<decltype(obj.size)>::serialize(obj.size, serializer);
+}
+
+template <>
+template <typename Deserializer>
+Program::HeapValueType::Array
+serde::Deserializable<Program::HeapValueType::Array>::deserialize(
+    Deserializer &deserializer) {
+  Program::HeapValueType::Array obj;
+  obj.value_types =
+      serde::Deserializable<decltype(obj.value_types)>::deserialize(
+          deserializer);
+  obj.size =
+      serde::Deserializable<decltype(obj.size)>::deserialize(deserializer);
+  return obj;
+}
+
+namespace Program {
+
+inline bool operator==(const HeapValueType::Vector &lhs,
+                       const HeapValueType::Vector &rhs) {
+  if (!(lhs.value_types == rhs.value_types)) {
+    return false;
+  }
+  return true;
+}
+
+inline std::vector<uint8_t> HeapValueType::Vector::bincodeSerialize() const {
+  auto serializer = serde::BincodeSerializer();
+  serde::Serializable<HeapValueType::Vector>::serialize(*this, serializer);
+  return std::move(serializer).bytes();
+}
+
+inline HeapValueType::Vector
+HeapValueType::Vector::bincodeDeserialize(std::vector<uint8_t> input) {
+  auto deserializer = serde::BincodeDeserializer(input);
+  auto value =
+      serde::Deserializable<HeapValueType::Vector>::deserialize(deserializer);
+  if (deserializer.get_buffer_offset() < input.size()) {
+    throw serde::deserialization_error("Some input bytes were not read");
+  }
+  return value;
+}
+
+} // end of namespace Program
+
+template <>
+template <typename Serializer>
+void serde::Serializable<Program::HeapValueType::Vector>::serialize(
+    const Program::HeapValueType::Vector &obj, Serializer &serializer) {
+  serde::Serializable<decltype(obj.value_types)>::serialize(obj.value_types,
+                                                            serializer);
+}
+
+template <>
+template <typename Deserializer>
+Program::HeapValueType::Vector
+serde::Deserializable<Program::HeapValueType::Vector>::deserialize(
+    Deserializer &deserializer) {
+  Program::HeapValueType::Vector obj;
+  obj.value_types =
+      serde::Deserializable<decltype(obj.value_types)>::deserialize(
+          deserializer);
+  return obj;
+}
+
+namespace Program {
+
+inline bool operator==(const HeapVector &lhs, const HeapVector &rhs) {
+  if (!(lhs.pointer == rhs.pointer)) {
+    return false;
+  }
+  if (!(lhs.size == rhs.size)) {
+    return false;
+  }
+  return true;
+}
+
+inline std::vector<uint8_t> HeapVector::bincodeSerialize() const {
+  auto serializer = serde::BincodeSerializer();
+  serde::Serializable<HeapVector>::serialize(*this, serializer);
+  return std::move(serializer).bytes();
+}
+
+inline HeapVector HeapVector::bincodeDeserialize(std::vector<uint8_t> input) {
+  auto deserializer = serde::BincodeDeserializer(input);
+  auto value = serde::Deserializable<HeapVector>::deserialize(deserializer);
+  if (deserializer.get_buffer_offset() < input.size()) {
+    throw serde::deserialization_error("Some input bytes were not read");
+  }
+  return value;
+}
+
+} // end of namespace Program
+
+template <>
+template <typename Serializer>
+void serde::Serializable<Program::HeapVector>::serialize(
+    const Program::HeapVector &obj, Serializer &serializer) {
+  serializer.increase_container_depth();
+  serde::Serializable<decltype(obj.pointer)>::serialize(obj.pointer,
+                                                        serializer);
+  serde::Serializable<decltype(obj.size)>::serialize(obj.size, serializer);
+  serializer.decrease_container_depth();
+}
+
+template <>
+template <typename Deserializer>
+Program::HeapVector serde::Deserializable<Program::HeapVector>::deserialize(
+    Deserializer &deserializer) {
+  deserializer.increase_container_depth();
+  Program::HeapVector obj;
+  obj.pointer =
+      serde::Deserializable<decltype(obj.pointer)>::deserialize(deserializer);
+  obj.size =
+      serde::Deserializable<decltype(obj.size)>::deserialize(deserializer);
+  deserializer.decrease_container_depth();
+  return obj;
+}
+
+namespace Program {
+
+inline bool operator==(const MemOp &lhs, const MemOp &rhs) {
+  if (!(lhs.operation == rhs.operation)) {
+    return false;
+  }
+  if (!(lhs.index == rhs.index)) {
+    return false;
+  }
+  if (!(lhs.value == rhs.value)) {
+    return false;
+  }
+  return true;
+}
+
+inline std::vector<uint8_t> MemOp::bincodeSerialize() const {
+  auto serializer = serde::BincodeSerializer();
+  serde::Serializable<MemOp>::serialize(*this, serializer);
+  return std::move(serializer).bytes();
+}
+
+inline MemOp MemOp::bincodeDeserialize(std::vector<uint8_t> input) {
+  auto deserializer = serde::BincodeDeserializer(input);
+  auto value = serde::Deserializable<MemOp>::deserialize(deserializer);
+  if (deserializer.get_buffer_offset() < input.size()) {
+    throw serde::deserialization_error("Some input bytes were not read");
+  }
+  return value;
+}
+
+} // end of namespace Program
+
+template <>
+template <typename Serializer>
+void serde::Serializable<Program::MemOp>::serialize(const Program::MemOp &obj,
+                                                    Serializer &serializer) {
+  serializer.increase_container_depth();
+  serde::Serializable<decltype(obj.operation)>::serialize(obj.operation,
+                                                          serializer);
+  serde::Serializable<decltype(obj.index)>::serialize(obj.index, serializer);
+  serde::Serializable<decltype(obj.value)>::serialize(obj.value, serializer);
+  serializer.decrease_container_depth();
+}
+
+template <>
+template <typename Deserializer>
+Program::MemOp
+serde::Deserializable<Program::MemOp>::deserialize(Deserializer &deserializer) {
+  deserializer.increase_container_depth();
+  Program::MemOp obj;
+  obj.operation =
+      serde::Deserializable<decltype(obj.operation)>::deserialize(deserializer);
+  obj.index =
+      serde::Deserializable<decltype(obj.index)>::deserialize(deserializer);
+  obj.value =
+      serde::Deserializable<decltype(obj.value)>::deserialize(deserializer);
+  deserializer.decrease_container_depth();
+  return obj;
+}
+
+namespace Program {
+
+inline bool operator==(const MemoryAddress &lhs, const MemoryAddress &rhs) {
+  if (!(lhs.value == rhs.value)) {
+    return false;
+  }
+  return true;
+}
+
+inline std::vector<uint8_t> MemoryAddress::bincodeSerialize() const {
+  auto serializer = serde::BincodeSerializer();
+  serde::Serializable<MemoryAddress>::serialize(*this, serializer);
+  return std::move(serializer).bytes();
+}
+
+inline MemoryAddress
+MemoryAddress::bincodeDeserialize(std::vector<uint8_t> input) {
+  auto deserializer = serde::BincodeDeserializer(input);
+  auto value = serde::Deserializable<MemoryAddress>::deserialize(deserializer);
+  if (deserializer.get_buffer_offset() < input.size()) {
+    throw serde::deserialization_error("Some input bytes were not read");
+  }
+  return value;
+}
+
+} // end of namespace Program
+
+template <>
+template <typename Serializer>
+void serde::Serializable<Program::MemoryAddress>::serialize(
+    const Program::MemoryAddress &obj, Serializer &serializer) {
+  serializer.increase_container_depth();
+  serde::Serializable<decltype(obj.value)>::serialize(obj.value, serializer);
+  serializer.decrease_container_depth();
+}
+
+template <>
+template <typename Deserializer>
+Program::MemoryAddress
+serde::Deserializable<Program::MemoryAddress>::deserialize(
+    Deserializer &deserializer) {
+  deserializer.increase_container_depth();
+  Program::MemoryAddress obj;
+  obj.value =
+      serde::Deserializable<decltype(obj.value)>::deserialize(deserializer);
+  deserializer.decrease_container_depth();
+  return obj;
+}
+
+namespace Program {
+
+inline bool operator==(const Opcode &lhs, const Opcode &rhs) {
+  if (!(lhs.value == rhs.value)) {
+    return false;
+  }
+  return true;
+}
+
+inline std::vector<uint8_t> Opcode::bincodeSerialize() const {
+  auto serializer = serde::BincodeSerializer();
+  serde::Serializable<Opcode>::serialize(*this, serializer);
+  return std::move(serializer).bytes();
+}
+
+inline Opcode Opcode::bincodeDeserialize(std::vector<uint8_t> input) {
+  auto deserializer = serde::BincodeDeserializer(input);
+  auto value = serde::Deserializable<Opcode>::deserialize(deserializer);
+  if (deserializer.get_buffer_offset() < input.size()) {
+    throw serde::deserialization_error("Some input bytes were not read");
+  }
+  return value;
+}
+
+} // end of namespace Program
+
+template <>
+template <typename Serializer>
+void serde::Serializable<Program::Opcode>::serialize(const Program::Opcode &obj,
+                                                     Serializer &serializer) {
+  serializer.increase_container_depth();
+  serde::Serializable<decltype(obj.value)>::serialize(obj.value, serializer);
+  serializer.decrease_container_depth();
+}
+
+template <>
+template <typename Deserializer>
+Program::Opcode serde::Deserializable<Program::Opcode>::deserialize(
+    Deserializer &deserializer) {
+  deserializer.increase_container_depth();
+  Program::Opcode obj;
+  obj.value =
+      serde::Deserializable<decltype(obj.value)>::deserialize(deserializer);
+  deserializer.decrease_container_depth();
+  return obj;
+}
+
+namespace Program {
+
+inline bool operator==(const Opcode::AssertZero &lhs,
+                       const Opcode::AssertZero &rhs) {
+  if (!(lhs.value == rhs.value)) {
+    return false;
+  }
+  return true;
+}
+
+inline std::vector<uint8_t> Opcode::AssertZero::bincodeSerialize() const {
+  auto serializer = serde::BincodeSerializer();
+  serde::Serializable<Opcode::AssertZero>::serialize(*this, serializer);
+  return std::move(serializer).bytes();
+}
+
+inline Opcode::AssertZero
+Opcode::AssertZero::bincodeDeserialize(std::vector<uint8_t> input) {
+  auto deserializer = serde::BincodeDeserializer(input);
+  auto value =
+      serde::Deserializable<Opcode::AssertZero>::deserialize(deserializer);
+  if (deserializer.get_buffer_offset() < input.size()) {
+    throw serde::deserialization_error("Some input bytes were not read");
+  }
+  return value;
+}
+
+} // end of namespace Program
+
+template <>
+template <typename Serializer>
+void serde::Serializable<Program::Opcode::AssertZero>::serialize(
+    const Program::Opcode::AssertZero &obj, Serializer &serializer) {
+  serde::Serializable<decltype(obj.value)>::serialize(obj.value, serializer);
+}
+
+template <>
+template <typename Deserializer>
+Program::Opcode::AssertZero
+serde::Deserializable<Program::Opcode::AssertZero>::deserialize(
+    Deserializer &deserializer) {
+  Program::Opcode::AssertZero obj;
+  obj.value =
+      serde::Deserializable<decltype(obj.value)>::deserialize(deserializer);
+  return obj;
+}
+
+namespace Program {
+
+inline bool operator==(const Opcode::BlackBoxFuncCall &lhs,
+                       const Opcode::BlackBoxFuncCall &rhs) {
+  if (!(lhs.value == rhs.value)) {
+    return false;
+  }
+  return true;
+}
+
+inline std::vector<uint8_t> Opcode::BlackBoxFuncCall::bincodeSerialize() const {
+  auto serializer = serde::BincodeSerializer();
+  serde::Serializable<Opcode::BlackBoxFuncCall>::serialize(*this, serializer);
+  return std::move(serializer).bytes();
+}
+
+inline Opcode::BlackBoxFuncCall
+Opcode::BlackBoxFuncCall::bincodeDeserialize(std::vector<uint8_t> input) {
+  auto deserializer = serde::BincodeDeserializer(input);
+  auto value = serde::Deserializable<Opcode::BlackBoxFuncCall>::deserialize(
+      deserializer);
+  if (deserializer.get_buffer_offset() < input.size()) {
+    throw serde::deserialization_error("Some input bytes were not read");
+  }
+  return value;
+}
+
+} // end of namespace Program
+
+template <>
+template <typename Serializer>
+void serde::Serializable<Program::Opcode::BlackBoxFuncCall>::serialize(
+    const Program::Opcode::BlackBoxFuncCall &obj, Serializer &serializer) {
+  serde::Serializable<decltype(obj.value)>::serialize(obj.value, serializer);
+}
+
+template <>
+template <typename Deserializer>
+Program::Opcode::BlackBoxFuncCall
+serde::Deserializable<Program::Opcode::BlackBoxFuncCall>::deserialize(
+    Deserializer &deserializer) {
+  Program::Opcode::BlackBoxFuncCall obj;
+  obj.value =
+      serde::Deserializable<decltype(obj.value)>::deserialize(deserializer);
+  return obj;
+}
+
+namespace Program {
+
+inline bool operator==(const Opcode::Directive &lhs,
+                       const Opcode::Directive &rhs) {
+  if (!(lhs.value == rhs.value)) {
+    return false;
+  }
+  return true;
+}
+
+inline std::vector<uint8_t> Opcode::Directive::bincodeSerialize() const {
+  auto serializer = serde::BincodeSerializer();
+  serde::Serializable<Opcode::Directive>::serialize(*this, serializer);
+  return std::move(serializer).bytes();
+}
+
+inline Opcode::Directive
+Opcode::Directive::bincodeDeserialize(std::vector<uint8_t> input) {
+  auto deserializer = serde::BincodeDeserializer(input);
+  auto value =
+      serde::Deserializable<Opcode::Directive>::deserialize(deserializer);
+  if (deserializer.get_buffer_offset() < input.size()) {
+    throw serde::deserialization_error("Some input bytes were not read");
+  }
+  return value;
+}
+
+} // end of namespace Program
+
+template <>
+template <typename Serializer>
+void serde::Serializable<Program::Opcode::Directive>::serialize(
+    const Program::Opcode::Directive &obj, Serializer &serializer) {
+  serde::Serializable<decltype(obj.value)>::serialize(obj.value, serializer);
+}
+
+template <>
+template <typename Deserializer>
+Program::Opcode::Directive
+serde::Deserializable<Program::Opcode::Directive>::deserialize(
+    Deserializer &deserializer) {
+  Program::Opcode::Directive obj;
+  obj.value =
+      serde::Deserializable<decltype(obj.value)>::deserialize(deserializer);
+  return obj;
+}
+
+namespace Program {
+
+inline bool operator==(const Opcode::Brillig &lhs, const Opcode::Brillig &rhs) {
+  if (!(lhs.value == rhs.value)) {
+    return false;
+  }
+  return true;
+}
+
+inline std::vector<uint8_t> Opcode::Brillig::bincodeSerialize() const {
+  auto serializer = serde::BincodeSerializer();
+  serde::Serializable<Opcode::Brillig>::serialize(*this, serializer);
+  return std::move(serializer).bytes();
+}
+
+inline Opcode::Brillig
+Opcode::Brillig::bincodeDeserialize(std::vector<uint8_t> input) {
+  auto deserializer = serde::BincodeDeserializer(input);
+  auto value =
+      serde::Deserializable<Opcode::Brillig>::deserialize(deserializer);
+  if (deserializer.get_buffer_offset() < input.size()) {
+    throw serde::deserialization_error("Some input bytes were not read");
+  }
+  return value;
+}
+
+} // end of namespace Program
+
+template <>
+template <typename Serializer>
+void serde::Serializable<Program::Opcode::Brillig>::serialize(
+    const Program::Opcode::Brillig &obj, Serializer &serializer) {
+  serde::Serializable<decltype(obj.value)>::serialize(obj.value, serializer);
+}
+
+template <>
+template <typename Deserializer>
+Program::Opcode::Brillig
+serde::Deserializable<Program::Opcode::Brillig>::deserialize(
+    Deserializer &deserializer) {
+  Program::Opcode::Brillig obj;
+  obj.value =
+      serde::Deserializable<decltype(obj.value)>::deserialize(deserializer);
+  return obj;
+}
+
+namespace Program {
+
+inline bool operator==(const Opcode::MemoryOp &lhs,
+                       const Opcode::MemoryOp &rhs) {
+  if (!(lhs.block_id == rhs.block_id)) {
+    return false;
+  }
+  if (!(lhs.op == rhs.op)) {
+    return false;
+  }
+  if (!(lhs.predicate == rhs.predicate)) {
+    return false;
+  }
+  return true;
+}
+
+inline std::vector<uint8_t> Opcode::MemoryOp::bincodeSerialize() const {
+  auto serializer = serde::BincodeSerializer();
+  serde::Serializable<Opcode::MemoryOp>::serialize(*this, serializer);
+  return std::move(serializer).bytes();
+}
+
+inline Opcode::MemoryOp
+Opcode::MemoryOp::bincodeDeserialize(std::vector<uint8_t> input) {
+  auto deserializer = serde::BincodeDeserializer(input);
+  auto value =
+      serde::Deserializable<Opcode::MemoryOp>::deserialize(deserializer);
+  if (deserializer.get_buffer_offset() < input.size()) {
+    throw serde::deserialization_error("Some input bytes were not read");
+  }
+  return value;
+}
+
+} // end of namespace Program
+
+template <>
+template <typename Serializer>
+void serde::Serializable<Program::Opcode::MemoryOp>::serialize(
+    const Program::Opcode::MemoryOp &obj, Serializer &serializer) {
+  serde::Serializable<decltype(obj.block_id)>::serialize(obj.block_id,
+                                                         serializer);
+  serde::Serializable<decltype(obj.op)>::serialize(obj.op, serializer);
+  serde::Serializable<decltype(obj.predicate)>::serialize(obj.predicate,
+                                                          serializer);
+}
+
+template <>
+template <typename Deserializer>
+Program::Opcode::MemoryOp
+serde::Deserializable<Program::Opcode::MemoryOp>::deserialize(
+    Deserializer &deserializer) {
+  Program::Opcode::MemoryOp obj;
+  obj.block_id =
+      serde::Deserializable<decltype(obj.block_id)>::deserialize(deserializer);
+  obj.op = serde::Deserializable<decltype(obj.op)>::deserialize(deserializer);
+  obj.predicate =
+      serde::Deserializable<decltype(obj.predicate)>::deserialize(deserializer);
+  return obj;
+}
+
+namespace Program {
+
+inline bool operator==(const Opcode::MemoryInit &lhs,
+                       const Opcode::MemoryInit &rhs) {
+  if (!(lhs.block_id == rhs.block_id)) {
+    return false;
+  }
+  if (!(lhs.init == rhs.init)) {
+    return false;
+  }
+  return true;
+}
+
+inline std::vector<uint8_t> Opcode::MemoryInit::bincodeSerialize() const {
+  auto serializer = serde::BincodeSerializer();
+  serde::Serializable<Opcode::MemoryInit>::serialize(*this, serializer);
+  return std::move(serializer).bytes();
+}
+
+inline Opcode::MemoryInit
+Opcode::MemoryInit::bincodeDeserialize(std::vector<uint8_t> input) {
+  auto deserializer = serde::BincodeDeserializer(input);
+  auto value =
+      serde::Deserializable<Opcode::MemoryInit>::deserialize(deserializer);
+  if (deserializer.get_buffer_offset() < input.size()) {
+    throw serde::deserialization_error("Some input bytes were not read");
+  }
+  return value;
+}
+
+} // end of namespace Program
+
+template <>
+template <typename Serializer>
+void serde::Serializable<Program::Opcode::MemoryInit>::serialize(
+    const Program::Opcode::MemoryInit &obj, Serializer &serializer) {
+  serde::Serializable<decltype(obj.block_id)>::serialize(obj.block_id,
+                                                         serializer);
+  serde::Serializable<decltype(obj.init)>::serialize(obj.init, serializer);
+}
+
+template <>
+template <typename Deserializer>
+Program::Opcode::MemoryInit
+serde::Deserializable<Program::Opcode::MemoryInit>::deserialize(
+    Deserializer &deserializer) {
+  Program::Opcode::MemoryInit obj;
+  obj.block_id =
+      serde::Deserializable<decltype(obj.block_id)>::deserialize(deserializer);
+  obj.init =
+      serde::Deserializable<decltype(obj.init)>::deserialize(deserializer);
+  return obj;
+}
+
+namespace Program {
+
+inline bool operator==(const Opcode::BrilligCall &lhs,
+                       const Opcode::BrilligCall &rhs) {
+  if (!(lhs.id == rhs.id)) {
+    return false;
+  }
+  if (!(lhs.inputs == rhs.inputs)) {
+    return false;
+  }
+  if (!(lhs.outputs == rhs.outputs)) {
+    return false;
+  }
+  if (!(lhs.predicate == rhs.predicate)) {
+    return false;
+  }
+  return true;
+}
+
+inline std::vector<uint8_t> Opcode::BrilligCall::bincodeSerialize() const {
+  auto serializer = serde::BincodeSerializer();
+  serde::Serializable<Opcode::BrilligCall>::serialize(*this, serializer);
+  return std::move(serializer).bytes();
+}
+
+inline Opcode::BrilligCall
+Opcode::BrilligCall::bincodeDeserialize(std::vector<uint8_t> input) {
+  auto deserializer = serde::BincodeDeserializer(input);
+  auto value =
+      serde::Deserializable<Opcode::BrilligCall>::deserialize(deserializer);
+  if (deserializer.get_buffer_offset() < input.size()) {
+    throw serde::deserialization_error("Some input bytes were not read");
+  }
+  return value;
+}
+
+} // end of namespace Program
+
+template <>
+template <typename Serializer>
+void serde::Serializable<Program::Opcode::BrilligCall>::serialize(
+    const Program::Opcode::BrilligCall &obj, Serializer &serializer) {
+  serde::Serializable<decltype(obj.id)>::serialize(obj.id, serializer);
+  serde::Serializable<decltype(obj.inputs)>::serialize(obj.inputs, serializer);
+  serde::Serializable<decltype(obj.outputs)>::serialize(obj.outputs,
+                                                        serializer);
+  serde::Serializable<decltype(obj.predicate)>::serialize(obj.predicate,
+                                                          serializer);
+}
+
+template <>
+template <typename Deserializer>
+Program::Opcode::BrilligCall
+serde::Deserializable<Program::Opcode::BrilligCall>::deserialize(
+    Deserializer &deserializer) {
+  Program::Opcode::BrilligCall obj;
+  obj.id = serde::Deserializable<decltype(obj.id)>::deserialize(deserializer);
+  obj.inputs =
+      serde::Deserializable<decltype(obj.inputs)>::deserialize(deserializer);
+  obj.outputs =
+      serde::Deserializable<decltype(obj.outputs)>::deserialize(deserializer);
+  obj.predicate =
+      serde::Deserializable<decltype(obj.predicate)>::deserialize(deserializer);
+  return obj;
+}
+
+namespace Program {
+
+inline bool operator==(const Opcode::Call &lhs, const Opcode::Call &rhs) {
+  if (!(lhs.id == rhs.id)) {
+    return false;
+  }
+  if (!(lhs.inputs == rhs.inputs)) {
+    return false;
+  }
+  if (!(lhs.outputs == rhs.outputs)) {
+    return false;
+  }
+  if (!(lhs.predicate == rhs.predicate)) {
+    return false;
+  }
+  return true;
+}
+
+inline std::vector<uint8_t> Opcode::Call::bincodeSerialize() const {
+  auto serializer = serde::BincodeSerializer();
+  serde::Serializable<Opcode::Call>::serialize(*this, serializer);
+  return std::move(serializer).bytes();
+}
+
+inline Opcode::Call
+Opcode::Call::bincodeDeserialize(std::vector<uint8_t> input) {
+  auto deserializer = serde::BincodeDeserializer(input);
+  auto value = serde::Deserializable<Opcode::Call>::deserialize(deserializer);
+  if (deserializer.get_buffer_offset() < input.size()) {
+    throw serde::deserialization_error("Some input bytes were not read");
+  }
+  return value;
+}
+
+} // end of namespace Program
+
+template <>
+template <typename Serializer>
+void serde::Serializable<Program::Opcode::Call>::serialize(
+    const Program::Opcode::Call &obj, Serializer &serializer) {
+  serde::Serializable<decltype(obj.id)>::serialize(obj.id, serializer);
+  serde::Serializable<decltype(obj.inputs)>::serialize(obj.inputs, serializer);
+  serde::Serializable<decltype(obj.outputs)>::serialize(obj.outputs,
+                                                        serializer);
+  serde::Serializable<decltype(obj.predicate)>::serialize(obj.predicate,
+                                                          serializer);
+}
+
+template <>
+template <typename Deserializer>
+Program::Opcode::Call serde::Deserializable<Program::Opcode::Call>::deserialize(
+    Deserializer &deserializer) {
+  Program::Opcode::Call obj;
+  obj.id = serde::Deserializable<decltype(obj.id)>::deserialize(deserializer);
+  obj.inputs =
+      serde::Deserializable<decltype(obj.inputs)>::deserialize(deserializer);
+  obj.outputs =
+      serde::Deserializable<decltype(obj.outputs)>::deserialize(deserializer);
+  obj.predicate =
+      serde::Deserializable<decltype(obj.predicate)>::deserialize(deserializer);
+  return obj;
+}
+
+namespace Program {
+
+inline bool operator==(const OpcodeLocation &lhs, const OpcodeLocation &rhs) {
+  if (!(lhs.value == rhs.value)) {
+    return false;
+  }
+  return true;
+}
+
+inline std::vector<uint8_t> OpcodeLocation::bincodeSerialize() const {
+  auto serializer = serde::BincodeSerializer();
+  serde::Serializable<OpcodeLocation>::serialize(*this, serializer);
+  return std::move(serializer).bytes();
+}
+
+inline OpcodeLocation
+OpcodeLocation::bincodeDeserialize(std::vector<uint8_t> input) {
+  auto deserializer = serde::BincodeDeserializer(input);
+  auto value = serde::Deserializable<OpcodeLocation>::deserialize(deserializer);
+  if (deserializer.get_buffer_offset() < input.size()) {
+    throw serde::deserialization_error("Some input bytes were not read");
+  }
+  return value;
+}
+
+} // end of namespace Program
+
+template <>
+template <typename Serializer>
+void serde::Serializable<Program::OpcodeLocation>::serialize(
+    const Program::OpcodeLocation &obj, Serializer &serializer) {
+  serializer.increase_container_depth();
+  serde::Serializable<decltype(obj.value)>::serialize(obj.value, serializer);
+  serializer.decrease_container_depth();
+}
+
+template <>
+template <typename Deserializer>
+Program::OpcodeLocation
+serde::Deserializable<Program::OpcodeLocation>::deserialize(
+    Deserializer &deserializer) {
+  deserializer.increase_container_depth();
+  Program::OpcodeLocation obj;
+  obj.value =
+      serde::Deserializable<decltype(obj.value)>::deserialize(deserializer);
+  deserializer.decrease_container_depth();
+  return obj;
+}
+
+namespace Program {
+
+inline bool operator==(const OpcodeLocation::Acir &lhs,
+                       const OpcodeLocation::Acir &rhs) {
+  if (!(lhs.value == rhs.value)) {
+    return false;
+  }
+  return true;
+}
+
+inline std::vector<uint8_t> OpcodeLocation::Acir::bincodeSerialize() const {
+  auto serializer = serde::BincodeSerializer();
+  serde::Serializable<OpcodeLocation::Acir>::serialize(*this, serializer);
+  return std::move(serializer).bytes();
+}
+
+inline OpcodeLocation::Acir
+OpcodeLocation::Acir::bincodeDeserialize(std::vector<uint8_t> input) {
+  auto deserializer = serde::BincodeDeserializer(input);
+  auto value =
+      serde::Deserializable<OpcodeLocation::Acir>::deserialize(deserializer);
+  if (deserializer.get_buffer_offset() < input.size()) {
+    throw serde::deserialization_error("Some input bytes were not read");
+  }
+  return value;
+}
+
+} // end of namespace Program
+
+template <>
+template <typename Serializer>
+void serde::Serializable<Program::OpcodeLocation::Acir>::serialize(
+    const Program::OpcodeLocation::Acir &obj, Serializer &serializer) {
+  serde::Serializable<decltype(obj.value)>::serialize(obj.value, serializer);
+}
+
+template <>
+template <typename Deserializer>
+Program::OpcodeLocation::Acir
+serde::Deserializable<Program::OpcodeLocation::Acir>::deserialize(
+    Deserializer &deserializer) {
+  Program::OpcodeLocation::Acir obj;
+  obj.value =
+      serde::Deserializable<decltype(obj.value)>::deserialize(deserializer);
+  return obj;
+}
+
+namespace Program {
+
+inline bool operator==(const OpcodeLocation::Brillig &lhs,
+                       const OpcodeLocation::Brillig &rhs) {
+  if (!(lhs.acir_index == rhs.acir_index)) {
+    return false;
+  }
+  if (!(lhs.brillig_index == rhs.brillig_index)) {
+    return false;
+  }
+  return true;
+}
+
+inline std::vector<uint8_t> OpcodeLocation::Brillig::bincodeSerialize() const {
+  auto serializer = serde::BincodeSerializer();
+  serde::Serializable<OpcodeLocation::Brillig>::serialize(*this, serializer);
+  return std::move(serializer).bytes();
+}
+
+inline OpcodeLocation::Brillig
+OpcodeLocation::Brillig::bincodeDeserialize(std::vector<uint8_t> input) {
+  auto deserializer = serde::BincodeDeserializer(input);
+  auto value =
+      serde::Deserializable<OpcodeLocation::Brillig>::deserialize(deserializer);
+  if (deserializer.get_buffer_offset() < input.size()) {
+    throw serde::deserialization_error("Some input bytes were not read");
+  }
+  return value;
+}
+
+} // end of namespace Program
+
+template <>
+template <typename Serializer>
+void serde::Serializable<Program::OpcodeLocation::Brillig>::serialize(
+    const Program::OpcodeLocation::Brillig &obj, Serializer &serializer) {
+  serde::Serializable<decltype(obj.acir_index)>::serialize(obj.acir_index,
                                                            serializer);
-    }
-
-    template <>
-    template <typename Deserializer>
-    Program::BlackBoxFuncCall::AND
-    serde::Deserializable<Program::BlackBoxFuncCall::AND>::deserialize(
-        Deserializer &deserializer) {
-      Program::BlackBoxFuncCall::AND obj;
-      obj.lhs =
-          serde::Deserializable<decltype(obj.lhs)>::deserialize(deserializer);
-      obj.rhs =
-          serde::Deserializable<decltype(obj.rhs)>::deserialize(deserializer);
-      obj.output = serde::Deserializable<decltype(obj.output)>::deserialize(
+  serde::Serializable<decltype(obj.brillig_index)>::serialize(obj.brillig_index,
+                                                              serializer);
+}
+
+template <>
+template <typename Deserializer>
+Program::OpcodeLocation::Brillig
+serde::Deserializable<Program::OpcodeLocation::Brillig>::deserialize(
+    Deserializer &deserializer) {
+  Program::OpcodeLocation::Brillig obj;
+  obj.acir_index = serde::Deserializable<decltype(obj.acir_index)>::deserialize(
+      deserializer);
+  obj.brillig_index =
+      serde::Deserializable<decltype(obj.brillig_index)>::deserialize(
           deserializer);
-      return obj;
-    }
-
-    namespace Program {
-
-    inline bool operator==(const BlackBoxFuncCall::XOR &lhs,
-                           const BlackBoxFuncCall::XOR &rhs) {
-      if (!(lhs.lhs == rhs.lhs)) {
-        return false;
-      }
-      if (!(lhs.rhs == rhs.rhs)) {
-        return false;
-      }
-      if (!(lhs.output == rhs.output)) {
-        return false;
-      }
-      return true;
-    }
-
-    inline std::vector<uint8_t>
-    BlackBoxFuncCall::XOR::bincodeSerialize() const {
-      auto serializer = serde::BincodeSerializer();
-      serde::Serializable<BlackBoxFuncCall::XOR>::serialize(*this, serializer);
-      return std::move(serializer).bytes();
-    }
-
-    inline BlackBoxFuncCall::XOR
-    BlackBoxFuncCall::XOR::bincodeDeserialize(std::vector<uint8_t> input) {
-      auto deserializer = serde::BincodeDeserializer(input);
-      auto value = serde::Deserializable<BlackBoxFuncCall::XOR>::deserialize(
+  return obj;
+}
+
+namespace Program {
+
+inline bool operator==(const Program &lhs, const Program &rhs) {
+  if (!(lhs.functions == rhs.functions)) {
+    return false;
+  }
+  if (!(lhs.unconstrained_functions == rhs.unconstrained_functions)) {
+    return false;
+  }
+  return true;
+}
+
+inline std::vector<uint8_t> Program::bincodeSerialize() const {
+  auto serializer = serde::BincodeSerializer();
+  serde::Serializable<Program>::serialize(*this, serializer);
+  return std::move(serializer).bytes();
+}
+
+inline Program Program::bincodeDeserialize(std::vector<uint8_t> input) {
+  auto deserializer = serde::BincodeDeserializer(input);
+  auto value = serde::Deserializable<Program>::deserialize(deserializer);
+  if (deserializer.get_buffer_offset() < input.size()) {
+    throw serde::deserialization_error("Some input bytes were not read");
+  }
+  return value;
+}
+
+} // end of namespace Program
+
+template <>
+template <typename Serializer>
+void serde::Serializable<Program::Program>::serialize(
+    const Program::Program &obj, Serializer &serializer) {
+  serializer.increase_container_depth();
+  serde::Serializable<decltype(obj.functions)>::serialize(obj.functions,
+                                                          serializer);
+  serde::Serializable<decltype(obj.unconstrained_functions)>::serialize(
+      obj.unconstrained_functions, serializer);
+  serializer.decrease_container_depth();
+}
+
+template <>
+template <typename Deserializer>
+Program::Program serde::Deserializable<Program::Program>::deserialize(
+    Deserializer &deserializer) {
+  deserializer.increase_container_depth();
+  Program::Program obj;
+  obj.functions =
+      serde::Deserializable<decltype(obj.functions)>::deserialize(deserializer);
+  obj.unconstrained_functions =
+      serde::Deserializable<decltype(obj.unconstrained_functions)>::deserialize(
           deserializer);
-      if (deserializer.get_buffer_offset() < input.size()) {
-        throw serde::deserialization_error("Some input bytes were not read");
-      }
-      return value;
-    }
-
-    } // end of namespace Program
-
-    template <>
-    template <typename Serializer>
-    void serde::Serializable<Program::BlackBoxFuncCall::XOR>::serialize(
-        const Program::BlackBoxFuncCall::XOR &obj, Serializer &serializer) {
-      serde::Serializable<decltype(obj.lhs)>::serialize(obj.lhs, serializer);
-      serde::Serializable<decltype(obj.rhs)>::serialize(obj.rhs, serializer);
-      serde::Serializable<decltype(obj.output)>::serialize(obj.output,
-                                                           serializer);
-    }
-
-    template <>
-    template <typename Deserializer>
-    Program::BlackBoxFuncCall::XOR
-    serde::Deserializable<Program::BlackBoxFuncCall::XOR>::deserialize(
-        Deserializer &deserializer) {
-      Program::BlackBoxFuncCall::XOR obj;
-      obj.lhs =
-          serde::Deserializable<decltype(obj.lhs)>::deserialize(deserializer);
-      obj.rhs =
-          serde::Deserializable<decltype(obj.rhs)>::deserialize(deserializer);
-      obj.output = serde::Deserializable<decltype(obj.output)>::deserialize(
-          deserializer);
-      return obj;
-    }
-
-    namespace Program {
-
-    inline bool operator==(const BlackBoxFuncCall::RANGE &lhs,
-                           const BlackBoxFuncCall::RANGE &rhs) {
-      if (!(lhs.input == rhs.input)) {
-        return false;
-      }
-      return true;
-    }
-
-    inline std::vector<uint8_t>
-    BlackBoxFuncCall::RANGE::bincodeSerialize() const {
-      auto serializer = serde::BincodeSerializer();
-      serde::Serializable<BlackBoxFuncCall::RANGE>::serialize(*this,
+  deserializer.decrease_container_depth();
+  return obj;
+}
+
+namespace Program {
+
+inline bool operator==(const PublicInputs &lhs, const PublicInputs &rhs) {
+  if (!(lhs.value == rhs.value)) {
+    return false;
+  }
+  return true;
+}
+
+inline std::vector<uint8_t> PublicInputs::bincodeSerialize() const {
+  auto serializer = serde::BincodeSerializer();
+  serde::Serializable<PublicInputs>::serialize(*this, serializer);
+  return std::move(serializer).bytes();
+}
+
+inline PublicInputs
+PublicInputs::bincodeDeserialize(std::vector<uint8_t> input) {
+  auto deserializer = serde::BincodeDeserializer(input);
+  auto value = serde::Deserializable<PublicInputs>::deserialize(deserializer);
+  if (deserializer.get_buffer_offset() < input.size()) {
+    throw serde::deserialization_error("Some input bytes were not read");
+  }
+  return value;
+}
+
+} // end of namespace Program
+
+template <>
+template <typename Serializer>
+void serde::Serializable<Program::PublicInputs>::serialize(
+    const Program::PublicInputs &obj, Serializer &serializer) {
+  serializer.increase_container_depth();
+  serde::Serializable<decltype(obj.value)>::serialize(obj.value, serializer);
+  serializer.decrease_container_depth();
+}
+
+template <>
+template <typename Deserializer>
+Program::PublicInputs serde::Deserializable<Program::PublicInputs>::deserialize(
+    Deserializer &deserializer) {
+  deserializer.increase_container_depth();
+  Program::PublicInputs obj;
+  obj.value =
+      serde::Deserializable<decltype(obj.value)>::deserialize(deserializer);
+  deserializer.decrease_container_depth();
+  return obj;
+}
+
+namespace Program {
+
+inline bool operator==(const ValueOrArray &lhs, const ValueOrArray &rhs) {
+  if (!(lhs.value == rhs.value)) {
+    return false;
+  }
+  return true;
+}
+
+inline std::vector<uint8_t> ValueOrArray::bincodeSerialize() const {
+  auto serializer = serde::BincodeSerializer();
+  serde::Serializable<ValueOrArray>::serialize(*this, serializer);
+  return std::move(serializer).bytes();
+}
+
+inline ValueOrArray
+ValueOrArray::bincodeDeserialize(std::vector<uint8_t> input) {
+  auto deserializer = serde::BincodeDeserializer(input);
+  auto value = serde::Deserializable<ValueOrArray>::deserialize(deserializer);
+  if (deserializer.get_buffer_offset() < input.size()) {
+    throw serde::deserialization_error("Some input bytes were not read");
+  }
+  return value;
+}
+
+} // end of namespace Program
+
+template <>
+template <typename Serializer>
+void serde::Serializable<Program::ValueOrArray>::serialize(
+    const Program::ValueOrArray &obj, Serializer &serializer) {
+  serializer.increase_container_depth();
+  serde::Serializable<decltype(obj.value)>::serialize(obj.value, serializer);
+  serializer.decrease_container_depth();
+}
+
+template <>
+template <typename Deserializer>
+Program::ValueOrArray serde::Deserializable<Program::ValueOrArray>::deserialize(
+    Deserializer &deserializer) {
+  deserializer.increase_container_depth();
+  Program::ValueOrArray obj;
+  obj.value =
+      serde::Deserializable<decltype(obj.value)>::deserialize(deserializer);
+  deserializer.decrease_container_depth();
+  return obj;
+}
+
+namespace Program {
+
+inline bool operator==(const ValueOrArray::MemoryAddress &lhs,
+                       const ValueOrArray::MemoryAddress &rhs) {
+  if (!(lhs.value == rhs.value)) {
+    return false;
+  }
+  return true;
+}
+
+inline std::vector<uint8_t>
+ValueOrArray::MemoryAddress::bincodeSerialize() const {
+  auto serializer = serde::BincodeSerializer();
+  serde::Serializable<ValueOrArray::MemoryAddress>::serialize(*this,
                                                               serializer);
-      return std::move(serializer).bytes();
-    }
-
-    inline BlackBoxFuncCall::RANGE
-    BlackBoxFuncCall::RANGE::bincodeDeserialize(std::vector<uint8_t> input) {
-      auto deserializer = serde::BincodeDeserializer(input);
-      auto value = serde::Deserializable<BlackBoxFuncCall::RANGE>::deserialize(
-          deserializer);
-      if (deserializer.get_buffer_offset() < input.size()) {
-        throw serde::deserialization_error("Some input bytes were not read");
-      }
-      return value;
-    }
-
-    } // end of namespace Program
-
-    template <>
-    template <typename Serializer>
-    void serde::Serializable<Program::BlackBoxFuncCall::RANGE>::serialize(
-        const Program::BlackBoxFuncCall::RANGE &obj, Serializer &serializer) {
-      serde::Serializable<decltype(obj.input)>::serialize(obj.input,
-                                                          serializer);
-    }
-
-    template <>
-    template <typename Deserializer>
-    Program::BlackBoxFuncCall::RANGE
-    serde::Deserializable<Program::BlackBoxFuncCall::RANGE>::deserialize(
-        Deserializer &deserializer) {
-      Program::BlackBoxFuncCall::RANGE obj;
-      obj.input =
-          serde::Deserializable<decltype(obj.input)>::deserialize(deserializer);
-      return obj;
-    }
-
-    namespace Program {
-
-    inline bool operator==(const BlackBoxFuncCall::Blake2s &lhs,
-                           const BlackBoxFuncCall::Blake2s &rhs) {
-      if (!(lhs.inputs == rhs.inputs)) {
-        return false;
-      }
-      if (!(lhs.outputs == rhs.outputs)) {
-        return false;
-      }
-      return true;
-    }
-
-    inline std::vector<uint8_t>
-    BlackBoxFuncCall::Blake2s::bincodeSerialize() const {
-      auto serializer = serde::BincodeSerializer();
-      serde::Serializable<BlackBoxFuncCall::Blake2s>::serialize(*this,
-                                                                serializer);
-      return std::move(serializer).bytes();
-    }
-
-    inline BlackBoxFuncCall::Blake2s
-    BlackBoxFuncCall::Blake2s::bincodeDeserialize(std::vector<uint8_t> input) {
-      auto deserializer = serde::BincodeDeserializer(input);
-      auto value =
-          serde::Deserializable<BlackBoxFuncCall::Blake2s>::deserialize(
-              deserializer);
-      if (deserializer.get_buffer_offset() < input.size()) {
-        throw serde::deserialization_error("Some input bytes were not read");
-      }
-      return value;
-    }
-
-    } // end of namespace Program
-
-    template <>
-    template <typename Serializer>
-    void serde::Serializable<Program::BlackBoxFuncCall::Blake2s>::serialize(
-        const Program::BlackBoxFuncCall::Blake2s &obj, Serializer &serializer) {
-      serde::Serializable<decltype(obj.inputs)>::serialize(obj.inputs,
-                                                           serializer);
-      serde::Serializable<decltype(obj.outputs)>::serialize(obj.outputs,
-                                                            serializer);
-    }
-
-    template <>
-    template <typename Deserializer>
-    Program::BlackBoxFuncCall::Blake2s
-    serde::Deserializable<Program::BlackBoxFuncCall::Blake2s>::deserialize(
-        Deserializer &deserializer) {
-      Program::BlackBoxFuncCall::Blake2s obj;
-      obj.inputs = serde::Deserializable<decltype(obj.inputs)>::deserialize(
-          deserializer);
-      obj.outputs = serde::Deserializable<decltype(obj.outputs)>::deserialize(
-          deserializer);
-      return obj;
-    }
-
-    namespace Program {
-
-    inline bool operator==(const BlackBoxFuncCall::Blake3 &lhs,
-                           const BlackBoxFuncCall::Blake3 &rhs) {
-      if (!(lhs.inputs == rhs.inputs)) {
-        return false;
-      }
-      if (!(lhs.outputs == rhs.outputs)) {
-        return false;
-      }
-      return true;
-    }
-
-    inline std::vector<uint8_t>
-    BlackBoxFuncCall::Blake3::bincodeSerialize() const {
-      auto serializer = serde::BincodeSerializer();
-      serde::Serializable<BlackBoxFuncCall::Blake3>::serialize(*this,
-                                                               serializer);
-      return std::move(serializer).bytes();
-    }
-
-    inline BlackBoxFuncCall::Blake3
-    BlackBoxFuncCall::Blake3::bincodeDeserialize(std::vector<uint8_t> input) {
-      auto deserializer = serde::BincodeDeserializer(input);
-      auto value = serde::Deserializable<BlackBoxFuncCall::Blake3>::deserialize(
-          deserializer);
-      if (deserializer.get_buffer_offset() < input.size()) {
-        throw serde::deserialization_error("Some input bytes were not read");
-      }
-      return value;
-    }
-
-    } // end of namespace Program
-
-    template <>
-    template <typename Serializer>
-    void serde::Serializable<Program::BlackBoxFuncCall::Blake3>::serialize(
-        const Program::BlackBoxFuncCall::Blake3 &obj, Serializer &serializer) {
-      serde::Serializable<decltype(obj.inputs)>::serialize(obj.inputs,
-                                                           serializer);
-      serde::Serializable<decltype(obj.outputs)>::serialize(obj.outputs,
-                                                            serializer);
-    }
-
-    template <>
-    template <typename Deserializer>
-    Program::BlackBoxFuncCall::Blake3
-    serde::Deserializable<Program::BlackBoxFuncCall::Blake3>::deserialize(
-        Deserializer &deserializer) {
-      Program::BlackBoxFuncCall::Blake3 obj;
-      obj.inputs = serde::Deserializable<decltype(obj.inputs)>::deserialize(
-          deserializer);
-      obj.outputs = serde::Deserializable<decltype(obj.outputs)>::deserialize(
-          deserializer);
-      return obj;
-    }
-
-    namespace Program {
-
-    inline bool operator==(const BlackBoxFuncCall::SchnorrVerify &lhs,
-                           const BlackBoxFuncCall::SchnorrVerify &rhs) {
-      if (!(lhs.public_key_x == rhs.public_key_x)) {
-        return false;
-      }
-      if (!(lhs.public_key_y == rhs.public_key_y)) {
-        return false;
-      }
-      if (!(lhs.signature == rhs.signature)) {
-        return false;
-      }
-      if (!(lhs.message == rhs.message)) {
-        return false;
-      }
-      if (!(lhs.output == rhs.output)) {
-        return false;
-      }
-      return true;
-    }
-
-    inline std::vector<uint8_t>
-    BlackBoxFuncCall::SchnorrVerify::bincodeSerialize() const {
-      auto serializer = serde::BincodeSerializer();
-      serde::Serializable<BlackBoxFuncCall::SchnorrVerify>::serialize(
-          *this, serializer);
-      return std::move(serializer).bytes();
-    }
-
-    inline BlackBoxFuncCall::SchnorrVerify
-    BlackBoxFuncCall::SchnorrVerify::bincodeDeserialize(
-        std::vector<uint8_t> input) {
-      auto deserializer = serde::BincodeDeserializer(input);
-      auto value =
-          serde::Deserializable<BlackBoxFuncCall::SchnorrVerify>::deserialize(
-              deserializer);
-      if (deserializer.get_buffer_offset() < input.size()) {
-        throw serde::deserialization_error("Some input bytes were not read");
-      }
-      return value;
-    }
-
-    } // end of namespace Program
-
-    template <>
-    template <typename Serializer>
-    void
-    serde::Serializable<Program::BlackBoxFuncCall::SchnorrVerify>::serialize(
-        const Program::BlackBoxFuncCall::SchnorrVerify &obj,
-        Serializer &serializer) {
-      serde::Serializable<decltype(obj.public_key_x)>::serialize(
-          obj.public_key_x, serializer);
-      serde::Serializable<decltype(obj.public_key_y)>::serialize(
-          obj.public_key_y, serializer);
-      serde::Serializable<decltype(obj.signature)>::serialize(obj.signature,
-                                                              serializer);
-      serde::Serializable<decltype(obj.message)>::serialize(obj.message,
-                                                            serializer);
-      serde::Serializable<decltype(obj.output)>::serialize(obj.output,
-                                                           serializer);
-    }
-
-    template <>
-    template <typename Deserializer>
-    Program::BlackBoxFuncCall::SchnorrVerify
-    serde::Deserializable<Program::BlackBoxFuncCall::SchnorrVerify>::
-        deserialize(Deserializer &deserializer) {
-      Program::BlackBoxFuncCall::SchnorrVerify obj;
-      obj.public_key_x =
-          serde::Deserializable<decltype(obj.public_key_x)>::deserialize(
-              deserializer);
-      obj.public_key_y =
-          serde::Deserializable<decltype(obj.public_key_y)>::deserialize(
-              deserializer);
-      obj.signature =
-          serde::Deserializable<decltype(obj.signature)>::deserialize(
-              deserializer);
-      obj.message = serde::Deserializable<decltype(obj.message)>::deserialize(
-          deserializer);
-      obj.output = serde::Deserializable<decltype(obj.output)>::deserialize(
-          deserializer);
-      return obj;
-    }
-
-    namespace Program {
-
-    inline bool operator==(const BlackBoxFuncCall::PedersenCommitment &lhs,
-                           const BlackBoxFuncCall::PedersenCommitment &rhs) {
-      if (!(lhs.inputs == rhs.inputs)) {
-        return false;
-      }
-      if (!(lhs.domain_separator == rhs.domain_separator)) {
-        return false;
-      }
-      if (!(lhs.outputs == rhs.outputs)) {
-        return false;
-      }
-      return true;
-    }
-
-    inline std::vector<uint8_t>
-    BlackBoxFuncCall::PedersenCommitment::bincodeSerialize() const {
-      auto serializer = serde::BincodeSerializer();
-      serde::Serializable<BlackBoxFuncCall::PedersenCommitment>::serialize(
-          *this, serializer);
-      return std::move(serializer).bytes();
-    }
-
-    inline BlackBoxFuncCall::PedersenCommitment
-    BlackBoxFuncCall::PedersenCommitment::bincodeDeserialize(
-        std::vector<uint8_t> input) {
-      auto deserializer = serde::BincodeDeserializer(input);
-      auto value = serde::Deserializable<
-          BlackBoxFuncCall::PedersenCommitment>::deserialize(deserializer);
-      if (deserializer.get_buffer_offset() < input.size()) {
-        throw serde::deserialization_error("Some input bytes were not read");
-      }
-      return value;
-    }
-
-    } // end of namespace Program
-
-    template <>
-    template <typename Serializer>
-    void serde::Serializable<Program::BlackBoxFuncCall::PedersenCommitment>::
-        serialize(const Program::BlackBoxFuncCall::PedersenCommitment &obj,
-                  Serializer &serializer) {
-      serde::Serializable<decltype(obj.inputs)>::serialize(obj.inputs,
-                                                           serializer);
-      serde::Serializable<decltype(obj.domain_separator)>::serialize(
-          obj.domain_separator, serializer);
-      serde::Serializable<decltype(obj.outputs)>::serialize(obj.outputs,
-                                                            serializer);
-    }
-
-    template <>
-    template <typename Deserializer>
-    Program::BlackBoxFuncCall::PedersenCommitment
-    serde::Deserializable<Program::BlackBoxFuncCall::PedersenCommitment>::
-        deserialize(Deserializer &deserializer) {
-      Program::BlackBoxFuncCall::PedersenCommitment obj;
-      obj.inputs = serde::Deserializable<decltype(obj.inputs)>::deserialize(
-          deserializer);
-      obj.domain_separator =
-          serde::Deserializable<decltype(obj.domain_separator)>::deserialize(
-              deserializer);
-      obj.outputs = serde::Deserializable<decltype(obj.outputs)>::deserialize(
-          deserializer);
-      return obj;
-    }
-
-    namespace Program {
-
-    inline bool operator==(const BlackBoxFuncCall::PedersenHash &lhs,
-                           const BlackBoxFuncCall::PedersenHash &rhs) {
-      if (!(lhs.inputs == rhs.inputs)) {
-        return false;
-      }
-      if (!(lhs.domain_separator == rhs.domain_separator)) {
-        return false;
-      }
-      if (!(lhs.output == rhs.output)) {
-        return false;
-      }
-      return true;
-    }
-
-    inline std::vector<uint8_t>
-    BlackBoxFuncCall::PedersenHash::bincodeSerialize() const {
-      auto serializer = serde::BincodeSerializer();
-      serde::Serializable<BlackBoxFuncCall::PedersenHash>::serialize(
-          *this, serializer);
-      return std::move(serializer).bytes();
-    }
-
-    inline BlackBoxFuncCall::PedersenHash
-    BlackBoxFuncCall::PedersenHash::bincodeDeserialize(
-        std::vector<uint8_t> input) {
-      auto deserializer = serde::BincodeDeserializer(input);
-      auto value =
-          serde::Deserializable<BlackBoxFuncCall::PedersenHash>::deserialize(
-              deserializer);
-      if (deserializer.get_buffer_offset() < input.size()) {
-        throw serde::deserialization_error("Some input bytes were not read");
-      }
-      return value;
-    }
-
-    } // end of namespace Program
-
-    template <>
-    template <typename Serializer>
-    void
-    serde::Serializable<Program::BlackBoxFuncCall::PedersenHash>::serialize(
-        const Program::BlackBoxFuncCall::PedersenHash &obj,
-        Serializer &serializer) {
-      serde::Serializable<decltype(obj.inputs)>::serialize(obj.inputs,
-                                                           serializer);
-      serde::Serializable<decltype(obj.domain_separator)>::serialize(
-          obj.domain_separator, serializer);
-      serde::Serializable<decltype(obj.output)>::serialize(obj.output,
-                                                           serializer);
-    }
-
-    template <>
-    template <typename Deserializer>
-    Program::BlackBoxFuncCall::PedersenHash
-    serde::Deserializable<Program::BlackBoxFuncCall::PedersenHash>::deserialize(
-        Deserializer &deserializer) {
-      Program::BlackBoxFuncCall::PedersenHash obj;
-      obj.inputs = serde::Deserializable<decltype(obj.inputs)>::deserialize(
-          deserializer);
-      obj.domain_separator =
-          serde::Deserializable<decltype(obj.domain_separator)>::deserialize(
-              deserializer);
-      obj.output = serde::Deserializable<decltype(obj.output)>::deserialize(
-          deserializer);
-      return obj;
-    }
-
-    namespace Program {
-
-    inline bool operator==(const BlackBoxFuncCall::EcdsaSecp256k1 &lhs,
-                           const BlackBoxFuncCall::EcdsaSecp256k1 &rhs) {
-      if (!(lhs.public_key_x == rhs.public_key_x)) {
-        return false;
-      }
-      if (!(lhs.public_key_y == rhs.public_key_y)) {
-        return false;
-      }
-      if (!(lhs.signature == rhs.signature)) {
-        return false;
-      }
-      if (!(lhs.hashed_message == rhs.hashed_message)) {
-        return false;
-      }
-      if (!(lhs.output == rhs.output)) {
-        return false;
-      }
-      return true;
-    }
-
-    inline std::vector<uint8_t>
-    BlackBoxFuncCall::EcdsaSecp256k1::bincodeSerialize() const {
-      auto serializer = serde::BincodeSerializer();
-      serde::Serializable<BlackBoxFuncCall::EcdsaSecp256k1>::serialize(
-          *this, serializer);
-      return std::move(serializer).bytes();
-    }
-
-    inline BlackBoxFuncCall::EcdsaSecp256k1
-    BlackBoxFuncCall::EcdsaSecp256k1::bincodeDeserialize(
-        std::vector<uint8_t> input) {
-      auto deserializer = serde::BincodeDeserializer(input);
-      auto value =
-          serde::Deserializable<BlackBoxFuncCall::EcdsaSecp256k1>::deserialize(
-              deserializer);
-      if (deserializer.get_buffer_offset() < input.size()) {
-        throw serde::deserialization_error("Some input bytes were not read");
-      }
-      return value;
-    }
-
-    } // end of namespace Program
-
-    template <>
-    template <typename Serializer>
-    void
-    serde::Serializable<Program::BlackBoxFuncCall::EcdsaSecp256k1>::serialize(
-        const Program::BlackBoxFuncCall::EcdsaSecp256k1 &obj,
-        Serializer &serializer) {
-      serde::Serializable<decltype(obj.public_key_x)>::serialize(
-          obj.public_key_x, serializer);
-      serde::Serializable<decltype(obj.public_key_y)>::serialize(
-          obj.public_key_y, serializer);
-      serde::Serializable<decltype(obj.signature)>::serialize(obj.signature,
-                                                              serializer);
-      serde::Serializable<decltype(obj.hashed_message)>::serialize(
-          obj.hashed_message, serializer);
-      serde::Serializable<decltype(obj.output)>::serialize(obj.output,
-                                                           serializer);
-    }
-
-    template <>
-    template <typename Deserializer>
-    Program::BlackBoxFuncCall::EcdsaSecp256k1
-    serde::Deserializable<Program::BlackBoxFuncCall::EcdsaSecp256k1>::
-        deserialize(Deserializer &deserializer) {
-      Program::BlackBoxFuncCall::EcdsaSecp256k1 obj;
-      obj.public_key_x =
-          serde::Deserializable<decltype(obj.public_key_x)>::deserialize(
-              deserializer);
-      obj.public_key_y =
-          serde::Deserializable<decltype(obj.public_key_y)>::deserialize(
-              deserializer);
-      obj.signature =
-          serde::Deserializable<decltype(obj.signature)>::deserialize(
-              deserializer);
-      obj.hashed_message =
-          serde::Deserializable<decltype(obj.hashed_message)>::deserialize(
-              deserializer);
-      obj.output = serde::Deserializable<decltype(obj.output)>::deserialize(
-          deserializer);
-      return obj;
-    }
-
-    namespace Program {
-
-    inline bool operator==(const BlackBoxFuncCall::EcdsaSecp256r1 &lhs,
-                           const BlackBoxFuncCall::EcdsaSecp256r1 &rhs) {
-      if (!(lhs.public_key_x == rhs.public_key_x)) {
-        return false;
-      }
-      if (!(lhs.public_key_y == rhs.public_key_y)) {
-        return false;
-      }
-      if (!(lhs.signature == rhs.signature)) {
-        return false;
-      }
-      if (!(lhs.hashed_message == rhs.hashed_message)) {
-        return false;
-      }
-      if (!(lhs.output == rhs.output)) {
-        return false;
-      }
-      return true;
-    }
-
-    inline std::vector<uint8_t>
-    BlackBoxFuncCall::EcdsaSecp256r1::bincodeSerialize() const {
-      auto serializer = serde::BincodeSerializer();
-      serde::Serializable<BlackBoxFuncCall::EcdsaSecp256r1>::serialize(
-          *this, serializer);
-      return std::move(serializer).bytes();
-    }
-
-    inline BlackBoxFuncCall::EcdsaSecp256r1
-    BlackBoxFuncCall::EcdsaSecp256r1::bincodeDeserialize(
-        std::vector<uint8_t> input) {
-      auto deserializer = serde::BincodeDeserializer(input);
-      auto value =
-          serde::Deserializable<BlackBoxFuncCall::EcdsaSecp256r1>::deserialize(
-              deserializer);
-      if (deserializer.get_buffer_offset() < input.size()) {
-        throw serde::deserialization_error("Some input bytes were not read");
-      }
-      return value;
-    }
-
-    } // end of namespace Program
-
-    template <>
-    template <typename Serializer>
-    void
-    serde::Serializable<Program::BlackBoxFuncCall::EcdsaSecp256r1>::serialize(
-        const Program::BlackBoxFuncCall::EcdsaSecp256r1 &obj,
-        Serializer &serializer) {
-      serde::Serializable<decltype(obj.public_key_x)>::serialize(
-          obj.public_key_x, serializer);
-      serde::Serializable<decltype(obj.public_key_y)>::serialize(
-          obj.public_key_y, serializer);
-      serde::Serializable<decltype(obj.signature)>::serialize(obj.signature,
-                                                              serializer);
-      serde::Serializable<decltype(obj.hashed_message)>::serialize(
-          obj.hashed_message, serializer);
-      serde::Serializable<decltype(obj.output)>::serialize(obj.output,
-                                                           serializer);
-    }
-
-    template <>
-    template <typename Deserializer>
-    Program::BlackBoxFuncCall::EcdsaSecp256r1
-    serde::Deserializable<Program::BlackBoxFuncCall::EcdsaSecp256r1>::
-        deserialize(Deserializer &deserializer) {
-      Program::BlackBoxFuncCall::EcdsaSecp256r1 obj;
-      obj.public_key_x =
-          serde::Deserializable<decltype(obj.public_key_x)>::deserialize(
-              deserializer);
-      obj.public_key_y =
-          serde::Deserializable<decltype(obj.public_key_y)>::deserialize(
-              deserializer);
-      obj.signature =
-          serde::Deserializable<decltype(obj.signature)>::deserialize(
-              deserializer);
-      obj.hashed_message =
-          serde::Deserializable<decltype(obj.hashed_message)>::deserialize(
-              deserializer);
-      obj.output = serde::Deserializable<decltype(obj.output)>::deserialize(
-          deserializer);
-      return obj;
-    }
-
-    namespace Program {
-
-    inline bool operator==(const BlackBoxFuncCall::FixedBaseScalarMul &lhs,
-                           const BlackBoxFuncCall::FixedBaseScalarMul &rhs) {
-      if (!(lhs.low == rhs.low)) {
-        return false;
-      }
-      if (!(lhs.high == rhs.high)) {
-        return false;
-      }
-      if (!(lhs.outputs == rhs.outputs)) {
-        return false;
-      }
-      return true;
-    }
-
-    inline std::vector<uint8_t>
-    BlackBoxFuncCall::FixedBaseScalarMul::bincodeSerialize() const {
-      auto serializer = serde::BincodeSerializer();
-      serde::Serializable<BlackBoxFuncCall::FixedBaseScalarMul>::serialize(
-          *this, serializer);
-      return std::move(serializer).bytes();
-    }
-
-    inline BlackBoxFuncCall::FixedBaseScalarMul
-    BlackBoxFuncCall::FixedBaseScalarMul::bincodeDeserialize(
-        std::vector<uint8_t> input) {
-      auto deserializer = serde::BincodeDeserializer(input);
-      auto value = serde::Deserializable<
-          BlackBoxFuncCall::FixedBaseScalarMul>::deserialize(deserializer);
-      if (deserializer.get_buffer_offset() < input.size()) {
-        throw serde::deserialization_error("Some input bytes were not read");
-      }
-      return value;
-    }
-
-    } // end of namespace Program
-
-    template <>
-    template <typename Serializer>
-    void serde::Serializable<Program::BlackBoxFuncCall::FixedBaseScalarMul>::
-        serialize(const Program::BlackBoxFuncCall::FixedBaseScalarMul &obj,
-                  Serializer &serializer) {
-      serde::Serializable<decltype(obj.low)>::serialize(obj.low, serializer);
-      serde::Serializable<decltype(obj.high)>::serialize(obj.high, serializer);
-      serde::Serializable<decltype(obj.outputs)>::serialize(obj.outputs,
-                                                            serializer);
-    }
-
-    template <>
-    template <typename Deserializer>
-    Program::BlackBoxFuncCall::FixedBaseScalarMul
-    serde::Deserializable<Program::BlackBoxFuncCall::FixedBaseScalarMul>::
-        deserialize(Deserializer &deserializer) {
-      Program::BlackBoxFuncCall::FixedBaseScalarMul obj;
-      obj.low =
-          serde::Deserializable<decltype(obj.low)>::deserialize(deserializer);
-      obj.high =
-          serde::Deserializable<decltype(obj.high)>::deserialize(deserializer);
-      obj.outputs = serde::Deserializable<decltype(obj.outputs)>::deserialize(
-          deserializer);
-      return obj;
-    }
-
-    namespace Program {
-
-    inline bool operator==(const BlackBoxFuncCall::EmbeddedCurveAdd &lhs,
-                           const BlackBoxFuncCall::EmbeddedCurveAdd &rhs) {
-      if (!(lhs.input1_x == rhs.input1_x)) {
-        return false;
-      }
-      if (!(lhs.input1_y == rhs.input1_y)) {
-        return false;
-      }
-      if (!(lhs.input2_x == rhs.input2_x)) {
-        return false;
-      }
-      if (!(lhs.input2_y == rhs.input2_y)) {
-        return false;
-      }
-      if (!(lhs.outputs == rhs.outputs)) {
-        return false;
-      }
-      return true;
-    }
-
-    inline std::vector<uint8_t>
-    BlackBoxFuncCall::EmbeddedCurveAdd::bincodeSerialize() const {
-      auto serializer = serde::BincodeSerializer();
-      serde::Serializable<BlackBoxFuncCall::EmbeddedCurveAdd>::serialize(
-          *this, serializer);
-      return std::move(serializer).bytes();
-    }
-
-    inline BlackBoxFuncCall::EmbeddedCurveAdd
-    BlackBoxFuncCall::EmbeddedCurveAdd::bincodeDeserialize(
-        std::vector<uint8_t> input) {
-      auto deserializer = serde::BincodeDeserializer(input);
-      auto value = serde::Deserializable<
-          BlackBoxFuncCall::EmbeddedCurveAdd>::deserialize(deserializer);
-      if (deserializer.get_buffer_offset() < input.size()) {
-        throw serde::deserialization_error("Some input bytes were not read");
-      }
-      return value;
-    }
-
-    } // end of namespace Program
-
-    template <>
-    template <typename Serializer>
-    void
-    serde::Serializable<Program::BlackBoxFuncCall::EmbeddedCurveAdd>::serialize(
-        const Program::BlackBoxFuncCall::EmbeddedCurveAdd &obj,
-        Serializer &serializer) {
-      serde::Serializable<decltype(obj.input1_x)>::serialize(obj.input1_x,
-                                                             serializer);
-      serde::Serializable<decltype(obj.input1_y)>::serialize(obj.input1_y,
-                                                             serializer);
-      serde::Serializable<decltype(obj.input2_x)>::serialize(obj.input2_x,
-                                                             serializer);
-      serde::Serializable<decltype(obj.input2_y)>::serialize(obj.input2_y,
-                                                             serializer);
-      serde::Serializable<decltype(obj.outputs)>::serialize(obj.outputs,
-                                                            serializer);
-    }
-
-    template <>
-    template <typename Deserializer>
-    Program::BlackBoxFuncCall::EmbeddedCurveAdd
-    serde::Deserializable<Program::BlackBoxFuncCall::EmbeddedCurveAdd>::
-        deserialize(Deserializer &deserializer) {
-      Program::BlackBoxFuncCall::EmbeddedCurveAdd obj;
-      obj.input1_x = serde::Deserializable<decltype(obj.input1_x)>::deserialize(
-          deserializer);
-      obj.input1_y = serde::Deserializable<decltype(obj.input1_y)>::deserialize(
-          deserializer);
-      obj.input2_x = serde::Deserializable<decltype(obj.input2_x)>::deserialize(
-          deserializer);
-      obj.input2_y = serde::Deserializable<decltype(obj.input2_y)>::deserialize(
-          deserializer);
-      obj.outputs = serde::Deserializable<decltype(obj.outputs)>::deserialize(
-          deserializer);
-      return obj;
-    }
-
-    namespace Program {
-
-    inline bool operator==(const BlackBoxFuncCall::Keccak256 &lhs,
-                           const BlackBoxFuncCall::Keccak256 &rhs) {
-      if (!(lhs.inputs == rhs.inputs)) {
-        return false;
-      }
-      if (!(lhs.var_message_size == rhs.var_message_size)) {
-        return false;
-      }
-      if (!(lhs.outputs == rhs.outputs)) {
-        return false;
-      }
-      return true;
-    }
-
-    inline std::vector<uint8_t>
-    BlackBoxFuncCall::Keccak256::bincodeSerialize() const {
-      auto serializer = serde::BincodeSerializer();
-      serde::Serializable<BlackBoxFuncCall::Keccak256>::serialize(*this,
-                                                                  serializer);
-      return std::move(serializer).bytes();
-    }
-
-    inline BlackBoxFuncCall::Keccak256
-    BlackBoxFuncCall::Keccak256::bincodeDeserialize(
-        std::vector<uint8_t> input) {
-      auto deserializer = serde::BincodeDeserializer(input);
-      auto value =
-          serde::Deserializable<BlackBoxFuncCall::Keccak256>::deserialize(
-              deserializer);
-      if (deserializer.get_buffer_offset() < input.size()) {
-        throw serde::deserialization_error("Some input bytes were not read");
-      }
-      return value;
-    }
-
-    } // end of namespace Program
-
-    template <>
-    template <typename Serializer>
-    void serde::Serializable<Program::BlackBoxFuncCall::Keccak256>::serialize(
-        const Program::BlackBoxFuncCall::Keccak256 &obj,
-        Serializer &serializer) {
-      serde::Serializable<decltype(obj.inputs)>::serialize(obj.inputs,
-                                                           serializer);
-      serde::Serializable<decltype(obj.var_message_size)>::serialize(
-          obj.var_message_size, serializer);
-      serde::Serializable<decltype(obj.outputs)>::serialize(obj.outputs,
-                                                            serializer);
-    }
-
-    template <>
-    template <typename Deserializer>
-    Program::BlackBoxFuncCall::Keccak256
-    serde::Deserializable<Program::BlackBoxFuncCall::Keccak256>::deserialize(
-        Deserializer &deserializer) {
-      Program::BlackBoxFuncCall::Keccak256 obj;
-      obj.inputs = serde::Deserializable<decltype(obj.inputs)>::deserialize(
-          deserializer);
-      obj.var_message_size =
-          serde::Deserializable<decltype(obj.var_message_size)>::deserialize(
-              deserializer);
-      obj.outputs = serde::Deserializable<decltype(obj.outputs)>::deserialize(
-          deserializer);
-      return obj;
-    }
-
-    namespace Program {
-
-    inline bool operator==(const BlackBoxFuncCall::Keccakf1600 &lhs,
-                           const BlackBoxFuncCall::Keccakf1600 &rhs) {
-      if (!(lhs.inputs == rhs.inputs)) {
-        return false;
-      }
-      if (!(lhs.outputs == rhs.outputs)) {
-        return false;
-      }
-      return true;
-    }
-
-    inline std::vector<uint8_t>
-    BlackBoxFuncCall::Keccakf1600::bincodeSerialize() const {
-      auto serializer = serde::BincodeSerializer();
-      serde::Serializable<BlackBoxFuncCall::Keccakf1600>::serialize(*this,
-                                                                    serializer);
-      return std::move(serializer).bytes();
-    }
-
-    inline BlackBoxFuncCall::Keccakf1600
-    BlackBoxFuncCall::Keccakf1600::bincodeDeserialize(
-        std::vector<uint8_t> input) {
-      auto deserializer = serde::BincodeDeserializer(input);
-      auto value =
-          serde::Deserializable<BlackBoxFuncCall::Keccakf1600>::deserialize(
-              deserializer);
-      if (deserializer.get_buffer_offset() < input.size()) {
-        throw serde::deserialization_error("Some input bytes were not read");
-      }
-      return value;
-    }
-
-    } // end of namespace Program
-
-    template <>
-    template <typename Serializer>
-    void serde::Serializable<Program::BlackBoxFuncCall::Keccakf1600>::serialize(
-        const Program::BlackBoxFuncCall::Keccakf1600 &obj,
-        Serializer &serializer) {
-      serde::Serializable<decltype(obj.inputs)>::serialize(obj.inputs,
-                                                           serializer);
-      serde::Serializable<decltype(obj.outputs)>::serialize(obj.outputs,
-                                                            serializer);
-    }
-
-    template <>
-    template <typename Deserializer>
-    Program::BlackBoxFuncCall::Keccakf1600
-    serde::Deserializable<Program::BlackBoxFuncCall::Keccakf1600>::deserialize(
-        Deserializer &deserializer) {
-      Program::BlackBoxFuncCall::Keccakf1600 obj;
-      obj.inputs = serde::Deserializable<decltype(obj.inputs)>::deserialize(
-          deserializer);
-      obj.outputs = serde::Deserializable<decltype(obj.outputs)>::deserialize(
-          deserializer);
-      return obj;
-    }
-
-    namespace Program {
-
-    inline bool operator==(const BlackBoxFuncCall::RecursiveAggregation &lhs,
-                           const BlackBoxFuncCall::RecursiveAggregation &rhs) {
-      if (!(lhs.verification_key == rhs.verification_key)) {
-        return false;
-      }
-      if (!(lhs.proof == rhs.proof)) {
-        return false;
-      }
-      if (!(lhs.public_inputs == rhs.public_inputs)) {
-        return false;
-      }
-      if (!(lhs.key_hash == rhs.key_hash)) {
-        return false;
-      }
-      return true;
-    }
-
-    inline std::vector<uint8_t>
-    BlackBoxFuncCall::RecursiveAggregation::bincodeSerialize() const {
-      auto serializer = serde::BincodeSerializer();
-      serde::Serializable<BlackBoxFuncCall::RecursiveAggregation>::serialize(
-          *this, serializer);
-      return std::move(serializer).bytes();
-    }
-
-    inline BlackBoxFuncCall::RecursiveAggregation
-    BlackBoxFuncCall::RecursiveAggregation::bincodeDeserialize(
-        std::vector<uint8_t> input) {
-      auto deserializer = serde::BincodeDeserializer(input);
-      auto value = serde::Deserializable<
-          BlackBoxFuncCall::RecursiveAggregation>::deserialize(deserializer);
-      if (deserializer.get_buffer_offset() < input.size()) {
-        throw serde::deserialization_error("Some input bytes were not read");
-      }
-      return value;
-    }
-
-    } // end of namespace Program
-
-    template <>
-    template <typename Serializer>
-    void serde::Serializable<Program::BlackBoxFuncCall::RecursiveAggregation>::
-        serialize(const Program::BlackBoxFuncCall::RecursiveAggregation &obj,
-                  Serializer &serializer) {
-      serde::Serializable<decltype(obj.verification_key)>::serialize(
-          obj.verification_key, serializer);
-      serde::Serializable<decltype(obj.proof)>::serialize(obj.proof,
-                                                          serializer);
-      serde::Serializable<decltype(obj.public_inputs)>::serialize(
-          obj.public_inputs, serializer);
-      serde::Serializable<decltype(obj.key_hash)>::serialize(obj.key_hash,
-                                                             serializer);
-    }
-
-    template <>
-    template <typename Deserializer>
-    Program::BlackBoxFuncCall::RecursiveAggregation
-    serde::Deserializable<Program::BlackBoxFuncCall::RecursiveAggregation>::
-        deserialize(Deserializer &deserializer) {
-      Program::BlackBoxFuncCall::RecursiveAggregation obj;
-      obj.verification_key =
-          serde::Deserializable<decltype(obj.verification_key)>::deserialize(
-              deserializer);
-      obj.proof =
-          serde::Deserializable<decltype(obj.proof)>::deserialize(deserializer);
-      obj.public_inputs =
-          serde::Deserializable<decltype(obj.public_inputs)>::deserialize(
-              deserializer);
-      obj.key_hash = serde::Deserializable<decltype(obj.key_hash)>::deserialize(
-          deserializer);
-      return obj;
-    }
-
-    namespace Program {
-
-    inline bool operator==(const BlackBoxFuncCall::BigIntAdd &lhs,
-                           const BlackBoxFuncCall::BigIntAdd &rhs) {
-      if (!(lhs.lhs == rhs.lhs)) {
-        return false;
-      }
-      if (!(lhs.rhs == rhs.rhs)) {
-        return false;
-      }
-      if (!(lhs.output == rhs.output)) {
-        return false;
-      }
-      return true;
-    }
-
-    inline std::vector<uint8_t>
-    BlackBoxFuncCall::BigIntAdd::bincodeSerialize() const {
-      auto serializer = serde::BincodeSerializer();
-      serde::Serializable<BlackBoxFuncCall::BigIntAdd>::serialize(*this,
-                                                                  serializer);
-      return std::move(serializer).bytes();
-    }
-
-    inline BlackBoxFuncCall::BigIntAdd
-    BlackBoxFuncCall::BigIntAdd::bincodeDeserialize(
-        std::vector<uint8_t> input) {
-      auto deserializer = serde::BincodeDeserializer(input);
-      auto value =
-          serde::Deserializable<BlackBoxFuncCall::BigIntAdd>::deserialize(
-              deserializer);
-      if (deserializer.get_buffer_offset() < input.size()) {
-        throw serde::deserialization_error("Some input bytes were not read");
-      }
-      return value;
-    }
-
-    } // end of namespace Program
-
-    template <>
-    template <typename Serializer>
-    void serde::Serializable<Program::BlackBoxFuncCall::BigIntAdd>::serialize(
-        const Program::BlackBoxFuncCall::BigIntAdd &obj,
-        Serializer &serializer) {
-      serde::Serializable<decltype(obj.lhs)>::serialize(obj.lhs, serializer);
-      serde::Serializable<decltype(obj.rhs)>::serialize(obj.rhs, serializer);
-      serde::Serializable<decltype(obj.output)>::serialize(obj.output,
-                                                           serializer);
-    }
-
-    template <>
-    template <typename Deserializer>
-    Program::BlackBoxFuncCall::BigIntAdd
-    serde::Deserializable<Program::BlackBoxFuncCall::BigIntAdd>::deserialize(
-        Deserializer &deserializer) {
-      Program::BlackBoxFuncCall::BigIntAdd obj;
-      obj.lhs =
-          serde::Deserializable<decltype(obj.lhs)>::deserialize(deserializer);
-      obj.rhs =
-          serde::Deserializable<decltype(obj.rhs)>::deserialize(deserializer);
-      obj.output = serde::Deserializable<decltype(obj.output)>::deserialize(
-          deserializer);
-      return obj;
-    }
-
-    namespace Program {
-
-    inline bool operator==(const BlackBoxFuncCall::BigIntSub &lhs,
-                           const BlackBoxFuncCall::BigIntSub &rhs) {
-      if (!(lhs.lhs == rhs.lhs)) {
-        return false;
-      }
-      if (!(lhs.rhs == rhs.rhs)) {
-        return false;
-      }
-      if (!(lhs.output == rhs.output)) {
-        return false;
-      }
-      return true;
-    }
-
-    inline std::vector<uint8_t>
-    BlackBoxFuncCall::BigIntSub::bincodeSerialize() const {
-      auto serializer = serde::BincodeSerializer();
-      serde::Serializable<BlackBoxFuncCall::BigIntSub>::serialize(*this,
-                                                                  serializer);
-      return std::move(serializer).bytes();
-    }
-
-    inline BlackBoxFuncCall::BigIntSub
-    BlackBoxFuncCall::BigIntSub::bincodeDeserialize(
-        std::vector<uint8_t> input) {
-      auto deserializer = serde::BincodeDeserializer(input);
-      auto value =
-          serde::Deserializable<BlackBoxFuncCall::BigIntSub>::deserialize(
-              deserializer);
-      if (deserializer.get_buffer_offset() < input.size()) {
-        throw serde::deserialization_error("Some input bytes were not read");
-      }
-      return value;
-    }
-
-    } // end of namespace Program
-
-    template <>
-    template <typename Serializer>
-    void serde::Serializable<Program::BlackBoxFuncCall::BigIntSub>::serialize(
-        const Program::BlackBoxFuncCall::BigIntSub &obj,
-        Serializer &serializer) {
-      serde::Serializable<decltype(obj.lhs)>::serialize(obj.lhs, serializer);
-      serde::Serializable<decltype(obj.rhs)>::serialize(obj.rhs, serializer);
-      serde::Serializable<decltype(obj.output)>::serialize(obj.output,
-                                                           serializer);
-    }
-
-    template <>
-    template <typename Deserializer>
-    Program::BlackBoxFuncCall::BigIntSub
-    serde::Deserializable<Program::BlackBoxFuncCall::BigIntSub>::deserialize(
-        Deserializer &deserializer) {
-      Program::BlackBoxFuncCall::BigIntSub obj;
-      obj.lhs =
-          serde::Deserializable<decltype(obj.lhs)>::deserialize(deserializer);
-      obj.rhs =
-          serde::Deserializable<decltype(obj.rhs)>::deserialize(deserializer);
-      obj.output = serde::Deserializable<decltype(obj.output)>::deserialize(
-          deserializer);
-      return obj;
-    }
-
-    namespace Program {
-
-    inline bool operator==(const BlackBoxFuncCall::BigIntMul &lhs,
-                           const BlackBoxFuncCall::BigIntMul &rhs) {
-      if (!(lhs.lhs == rhs.lhs)) {
-        return false;
-      }
-      if (!(lhs.rhs == rhs.rhs)) {
-        return false;
-      }
-      if (!(lhs.output == rhs.output)) {
-        return false;
-      }
-      return true;
-    }
-
-    inline std::vector<uint8_t>
-    BlackBoxFuncCall::BigIntMul::bincodeSerialize() const {
-      auto serializer = serde::BincodeSerializer();
-      serde::Serializable<BlackBoxFuncCall::BigIntMul>::serialize(*this,
-                                                                  serializer);
-      return std::move(serializer).bytes();
-    }
-
-    inline BlackBoxFuncCall::BigIntMul
-    BlackBoxFuncCall::BigIntMul::bincodeDeserialize(
-        std::vector<uint8_t> input) {
-      auto deserializer = serde::BincodeDeserializer(input);
-      auto value =
-          serde::Deserializable<BlackBoxFuncCall::BigIntMul>::deserialize(
-              deserializer);
-      if (deserializer.get_buffer_offset() < input.size()) {
-        throw serde::deserialization_error("Some input bytes were not read");
-      }
-      return value;
-    }
-
-    } // end of namespace Program
-
-    template <>
-    template <typename Serializer>
-    void serde::Serializable<Program::BlackBoxFuncCall::BigIntMul>::serialize(
-        const Program::BlackBoxFuncCall::BigIntMul &obj,
-        Serializer &serializer) {
-      serde::Serializable<decltype(obj.lhs)>::serialize(obj.lhs, serializer);
-      serde::Serializable<decltype(obj.rhs)>::serialize(obj.rhs, serializer);
-      serde::Serializable<decltype(obj.output)>::serialize(obj.output,
-                                                           serializer);
-    }
-
-    template <>
-    template <typename Deserializer>
-    Program::BlackBoxFuncCall::BigIntMul
-    serde::Deserializable<Program::BlackBoxFuncCall::BigIntMul>::deserialize(
-        Deserializer &deserializer) {
-      Program::BlackBoxFuncCall::BigIntMul obj;
-      obj.lhs =
-          serde::Deserializable<decltype(obj.lhs)>::deserialize(deserializer);
-      obj.rhs =
-          serde::Deserializable<decltype(obj.rhs)>::deserialize(deserializer);
-      obj.output = serde::Deserializable<decltype(obj.output)>::deserialize(
-          deserializer);
-      return obj;
-    }
-
-    namespace Program {
-
-    inline bool operator==(const BlackBoxFuncCall::BigIntDiv &lhs,
-                           const BlackBoxFuncCall::BigIntDiv &rhs) {
-      if (!(lhs.lhs == rhs.lhs)) {
-        return false;
-      }
-      if (!(lhs.rhs == rhs.rhs)) {
-        return false;
-      }
-      if (!(lhs.output == rhs.output)) {
-        return false;
-      }
-      return true;
-    }
-
-    inline std::vector<uint8_t>
-    BlackBoxFuncCall::BigIntDiv::bincodeSerialize() const {
-      auto serializer = serde::BincodeSerializer();
-      serde::Serializable<BlackBoxFuncCall::BigIntDiv>::serialize(*this,
-                                                                  serializer);
-      return std::move(serializer).bytes();
-    }
-
-    inline BlackBoxFuncCall::BigIntDiv
-    BlackBoxFuncCall::BigIntDiv::bincodeDeserialize(
-        std::vector<uint8_t> input) {
-      auto deserializer = serde::BincodeDeserializer(input);
-      auto value =
-          serde::Deserializable<BlackBoxFuncCall::BigIntDiv>::deserialize(
-              deserializer);
-      if (deserializer.get_buffer_offset() < input.size()) {
-        throw serde::deserialization_error("Some input bytes were not read");
-      }
-      return value;
-    }
-
-    } // end of namespace Program
-
-    template <>
-    template <typename Serializer>
-    void serde::Serializable<Program::BlackBoxFuncCall::BigIntDiv>::serialize(
-        const Program::BlackBoxFuncCall::BigIntDiv &obj,
-        Serializer &serializer) {
-      serde::Serializable<decltype(obj.lhs)>::serialize(obj.lhs, serializer);
-      serde::Serializable<decltype(obj.rhs)>::serialize(obj.rhs, serializer);
-      serde::Serializable<decltype(obj.output)>::serialize(obj.output,
-                                                           serializer);
-    }
-
-    template <>
-    template <typename Deserializer>
-    Program::BlackBoxFuncCall::BigIntDiv
-    serde::Deserializable<Program::BlackBoxFuncCall::BigIntDiv>::deserialize(
-        Deserializer &deserializer) {
-      Program::BlackBoxFuncCall::BigIntDiv obj;
-      obj.lhs =
-          serde::Deserializable<decltype(obj.lhs)>::deserialize(deserializer);
-      obj.rhs =
-          serde::Deserializable<decltype(obj.rhs)>::deserialize(deserializer);
-      obj.output = serde::Deserializable<decltype(obj.output)>::deserialize(
-          deserializer);
-      return obj;
-    }
-
-    namespace Program {
-
-    inline bool operator==(const BlackBoxFuncCall::BigIntFromLeBytes &lhs,
-                           const BlackBoxFuncCall::BigIntFromLeBytes &rhs) {
-      if (!(lhs.inputs == rhs.inputs)) {
-        return false;
-      }
-      if (!(lhs.modulus == rhs.modulus)) {
-        return false;
-      }
-      if (!(lhs.output == rhs.output)) {
-        return false;
-      }
-      return true;
-    }
-
-    inline std::vector<uint8_t>
-    BlackBoxFuncCall::BigIntFromLeBytes::bincodeSerialize() const {
-      auto serializer = serde::BincodeSerializer();
-      serde::Serializable<BlackBoxFuncCall::BigIntFromLeBytes>::serialize(
-          *this, serializer);
-      return std::move(serializer).bytes();
-    }
-
-    inline BlackBoxFuncCall::BigIntFromLeBytes
-    BlackBoxFuncCall::BigIntFromLeBytes::bincodeDeserialize(
-        std::vector<uint8_t> input) {
-      auto deserializer = serde::BincodeDeserializer(input);
-      auto value = serde::Deserializable<
-          BlackBoxFuncCall::BigIntFromLeBytes>::deserialize(deserializer);
-      if (deserializer.get_buffer_offset() < input.size()) {
-        throw serde::deserialization_error("Some input bytes were not read");
-      }
-      return value;
-    }
-
-    } // end of namespace Program
-
-    template <>
-    template <typename Serializer>
-    void serde::Serializable<Program::BlackBoxFuncCall::BigIntFromLeBytes>::
-        serialize(const Program::BlackBoxFuncCall::BigIntFromLeBytes &obj,
-                  Serializer &serializer) {
-      serde::Serializable<decltype(obj.inputs)>::serialize(obj.inputs,
-                                                           serializer);
-      serde::Serializable<decltype(obj.modulus)>::serialize(obj.modulus,
-                                                            serializer);
-      serde::Serializable<decltype(obj.output)>::serialize(obj.output,
-                                                           serializer);
-    }
-
-    template <>
-    template <typename Deserializer>
-    Program::BlackBoxFuncCall::BigIntFromLeBytes
-    serde::Deserializable<Program::BlackBoxFuncCall::BigIntFromLeBytes>::
-        deserialize(Deserializer &deserializer) {
-      Program::BlackBoxFuncCall::BigIntFromLeBytes obj;
-      obj.inputs = serde::Deserializable<decltype(obj.inputs)>::deserialize(
-          deserializer);
-      obj.modulus = serde::Deserializable<decltype(obj.modulus)>::deserialize(
-          deserializer);
-      obj.output = serde::Deserializable<decltype(obj.output)>::deserialize(
-          deserializer);
-      return obj;
-    }
-
-    namespace Program {
-
-    inline bool operator==(const BlackBoxFuncCall::BigIntToLeBytes &lhs,
-                           const BlackBoxFuncCall::BigIntToLeBytes &rhs) {
-      if (!(lhs.input == rhs.input)) {
-        return false;
-      }
-      if (!(lhs.outputs == rhs.outputs)) {
-        return false;
-      }
-      return true;
-    }
-
-    inline std::vector<uint8_t>
-    BlackBoxFuncCall::BigIntToLeBytes::bincodeSerialize() const {
-      auto serializer = serde::BincodeSerializer();
-      serde::Serializable<BlackBoxFuncCall::BigIntToLeBytes>::serialize(
-          *this, serializer);
-      return std::move(serializer).bytes();
-    }
-
-    inline BlackBoxFuncCall::BigIntToLeBytes
-    BlackBoxFuncCall::BigIntToLeBytes::bincodeDeserialize(
-        std::vector<uint8_t> input) {
-      auto deserializer = serde::BincodeDeserializer(input);
-      auto value =
-          serde::Deserializable<BlackBoxFuncCall::BigIntToLeBytes>::deserialize(
-              deserializer);
-      if (deserializer.get_buffer_offset() < input.size()) {
-        throw serde::deserialization_error("Some input bytes were not read");
-      }
-      return value;
-    }
-
-    } // end of namespace Program
-
-    template <>
-    template <typename Serializer>
-    void
-    serde::Serializable<Program::BlackBoxFuncCall::BigIntToLeBytes>::serialize(
-        const Program::BlackBoxFuncCall::BigIntToLeBytes &obj,
-        Serializer &serializer) {
-      serde::Serializable<decltype(obj.input)>::serialize(obj.input,
-                                                          serializer);
-      serde::Serializable<decltype(obj.outputs)>::serialize(obj.outputs,
-                                                            serializer);
-    }
-
-    template <>
-    template <typename Deserializer>
-    Program::BlackBoxFuncCall::BigIntToLeBytes
-    serde::Deserializable<Program::BlackBoxFuncCall::BigIntToLeBytes>::
-        deserialize(Deserializer &deserializer) {
-      Program::BlackBoxFuncCall::BigIntToLeBytes obj;
-      obj.input =
-          serde::Deserializable<decltype(obj.input)>::deserialize(deserializer);
-      obj.outputs = serde::Deserializable<decltype(obj.outputs)>::deserialize(
-          deserializer);
-      return obj;
-    }
-
-    namespace Program {
-
-    inline bool operator==(const BlackBoxFuncCall::Poseidon2Permutation &lhs,
-                           const BlackBoxFuncCall::Poseidon2Permutation &rhs) {
-      if (!(lhs.inputs == rhs.inputs)) {
-        return false;
-      }
-      if (!(lhs.outputs == rhs.outputs)) {
-        return false;
-      }
-      if (!(lhs.len == rhs.len)) {
-        return false;
-      }
-      return true;
-    }
-
-    inline std::vector<uint8_t>
-    BlackBoxFuncCall::Poseidon2Permutation::bincodeSerialize() const {
-      auto serializer = serde::BincodeSerializer();
-      serde::Serializable<BlackBoxFuncCall::Poseidon2Permutation>::serialize(
-          *this, serializer);
-      return std::move(serializer).bytes();
-    }
-
-    inline BlackBoxFuncCall::Poseidon2Permutation
-    BlackBoxFuncCall::Poseidon2Permutation::bincodeDeserialize(
-        std::vector<uint8_t> input) {
-      auto deserializer = serde::BincodeDeserializer(input);
-      auto value = serde::Deserializable<
-          BlackBoxFuncCall::Poseidon2Permutation>::deserialize(deserializer);
-      if (deserializer.get_buffer_offset() < input.size()) {
-        throw serde::deserialization_error("Some input bytes were not read");
-      }
-      return value;
-    }
-
-    } // end of namespace Program
-
-    template <>
-    template <typename Serializer>
-    void serde::Serializable<Program::BlackBoxFuncCall::Poseidon2Permutation>::
-        serialize(const Program::BlackBoxFuncCall::Poseidon2Permutation &obj,
-                  Serializer &serializer) {
-      serde::Serializable<decltype(obj.inputs)>::serialize(obj.inputs,
-                                                           serializer);
-      serde::Serializable<decltype(obj.outputs)>::serialize(obj.outputs,
-                                                            serializer);
-      serde::Serializable<decltype(obj.len)>::serialize(obj.len, serializer);
-    }
-
-    template <>
-    template <typename Deserializer>
-    Program::BlackBoxFuncCall::Poseidon2Permutation
-    serde::Deserializable<Program::BlackBoxFuncCall::Poseidon2Permutation>::
-        deserialize(Deserializer &deserializer) {
-      Program::BlackBoxFuncCall::Poseidon2Permutation obj;
-      obj.inputs = serde::Deserializable<decltype(obj.inputs)>::deserialize(
-          deserializer);
-      obj.outputs = serde::Deserializable<decltype(obj.outputs)>::deserialize(
-          deserializer);
-      obj.len =
-          serde::Deserializable<decltype(obj.len)>::deserialize(deserializer);
-      return obj;
-    }
-
-    namespace Program {
-
-    inline bool operator==(const BlackBoxFuncCall::Sha256Compression &lhs,
-                           const BlackBoxFuncCall::Sha256Compression &rhs) {
-      if (!(lhs.inputs == rhs.inputs)) {
-        return false;
-      }
-      if (!(lhs.hash_values == rhs.hash_values)) {
-        return false;
-      }
-      if (!(lhs.outputs == rhs.outputs)) {
-        return false;
-      }
-      return true;
-    }
-
-    inline std::vector<uint8_t>
-    BlackBoxFuncCall::Sha256Compression::bincodeSerialize() const {
-      auto serializer = serde::BincodeSerializer();
-      serde::Serializable<BlackBoxFuncCall::Sha256Compression>::serialize(
-          *this, serializer);
-      return std::move(serializer).bytes();
-    }
-
-    inline BlackBoxFuncCall::Sha256Compression
-    BlackBoxFuncCall::Sha256Compression::bincodeDeserialize(
-        std::vector<uint8_t> input) {
-      auto deserializer = serde::BincodeDeserializer(input);
-      auto value = serde::Deserializable<
-          BlackBoxFuncCall::Sha256Compression>::deserialize(deserializer);
-      if (deserializer.get_buffer_offset() < input.size()) {
-        throw serde::deserialization_error("Some input bytes were not read");
-      }
-      return value;
-    }
-
-    } // end of namespace Program
-
-    template <>
-    template <typename Serializer>
-    void serde::Serializable<Program::BlackBoxFuncCall::Sha256Compression>::
-        serialize(const Program::BlackBoxFuncCall::Sha256Compression &obj,
-                  Serializer &serializer) {
-      serde::Serializable<decltype(obj.inputs)>::serialize(obj.inputs,
-                                                           serializer);
-      serde::Serializable<decltype(obj.hash_values)>::serialize(obj.hash_values,
-                                                                serializer);
-      serde::Serializable<decltype(obj.outputs)>::serialize(obj.outputs,
-                                                            serializer);
-    }
-
-    template <>
-    template <typename Deserializer>
-    Program::BlackBoxFuncCall::Sha256Compression
-    serde::Deserializable<Program::BlackBoxFuncCall::Sha256Compression>::
-        deserialize(Deserializer &deserializer) {
-      Program::BlackBoxFuncCall::Sha256Compression obj;
-      obj.inputs = serde::Deserializable<decltype(obj.inputs)>::deserialize(
-          deserializer);
-      obj.hash_values =
-          serde::Deserializable<decltype(obj.hash_values)>::deserialize(
-              deserializer);
-      obj.outputs = serde::Deserializable<decltype(obj.outputs)>::deserialize(
-          deserializer);
-      return obj;
-    }
-
-    namespace Program {
-
-    inline bool operator==(const BlackBoxOp &lhs, const BlackBoxOp &rhs) {
-      if (!(lhs.value == rhs.value)) {
-        return false;
-      }
-      return true;
-    }
-
-    inline std::vector<uint8_t> BlackBoxOp::bincodeSerialize() const {
-      auto serializer = serde::BincodeSerializer();
-      serde::Serializable<BlackBoxOp>::serialize(*this, serializer);
-      return std::move(serializer).bytes();
-    }
-
-    inline BlackBoxOp
-    BlackBoxOp::bincodeDeserialize(std::vector<uint8_t> input) {
-      auto deserializer = serde::BincodeDeserializer(input);
-      auto value = serde::Deserializable<BlackBoxOp>::deserialize(deserializer);
-      if (deserializer.get_buffer_offset() < input.size()) {
-        throw serde::deserialization_error("Some input bytes were not read");
-      }
-      return value;
-    }
-
-    } // end of namespace Program
-
-    template <>
-    template <typename Serializer>
-    void serde::Serializable<Program::BlackBoxOp>::serialize(
-        const Program::BlackBoxOp &obj, Serializer &serializer) {
-      serializer.increase_container_depth();
-      serde::Serializable<decltype(obj.value)>::serialize(obj.value,
-                                                          serializer);
-      serializer.decrease_container_depth();
-    }
-
-    template <>
-    template <typename Deserializer>
-    Program::BlackBoxOp serde::Deserializable<Program::BlackBoxOp>::deserialize(
-        Deserializer &deserializer) {
-      deserializer.increase_container_depth();
-      Program::BlackBoxOp obj;
-      obj.value =
-          serde::Deserializable<decltype(obj.value)>::deserialize(deserializer);
-      deserializer.decrease_container_depth();
-      return obj;
-    }
-
-    namespace Program {
-
-    inline bool operator==(const BlackBoxOp::Blake2s &lhs,
-                           const BlackBoxOp::Blake2s &rhs) {
-      if (!(lhs.message == rhs.message)) {
-        return false;
-      }
-      if (!(lhs.output == rhs.output)) {
-        return false;
-      }
-      return true;
-    }
-
-    inline std::vector<uint8_t> BlackBoxOp::Blake2s::bincodeSerialize() const {
-      auto serializer = serde::BincodeSerializer();
-      serde::Serializable<BlackBoxOp::Blake2s>::serialize(*this, serializer);
-      return std::move(serializer).bytes();
-    }
-
-    inline BlackBoxOp::Blake2s
-    BlackBoxOp::Blake2s::bincodeDeserialize(std::vector<uint8_t> input) {
-      auto deserializer = serde::BincodeDeserializer(input);
-      auto value =
-          serde::Deserializable<BlackBoxOp::Blake2s>::deserialize(deserializer);
-      if (deserializer.get_buffer_offset() < input.size()) {
-        throw serde::deserialization_error("Some input bytes were not read");
-      }
-      return value;
-    }
-
-    } // end of namespace Program
-
-    template <>
-    template <typename Serializer>
-    void serde::Serializable<Program::BlackBoxOp::Blake2s>::serialize(
-        const Program::BlackBoxOp::Blake2s &obj, Serializer &serializer) {
-      serde::Serializable<decltype(obj.message)>::serialize(obj.message,
-                                                            serializer);
-      serde::Serializable<decltype(obj.output)>::serialize(obj.output,
-                                                           serializer);
-    }
-
-    template <>
-    template <typename Deserializer>
-    Program::BlackBoxOp::Blake2s
-    serde::Deserializable<Program::BlackBoxOp::Blake2s>::deserialize(
-        Deserializer &deserializer) {
-      Program::BlackBoxOp::Blake2s obj;
-      obj.message = serde::Deserializable<decltype(obj.message)>::deserialize(
-          deserializer);
-      obj.output = serde::Deserializable<decltype(obj.output)>::deserialize(
-          deserializer);
-      return obj;
-    }
-
-    namespace Program {
-
-    inline bool operator==(const BlackBoxOp::Blake3 &lhs,
-                           const BlackBoxOp::Blake3 &rhs) {
-      if (!(lhs.message == rhs.message)) {
-        return false;
-      }
-      if (!(lhs.output == rhs.output)) {
-        return false;
-      }
-      return true;
-    }
-
-    inline std::vector<uint8_t> BlackBoxOp::Blake3::bincodeSerialize() const {
-      auto serializer = serde::BincodeSerializer();
-      serde::Serializable<BlackBoxOp::Blake3>::serialize(*this, serializer);
-      return std::move(serializer).bytes();
-    }
-
-    inline BlackBoxOp::Blake3
-    BlackBoxOp::Blake3::bincodeDeserialize(std::vector<uint8_t> input) {
-      auto deserializer = serde::BincodeDeserializer(input);
-      auto value =
-          serde::Deserializable<BlackBoxOp::Blake3>::deserialize(deserializer);
-      if (deserializer.get_buffer_offset() < input.size()) {
-        throw serde::deserialization_error("Some input bytes were not read");
-      }
-      return value;
-    }
-
-    } // end of namespace Program
-
-    template <>
-    template <typename Serializer>
-    void serde::Serializable<Program::BlackBoxOp::Blake3>::serialize(
-        const Program::BlackBoxOp::Blake3 &obj, Serializer &serializer) {
-      serde::Serializable<decltype(obj.message)>::serialize(obj.message,
-                                                            serializer);
-      serde::Serializable<decltype(obj.output)>::serialize(obj.output,
-                                                           serializer);
-    }
-
-    template <>
-    template <typename Deserializer>
-    Program::BlackBoxOp::Blake3
-    serde::Deserializable<Program::BlackBoxOp::Blake3>::deserialize(
-        Deserializer &deserializer) {
-      Program::BlackBoxOp::Blake3 obj;
-      obj.message = serde::Deserializable<decltype(obj.message)>::deserialize(
-          deserializer);
-      obj.output = serde::Deserializable<decltype(obj.output)>::deserialize(
-          deserializer);
-      return obj;
-    }
-
-    namespace Program {
-
-    inline bool operator==(const BlackBoxOp::Keccak256 &lhs,
-                           const BlackBoxOp::Keccak256 &rhs) {
-      if (!(lhs.message == rhs.message)) {
-        return false;
-      }
-      if (!(lhs.output == rhs.output)) {
-        return false;
-      }
-      return true;
-    }
-
-    inline std::vector<uint8_t>
-    BlackBoxOp::Keccak256::bincodeSerialize() const {
-      auto serializer = serde::BincodeSerializer();
-      serde::Serializable<BlackBoxOp::Keccak256>::serialize(*this, serializer);
-      return std::move(serializer).bytes();
-    }
-
-    inline BlackBoxOp::Keccak256
-    BlackBoxOp::Keccak256::bincodeDeserialize(std::vector<uint8_t> input) {
-      auto deserializer = serde::BincodeDeserializer(input);
-      auto value = serde::Deserializable<BlackBoxOp::Keccak256>::deserialize(
-          deserializer);
-      if (deserializer.get_buffer_offset() < input.size()) {
-        throw serde::deserialization_error("Some input bytes were not read");
-      }
-      return value;
-    }
-
-    } // end of namespace Program
-
-    template <>
-    template <typename Serializer>
-    void serde::Serializable<Program::BlackBoxOp::Keccak256>::serialize(
-        const Program::BlackBoxOp::Keccak256 &obj, Serializer &serializer) {
-      serde::Serializable<decltype(obj.message)>::serialize(obj.message,
-                                                            serializer);
-      serde::Serializable<decltype(obj.output)>::serialize(obj.output,
-                                                           serializer);
-    }
-
-    template <>
-    template <typename Deserializer>
-    Program::BlackBoxOp::Keccak256
-    serde::Deserializable<Program::BlackBoxOp::Keccak256>::deserialize(
-        Deserializer &deserializer) {
-      Program::BlackBoxOp::Keccak256 obj;
-      obj.message = serde::Deserializable<decltype(obj.message)>::deserialize(
-          deserializer);
-      obj.output = serde::Deserializable<decltype(obj.output)>::deserialize(
-          deserializer);
-      return obj;
-    }
-
-    namespace Program {
-
-    inline bool operator==(const BlackBoxOp::Keccakf1600 &lhs,
-                           const BlackBoxOp::Keccakf1600 &rhs) {
-      if (!(lhs.message == rhs.message)) {
-        return false;
-      }
-      if (!(lhs.output == rhs.output)) {
-        return false;
-      }
-      return true;
-    }
-
-    inline std::vector<uint8_t>
-    BlackBoxOp::Keccakf1600::bincodeSerialize() const {
-      auto serializer = serde::BincodeSerializer();
-      serde::Serializable<BlackBoxOp::Keccakf1600>::serialize(*this,
-                                                              serializer);
-      return std::move(serializer).bytes();
-    }
-
-    inline BlackBoxOp::Keccakf1600
-    BlackBoxOp::Keccakf1600::bincodeDeserialize(std::vector<uint8_t> input) {
-      auto deserializer = serde::BincodeDeserializer(input);
-      auto value = serde::Deserializable<BlackBoxOp::Keccakf1600>::deserialize(
-          deserializer);
-      if (deserializer.get_buffer_offset() < input.size()) {
-        throw serde::deserialization_error("Some input bytes were not read");
-      }
-      return value;
-    }
-
-    } // end of namespace Program
-
-    template <>
-    template <typename Serializer>
-    void serde::Serializable<Program::BlackBoxOp::Keccakf1600>::serialize(
-        const Program::BlackBoxOp::Keccakf1600 &obj, Serializer &serializer) {
-      serde::Serializable<decltype(obj.message)>::serialize(obj.message,
-                                                            serializer);
-      serde::Serializable<decltype(obj.output)>::serialize(obj.output,
-                                                           serializer);
-    }
-
-    template <>
-    template <typename Deserializer>
-    Program::BlackBoxOp::Keccakf1600
-    serde::Deserializable<Program::BlackBoxOp::Keccakf1600>::deserialize(
-        Deserializer &deserializer) {
-      Program::BlackBoxOp::Keccakf1600 obj;
-      obj.message = serde::Deserializable<decltype(obj.message)>::deserialize(
-          deserializer);
-      obj.output = serde::Deserializable<decltype(obj.output)>::deserialize(
-          deserializer);
-      return obj;
-    }
-
-    namespace Program {
-
-    inline bool operator==(const BlackBoxOp::EcdsaSecp256k1 &lhs,
-                           const BlackBoxOp::EcdsaSecp256k1 &rhs) {
-      if (!(lhs.hashed_msg == rhs.hashed_msg)) {
-        return false;
-      }
-      if (!(lhs.public_key_x == rhs.public_key_x)) {
-        return false;
-      }
-      if (!(lhs.public_key_y == rhs.public_key_y)) {
-        return false;
-      }
-      if (!(lhs.signature == rhs.signature)) {
-        return false;
-      }
-      if (!(lhs.result == rhs.result)) {
-        return false;
-      }
-      return true;
-    }
-
-    inline std::vector<uint8_t>
-    BlackBoxOp::EcdsaSecp256k1::bincodeSerialize() const {
-      auto serializer = serde::BincodeSerializer();
-      serde::Serializable<BlackBoxOp::EcdsaSecp256k1>::serialize(*this,
-                                                                 serializer);
-      return std::move(serializer).bytes();
-    }
-
-    inline BlackBoxOp::EcdsaSecp256k1
-    BlackBoxOp::EcdsaSecp256k1::bincodeDeserialize(std::vector<uint8_t> input) {
-      auto deserializer = serde::BincodeDeserializer(input);
-      auto value =
-          serde::Deserializable<BlackBoxOp::EcdsaSecp256k1>::deserialize(
-              deserializer);
-      if (deserializer.get_buffer_offset() < input.size()) {
-        throw serde::deserialization_error("Some input bytes were not read");
-      }
-      return value;
-    }
-
-    } // end of namespace Program
-
-    template <>
-    template <typename Serializer>
-    void serde::Serializable<Program::BlackBoxOp::EcdsaSecp256k1>::serialize(
-        const Program::BlackBoxOp::EcdsaSecp256k1 &obj,
-        Serializer &serializer) {
-      serde::Serializable<decltype(obj.hashed_msg)>::serialize(obj.hashed_msg,
-                                                               serializer);
-      serde::Serializable<decltype(obj.public_key_x)>::serialize(
-          obj.public_key_x, serializer);
-      serde::Serializable<decltype(obj.public_key_y)>::serialize(
-          obj.public_key_y, serializer);
-      serde::Serializable<decltype(obj.signature)>::serialize(obj.signature,
-                                                              serializer);
-      serde::Serializable<decltype(obj.result)>::serialize(obj.result,
-                                                           serializer);
-    }
-
-    template <>
-    template <typename Deserializer>
-    Program::BlackBoxOp::EcdsaSecp256k1
-    serde::Deserializable<Program::BlackBoxOp::EcdsaSecp256k1>::deserialize(
-        Deserializer &deserializer) {
-      Program::BlackBoxOp::EcdsaSecp256k1 obj;
-      obj.hashed_msg =
-          serde::Deserializable<decltype(obj.hashed_msg)>::deserialize(
-              deserializer);
-      obj.public_key_x =
-          serde::Deserializable<decltype(obj.public_key_x)>::deserialize(
-              deserializer);
-      obj.public_key_y =
-          serde::Deserializable<decltype(obj.public_key_y)>::deserialize(
-              deserializer);
-      obj.signature =
-          serde::Deserializable<decltype(obj.signature)>::deserialize(
-              deserializer);
-      obj.result = serde::Deserializable<decltype(obj.result)>::deserialize(
-          deserializer);
-      return obj;
-    }
-
-    namespace Program {
-
-    inline bool operator==(const BlackBoxOp::EcdsaSecp256r1 &lhs,
-                           const BlackBoxOp::EcdsaSecp256r1 &rhs) {
-      if (!(lhs.hashed_msg == rhs.hashed_msg)) {
-        return false;
-      }
-      if (!(lhs.public_key_x == rhs.public_key_x)) {
-        return false;
-      }
-      if (!(lhs.public_key_y == rhs.public_key_y)) {
-        return false;
-      }
-      if (!(lhs.signature == rhs.signature)) {
-        return false;
-      }
-      if (!(lhs.result == rhs.result)) {
-        return false;
-      }
-      return true;
-    }
-
-    inline std::vector<uint8_t>
-    BlackBoxOp::EcdsaSecp256r1::bincodeSerialize() const {
-      auto serializer = serde::BincodeSerializer();
-      serde::Serializable<BlackBoxOp::EcdsaSecp256r1>::serialize(*this,
-                                                                 serializer);
-      return std::move(serializer).bytes();
-    }
-
-    inline BlackBoxOp::EcdsaSecp256r1
-    BlackBoxOp::EcdsaSecp256r1::bincodeDeserialize(std::vector<uint8_t> input) {
-      auto deserializer = serde::BincodeDeserializer(input);
-      auto value =
-          serde::Deserializable<BlackBoxOp::EcdsaSecp256r1>::deserialize(
-              deserializer);
-      if (deserializer.get_buffer_offset() < input.size()) {
-        throw serde::deserialization_error("Some input bytes were not read");
-      }
-      return value;
-    }
-
-    } // end of namespace Program
-
-    template <>
-    template <typename Serializer>
-    void serde::Serializable<Program::BlackBoxOp::EcdsaSecp256r1>::serialize(
-        const Program::BlackBoxOp::EcdsaSecp256r1 &obj,
-        Serializer &serializer) {
-      serde::Serializable<decltype(obj.hashed_msg)>::serialize(obj.hashed_msg,
-                                                               serializer);
-      serde::Serializable<decltype(obj.public_key_x)>::serialize(
-          obj.public_key_x, serializer);
-      serde::Serializable<decltype(obj.public_key_y)>::serialize(
-          obj.public_key_y, serializer);
-      serde::Serializable<decltype(obj.signature)>::serialize(obj.signature,
-                                                              serializer);
-      serde::Serializable<decltype(obj.result)>::serialize(obj.result,
-                                                           serializer);
-    }
-
-    template <>
-    template <typename Deserializer>
-    Program::BlackBoxOp::EcdsaSecp256r1
-    serde::Deserializable<Program::BlackBoxOp::EcdsaSecp256r1>::deserialize(
-        Deserializer &deserializer) {
-      Program::BlackBoxOp::EcdsaSecp256r1 obj;
-      obj.hashed_msg =
-          serde::Deserializable<decltype(obj.hashed_msg)>::deserialize(
-              deserializer);
-      obj.public_key_x =
-          serde::Deserializable<decltype(obj.public_key_x)>::deserialize(
-              deserializer);
-      obj.public_key_y =
-          serde::Deserializable<decltype(obj.public_key_y)>::deserialize(
-              deserializer);
-      obj.signature =
-          serde::Deserializable<decltype(obj.signature)>::deserialize(
-              deserializer);
-      obj.result = serde::Deserializable<decltype(obj.result)>::deserialize(
-          deserializer);
-      return obj;
-    }
-
-    namespace Program {
-
-    inline bool operator==(const BlackBoxOp::SchnorrVerify &lhs,
-                           const BlackBoxOp::SchnorrVerify &rhs) {
-      if (!(lhs.public_key_x == rhs.public_key_x)) {
-        return false;
-      }
-      if (!(lhs.public_key_y == rhs.public_key_y)) {
-        return false;
-      }
-      if (!(lhs.message == rhs.message)) {
-        return false;
-      }
-      if (!(lhs.signature == rhs.signature)) {
-        return false;
-      }
-      if (!(lhs.result == rhs.result)) {
-        return false;
-      }
-      return true;
-    }
-
-    inline std::vector<uint8_t>
-    BlackBoxOp::SchnorrVerify::bincodeSerialize() const {
-      auto serializer = serde::BincodeSerializer();
-      serde::Serializable<BlackBoxOp::SchnorrVerify>::serialize(*this,
-                                                                serializer);
-      return std::move(serializer).bytes();
-    }
-
-    inline BlackBoxOp::SchnorrVerify
-    BlackBoxOp::SchnorrVerify::bincodeDeserialize(std::vector<uint8_t> input) {
-      auto deserializer = serde::BincodeDeserializer(input);
-      auto value =
-          serde::Deserializable<BlackBoxOp::SchnorrVerify>::deserialize(
-              deserializer);
-      if (deserializer.get_buffer_offset() < input.size()) {
-        throw serde::deserialization_error("Some input bytes were not read");
-      }
-      return value;
-    }
-
-    } // end of namespace Program
-
-    template <>
-    template <typename Serializer>
-    void serde::Serializable<Program::BlackBoxOp::SchnorrVerify>::serialize(
-        const Program::BlackBoxOp::SchnorrVerify &obj, Serializer &serializer) {
-      serde::Serializable<decltype(obj.public_key_x)>::serialize(
-          obj.public_key_x, serializer);
-      serde::Serializable<decltype(obj.public_key_y)>::serialize(
-          obj.public_key_y, serializer);
-      serde::Serializable<decltype(obj.message)>::serialize(obj.message,
-                                                            serializer);
-      serde::Serializable<decltype(obj.signature)>::serialize(obj.signature,
-                                                              serializer);
-      serde::Serializable<decltype(obj.result)>::serialize(obj.result,
-                                                           serializer);
-    }
-
-    template <>
-    template <typename Deserializer>
-    Program::BlackBoxOp::SchnorrVerify
-    serde::Deserializable<Program::BlackBoxOp::SchnorrVerify>::deserialize(
-        Deserializer &deserializer) {
-      Program::BlackBoxOp::SchnorrVerify obj;
-      obj.public_key_x =
-          serde::Deserializable<decltype(obj.public_key_x)>::deserialize(
-              deserializer);
-      obj.public_key_y =
-          serde::Deserializable<decltype(obj.public_key_y)>::deserialize(
-              deserializer);
-      obj.message = serde::Deserializable<decltype(obj.message)>::deserialize(
-          deserializer);
-      obj.signature =
-          serde::Deserializable<decltype(obj.signature)>::deserialize(
-              deserializer);
-      obj.result = serde::Deserializable<decltype(obj.result)>::deserialize(
-          deserializer);
-      return obj;
-    }
-
-    namespace Program {
-
-    inline bool operator==(const BlackBoxOp::PedersenCommitment &lhs,
-                           const BlackBoxOp::PedersenCommitment &rhs) {
-      if (!(lhs.inputs == rhs.inputs)) {
-        return false;
-      }
-      if (!(lhs.domain_separator == rhs.domain_separator)) {
-        return false;
-      }
-      if (!(lhs.output == rhs.output)) {
-        return false;
-      }
-      return true;
-    }
-
-    inline std::vector<uint8_t>
-    BlackBoxOp::PedersenCommitment::bincodeSerialize() const {
-      auto serializer = serde::BincodeSerializer();
-      serde::Serializable<BlackBoxOp::PedersenCommitment>::serialize(
-          *this, serializer);
-      return std::move(serializer).bytes();
-    }
-
-    inline BlackBoxOp::PedersenCommitment
-    BlackBoxOp::PedersenCommitment::bincodeDeserialize(
-        std::vector<uint8_t> input) {
-      auto deserializer = serde::BincodeDeserializer(input);
-      auto value =
-          serde::Deserializable<BlackBoxOp::PedersenCommitment>::deserialize(
-              deserializer);
-      if (deserializer.get_buffer_offset() < input.size()) {
-        throw serde::deserialization_error("Some input bytes were not read");
-      }
-      return value;
-    }
-
-    } // end of namespace Program
-
-    template <>
-    template <typename Serializer>
-    void
-    serde::Serializable<Program::BlackBoxOp::PedersenCommitment>::serialize(
-        const Program::BlackBoxOp::PedersenCommitment &obj,
-        Serializer &serializer) {
-      serde::Serializable<decltype(obj.inputs)>::serialize(obj.inputs,
-                                                           serializer);
-      serde::Serializable<decltype(obj.domain_separator)>::serialize(
-          obj.domain_separator, serializer);
-      serde::Serializable<decltype(obj.output)>::serialize(obj.output,
-                                                           serializer);
-    }
-
-    template <>
-    template <typename Deserializer>
-    Program::BlackBoxOp::PedersenCommitment
-    serde::Deserializable<Program::BlackBoxOp::PedersenCommitment>::deserialize(
-        Deserializer &deserializer) {
-      Program::BlackBoxOp::PedersenCommitment obj;
-      obj.inputs = serde::Deserializable<decltype(obj.inputs)>::deserialize(
-          deserializer);
-      obj.domain_separator =
-          serde::Deserializable<decltype(obj.domain_separator)>::deserialize(
-              deserializer);
-      obj.output = serde::Deserializable<decltype(obj.output)>::deserialize(
-          deserializer);
-      return obj;
-    }
-
-    namespace Program {
-
-    inline bool operator==(const BlackBoxOp::PedersenHash &lhs,
-                           const BlackBoxOp::PedersenHash &rhs) {
-      if (!(lhs.inputs == rhs.inputs)) {
-        return false;
-      }
-      if (!(lhs.domain_separator == rhs.domain_separator)) {
-        return false;
-      }
-      if (!(lhs.output == rhs.output)) {
-        return false;
-      }
-      return true;
-    }
-
-    inline std::vector<uint8_t>
-    BlackBoxOp::PedersenHash::bincodeSerialize() const {
-      auto serializer = serde::BincodeSerializer();
-      serde::Serializable<BlackBoxOp::PedersenHash>::serialize(*this,
-                                                               serializer);
-      return std::move(serializer).bytes();
-    }
-
-    inline BlackBoxOp::PedersenHash
-    BlackBoxOp::PedersenHash::bincodeDeserialize(std::vector<uint8_t> input) {
-      auto deserializer = serde::BincodeDeserializer(input);
-      auto value = serde::Deserializable<BlackBoxOp::PedersenHash>::deserialize(
-          deserializer);
-      if (deserializer.get_buffer_offset() < input.size()) {
-        throw serde::deserialization_error("Some input bytes were not read");
-      }
-      return value;
-    }
-
-    } // end of namespace Program
-
-    template <>
-    template <typename Serializer>
-    void serde::Serializable<Program::BlackBoxOp::PedersenHash>::serialize(
-        const Program::BlackBoxOp::PedersenHash &obj, Serializer &serializer) {
-      serde::Serializable<decltype(obj.inputs)>::serialize(obj.inputs,
-                                                           serializer);
-      serde::Serializable<decltype(obj.domain_separator)>::serialize(
-          obj.domain_separator, serializer);
-      serde::Serializable<decltype(obj.output)>::serialize(obj.output,
-                                                           serializer);
-    }
-
-    template <>
-    template <typename Deserializer>
-    Program::BlackBoxOp::PedersenHash
-    serde::Deserializable<Program::BlackBoxOp::PedersenHash>::deserialize(
-        Deserializer &deserializer) {
-      Program::BlackBoxOp::PedersenHash obj;
-      obj.inputs = serde::Deserializable<decltype(obj.inputs)>::deserialize(
-          deserializer);
-      obj.domain_separator =
-          serde::Deserializable<decltype(obj.domain_separator)>::deserialize(
-              deserializer);
-      obj.output = serde::Deserializable<decltype(obj.output)>::deserialize(
-          deserializer);
-      return obj;
-    }
-
-    namespace Program {
-
-    inline bool operator==(const BlackBoxOp::FixedBaseScalarMul &lhs,
-                           const BlackBoxOp::FixedBaseScalarMul &rhs) {
-      if (!(lhs.low == rhs.low)) {
-        return false;
-      }
-      if (!(lhs.high == rhs.high)) {
-        return false;
-      }
-      if (!(lhs.result == rhs.result)) {
-        return false;
-      }
-      return true;
-    }
-
-    inline std::vector<uint8_t>
-    BlackBoxOp::FixedBaseScalarMul::bincodeSerialize() const {
-      auto serializer = serde::BincodeSerializer();
-      serde::Serializable<BlackBoxOp::FixedBaseScalarMul>::serialize(
-          *this, serializer);
-      return std::move(serializer).bytes();
-    }
-
-    inline BlackBoxOp::FixedBaseScalarMul
-    BlackBoxOp::FixedBaseScalarMul::bincodeDeserialize(
-        std::vector<uint8_t> input) {
-      auto deserializer = serde::BincodeDeserializer(input);
-      auto value =
-          serde::Deserializable<BlackBoxOp::FixedBaseScalarMul>::deserialize(
-              deserializer);
-      if (deserializer.get_buffer_offset() < input.size()) {
-        throw serde::deserialization_error("Some input bytes were not read");
-      }
-      return value;
-    }
-
-    } // end of namespace Program
-
-    template <>
-    template <typename Serializer>
-    void
-    serde::Serializable<Program::BlackBoxOp::FixedBaseScalarMul>::serialize(
-        const Program::BlackBoxOp::FixedBaseScalarMul &obj,
-        Serializer &serializer) {
-      serde::Serializable<decltype(obj.low)>::serialize(obj.low, serializer);
-      serde::Serializable<decltype(obj.high)>::serialize(obj.high, serializer);
-      serde::Serializable<decltype(obj.result)>::serialize(obj.result,
-                                                           serializer);
-    }
-
-    template <>
-    template <typename Deserializer>
-    Program::BlackBoxOp::FixedBaseScalarMul
-    serde::Deserializable<Program::BlackBoxOp::FixedBaseScalarMul>::deserialize(
-        Deserializer &deserializer) {
-      Program::BlackBoxOp::FixedBaseScalarMul obj;
-      obj.low =
-          serde::Deserializable<decltype(obj.low)>::deserialize(deserializer);
-      obj.high =
-          serde::Deserializable<decltype(obj.high)>::deserialize(deserializer);
-      obj.result = serde::Deserializable<decltype(obj.result)>::deserialize(
-          deserializer);
-      return obj;
-    }
-
-    namespace Program {
-
-    inline bool operator==(const BlackBoxOp::EmbeddedCurveAdd &lhs,
-                           const BlackBoxOp::EmbeddedCurveAdd &rhs) {
-      if (!(lhs.input1_x == rhs.input1_x)) {
-        return false;
-      }
-      if (!(lhs.input1_y == rhs.input1_y)) {
-        return false;
-      }
-      if (!(lhs.input2_x == rhs.input2_x)) {
-        return false;
-      }
-      if (!(lhs.input2_y == rhs.input2_y)) {
-        return false;
-      }
-      if (!(lhs.result == rhs.result)) {
-        return false;
-      }
-      return true;
-    }
-
-    inline std::vector<uint8_t>
-    BlackBoxOp::EmbeddedCurveAdd::bincodeSerialize() const {
-      auto serializer = serde::BincodeSerializer();
-      serde::Serializable<BlackBoxOp::EmbeddedCurveAdd>::serialize(*this,
-                                                                   serializer);
-      return std::move(serializer).bytes();
-    }
-
-    inline BlackBoxOp::EmbeddedCurveAdd
-    BlackBoxOp::EmbeddedCurveAdd::bincodeDeserialize(
-        std::vector<uint8_t> input) {
-      auto deserializer = serde::BincodeDeserializer(input);
-      auto value =
-          serde::Deserializable<BlackBoxOp::EmbeddedCurveAdd>::deserialize(
-              deserializer);
-      if (deserializer.get_buffer_offset() < input.size()) {
-        throw serde::deserialization_error("Some input bytes were not read");
-      }
-      return value;
-    }
-
-    } // end of namespace Program
-
-    template <>
-    template <typename Serializer>
-    void serde::Serializable<Program::BlackBoxOp::EmbeddedCurveAdd>::serialize(
-        const Program::BlackBoxOp::EmbeddedCurveAdd &obj,
-        Serializer &serializer) {
-      serde::Serializable<decltype(obj.input1_x)>::serialize(obj.input1_x,
-                                                             serializer);
-      serde::Serializable<decltype(obj.input1_y)>::serialize(obj.input1_y,
-                                                             serializer);
-      serde::Serializable<decltype(obj.input2_x)>::serialize(obj.input2_x,
-                                                             serializer);
-      serde::Serializable<decltype(obj.input2_y)>::serialize(obj.input2_y,
-                                                             serializer);
-      serde::Serializable<decltype(obj.result)>::serialize(obj.result,
-                                                           serializer);
-    }
-
-    template <>
-    template <typename Deserializer>
-    Program::BlackBoxOp::EmbeddedCurveAdd
-    serde::Deserializable<Program::BlackBoxOp::EmbeddedCurveAdd>::deserialize(
-        Deserializer &deserializer) {
-      Program::BlackBoxOp::EmbeddedCurveAdd obj;
-      obj.input1_x = serde::Deserializable<decltype(obj.input1_x)>::deserialize(
-          deserializer);
-      obj.input1_y = serde::Deserializable<decltype(obj.input1_y)>::deserialize(
-          deserializer);
-      obj.input2_x = serde::Deserializable<decltype(obj.input2_x)>::deserialize(
-          deserializer);
-      obj.input2_y = serde::Deserializable<decltype(obj.input2_y)>::deserialize(
-          deserializer);
-      obj.result = serde::Deserializable<decltype(obj.result)>::deserialize(
-          deserializer);
-      return obj;
-    }
-
-    namespace Program {
-
-    inline bool operator==(const BlackBoxOp::BigIntAdd &lhs,
-                           const BlackBoxOp::BigIntAdd &rhs) {
-      if (!(lhs.lhs == rhs.lhs)) {
-        return false;
-      }
-      if (!(lhs.rhs == rhs.rhs)) {
-        return false;
-      }
-      if (!(lhs.output == rhs.output)) {
-        return false;
-      }
-      return true;
-    }
-
-    inline std::vector<uint8_t>
-    BlackBoxOp::BigIntAdd::bincodeSerialize() const {
-      auto serializer = serde::BincodeSerializer();
-      serde::Serializable<BlackBoxOp::BigIntAdd>::serialize(*this, serializer);
-      return std::move(serializer).bytes();
-    }
-
-    inline BlackBoxOp::BigIntAdd
-    BlackBoxOp::BigIntAdd::bincodeDeserialize(std::vector<uint8_t> input) {
-      auto deserializer = serde::BincodeDeserializer(input);
-      auto value = serde::Deserializable<BlackBoxOp::BigIntAdd>::deserialize(
-          deserializer);
-      if (deserializer.get_buffer_offset() < input.size()) {
-        throw serde::deserialization_error("Some input bytes were not read");
-      }
-      return value;
-    }
-
-    } // end of namespace Program
-
-    template <>
-    template <typename Serializer>
-    void serde::Serializable<Program::BlackBoxOp::BigIntAdd>::serialize(
-        const Program::BlackBoxOp::BigIntAdd &obj, Serializer &serializer) {
-      serde::Serializable<decltype(obj.lhs)>::serialize(obj.lhs, serializer);
-      serde::Serializable<decltype(obj.rhs)>::serialize(obj.rhs, serializer);
-      serde::Serializable<decltype(obj.output)>::serialize(obj.output,
-                                                           serializer);
-    }
-
-    template <>
-    template <typename Deserializer>
-    Program::BlackBoxOp::BigIntAdd
-    serde::Deserializable<Program::BlackBoxOp::BigIntAdd>::deserialize(
-        Deserializer &deserializer) {
-      Program::BlackBoxOp::BigIntAdd obj;
-      obj.lhs =
-          serde::Deserializable<decltype(obj.lhs)>::deserialize(deserializer);
-      obj.rhs =
-          serde::Deserializable<decltype(obj.rhs)>::deserialize(deserializer);
-      obj.output = serde::Deserializable<decltype(obj.output)>::deserialize(
-          deserializer);
-      return obj;
-    }
-
-    namespace Program {
-
-    inline bool operator==(const BlackBoxOp::BigIntSub &lhs,
-                           const BlackBoxOp::BigIntSub &rhs) {
-      if (!(lhs.lhs == rhs.lhs)) {
-        return false;
-      }
-      if (!(lhs.rhs == rhs.rhs)) {
-        return false;
-      }
-      if (!(lhs.output == rhs.output)) {
-        return false;
-      }
-      return true;
-    }
-
-    inline std::vector<uint8_t>
-    BlackBoxOp::BigIntSub::bincodeSerialize() const {
-      auto serializer = serde::BincodeSerializer();
-      serde::Serializable<BlackBoxOp::BigIntSub>::serialize(*this, serializer);
-      return std::move(serializer).bytes();
-    }
-
-    inline BlackBoxOp::BigIntSub
-    BlackBoxOp::BigIntSub::bincodeDeserialize(std::vector<uint8_t> input) {
-      auto deserializer = serde::BincodeDeserializer(input);
-      auto value = serde::Deserializable<BlackBoxOp::BigIntSub>::deserialize(
-          deserializer);
-      if (deserializer.get_buffer_offset() < input.size()) {
-        throw serde::deserialization_error("Some input bytes were not read");
-      }
-      return value;
-    }
-
-    } // end of namespace Program
-
-    template <>
-    template <typename Serializer>
-    void serde::Serializable<Program::BlackBoxOp::BigIntSub>::serialize(
-        const Program::BlackBoxOp::BigIntSub &obj, Serializer &serializer) {
-      serde::Serializable<decltype(obj.lhs)>::serialize(obj.lhs, serializer);
-      serde::Serializable<decltype(obj.rhs)>::serialize(obj.rhs, serializer);
-      serde::Serializable<decltype(obj.output)>::serialize(obj.output,
-                                                           serializer);
-    }
-
-    template <>
-    template <typename Deserializer>
-    Program::BlackBoxOp::BigIntSub
-    serde::Deserializable<Program::BlackBoxOp::BigIntSub>::deserialize(
-        Deserializer &deserializer) {
-      Program::BlackBoxOp::BigIntSub obj;
-      obj.lhs =
-          serde::Deserializable<decltype(obj.lhs)>::deserialize(deserializer);
-      obj.rhs =
-          serde::Deserializable<decltype(obj.rhs)>::deserialize(deserializer);
-      obj.output = serde::Deserializable<decltype(obj.output)>::deserialize(
-          deserializer);
-      return obj;
-    }
-
-    namespace Program {
-
-    inline bool operator==(const BlackBoxOp::BigIntMul &lhs,
-                           const BlackBoxOp::BigIntMul &rhs) {
-      if (!(lhs.lhs == rhs.lhs)) {
-        return false;
-      }
-      if (!(lhs.rhs == rhs.rhs)) {
-        return false;
-      }
-      if (!(lhs.output == rhs.output)) {
-        return false;
-      }
-      return true;
-    }
-
-    inline std::vector<uint8_t>
-    BlackBoxOp::BigIntMul::bincodeSerialize() const {
-      auto serializer = serde::BincodeSerializer();
-      serde::Serializable<BlackBoxOp::BigIntMul>::serialize(*this, serializer);
-      return std::move(serializer).bytes();
-    }
-
-    inline BlackBoxOp::BigIntMul
-    BlackBoxOp::BigIntMul::bincodeDeserialize(std::vector<uint8_t> input) {
-      auto deserializer = serde::BincodeDeserializer(input);
-      auto value = serde::Deserializable<BlackBoxOp::BigIntMul>::deserialize(
-          deserializer);
-      if (deserializer.get_buffer_offset() < input.size()) {
-        throw serde::deserialization_error("Some input bytes were not read");
-      }
-      return value;
-    }
-
-    } // end of namespace Program
-
-    template <>
-    template <typename Serializer>
-    void serde::Serializable<Program::BlackBoxOp::BigIntMul>::serialize(
-        const Program::BlackBoxOp::BigIntMul &obj, Serializer &serializer) {
-      serde::Serializable<decltype(obj.lhs)>::serialize(obj.lhs, serializer);
-      serde::Serializable<decltype(obj.rhs)>::serialize(obj.rhs, serializer);
-      serde::Serializable<decltype(obj.output)>::serialize(obj.output,
-                                                           serializer);
-    }
-
-    template <>
-    template <typename Deserializer>
-    Program::BlackBoxOp::BigIntMul
-    serde::Deserializable<Program::BlackBoxOp::BigIntMul>::deserialize(
-        Deserializer &deserializer) {
-      Program::BlackBoxOp::BigIntMul obj;
-      obj.lhs =
-          serde::Deserializable<decltype(obj.lhs)>::deserialize(deserializer);
-      obj.rhs =
-          serde::Deserializable<decltype(obj.rhs)>::deserialize(deserializer);
-      obj.output = serde::Deserializable<decltype(obj.output)>::deserialize(
-          deserializer);
-      return obj;
-    }
-
-    namespace Program {
-
-    inline bool operator==(const BlackBoxOp::BigIntDiv &lhs,
-                           const BlackBoxOp::BigIntDiv &rhs) {
-      if (!(lhs.lhs == rhs.lhs)) {
-        return false;
-      }
-      if (!(lhs.rhs == rhs.rhs)) {
-        return false;
-      }
-      if (!(lhs.output == rhs.output)) {
-        return false;
-      }
-      return true;
-    }
-
-    inline std::vector<uint8_t>
-    BlackBoxOp::BigIntDiv::bincodeSerialize() const {
-      auto serializer = serde::BincodeSerializer();
-      serde::Serializable<BlackBoxOp::BigIntDiv>::serialize(*this, serializer);
-      return std::move(serializer).bytes();
-    }
-
-    inline BlackBoxOp::BigIntDiv
-    BlackBoxOp::BigIntDiv::bincodeDeserialize(std::vector<uint8_t> input) {
-      auto deserializer = serde::BincodeDeserializer(input);
-      auto value = serde::Deserializable<BlackBoxOp::BigIntDiv>::deserialize(
-          deserializer);
-      if (deserializer.get_buffer_offset() < input.size()) {
-        throw serde::deserialization_error("Some input bytes were not read");
-      }
-      return value;
-    }
-
-    } // end of namespace Program
-
-    template <>
-    template <typename Serializer>
-    void serde::Serializable<Program::BlackBoxOp::BigIntDiv>::serialize(
-        const Program::BlackBoxOp::BigIntDiv &obj, Serializer &serializer) {
-      serde::Serializable<decltype(obj.lhs)>::serialize(obj.lhs, serializer);
-      serde::Serializable<decltype(obj.rhs)>::serialize(obj.rhs, serializer);
-      serde::Serializable<decltype(obj.output)>::serialize(obj.output,
-                                                           serializer);
-    }
-
-    template <>
-    template <typename Deserializer>
-    Program::BlackBoxOp::BigIntDiv
-    serde::Deserializable<Program::BlackBoxOp::BigIntDiv>::deserialize(
-        Deserializer &deserializer) {
-      Program::BlackBoxOp::BigIntDiv obj;
-      obj.lhs =
-          serde::Deserializable<decltype(obj.lhs)>::deserialize(deserializer);
-      obj.rhs =
-          serde::Deserializable<decltype(obj.rhs)>::deserialize(deserializer);
-      obj.output = serde::Deserializable<decltype(obj.output)>::deserialize(
-          deserializer);
-      return obj;
-    }
-
-    namespace Program {
-
-    inline bool operator==(const BlackBoxOp::BigIntFromLeBytes &lhs,
-                           const BlackBoxOp::BigIntFromLeBytes &rhs) {
-      if (!(lhs.inputs == rhs.inputs)) {
-        return false;
-      }
-      if (!(lhs.modulus == rhs.modulus)) {
-        return false;
-      }
-      if (!(lhs.output == rhs.output)) {
-        return false;
-      }
-      return true;
-    }
-
-    inline std::vector<uint8_t>
-    BlackBoxOp::BigIntFromLeBytes::bincodeSerialize() const {
-      auto serializer = serde::BincodeSerializer();
-      serde::Serializable<BlackBoxOp::BigIntFromLeBytes>::serialize(*this,
-                                                                    serializer);
-      return std::move(serializer).bytes();
-    }
-
-    inline BlackBoxOp::BigIntFromLeBytes
-    BlackBoxOp::BigIntFromLeBytes::bincodeDeserialize(
-        std::vector<uint8_t> input) {
-      auto deserializer = serde::BincodeDeserializer(input);
-      auto value =
-          serde::Deserializable<BlackBoxOp::BigIntFromLeBytes>::deserialize(
-              deserializer);
-      if (deserializer.get_buffer_offset() < input.size()) {
-        throw serde::deserialization_error("Some input bytes were not read");
-      }
-      return value;
-    }
-
-    } // end of namespace Program
-
-    template <>
-    template <typename Serializer>
-    void serde::Serializable<Program::BlackBoxOp::BigIntFromLeBytes>::serialize(
-        const Program::BlackBoxOp::BigIntFromLeBytes &obj,
-        Serializer &serializer) {
-      serde::Serializable<decltype(obj.inputs)>::serialize(obj.inputs,
-                                                           serializer);
-      serde::Serializable<decltype(obj.modulus)>::serialize(obj.modulus,
-                                                            serializer);
-      serde::Serializable<decltype(obj.output)>::serialize(obj.output,
-                                                           serializer);
-    }
-
-    template <>
-    template <typename Deserializer>
-    Program::BlackBoxOp::BigIntFromLeBytes
-    serde::Deserializable<Program::BlackBoxOp::BigIntFromLeBytes>::deserialize(
-        Deserializer &deserializer) {
-      Program::BlackBoxOp::BigIntFromLeBytes obj;
-      obj.inputs = serde::Deserializable<decltype(obj.inputs)>::deserialize(
-          deserializer);
-      obj.modulus = serde::Deserializable<decltype(obj.modulus)>::deserialize(
-          deserializer);
-      obj.output = serde::Deserializable<decltype(obj.output)>::deserialize(
-          deserializer);
-      return obj;
-    }
-
-    namespace Program {
-
-    inline bool operator==(const BlackBoxOp::BigIntToLeBytes &lhs,
-                           const BlackBoxOp::BigIntToLeBytes &rhs) {
-      if (!(lhs.input == rhs.input)) {
-        return false;
-      }
-      if (!(lhs.output == rhs.output)) {
-        return false;
-      }
-      return true;
-    }
-
-    inline std::vector<uint8_t>
-    BlackBoxOp::BigIntToLeBytes::bincodeSerialize() const {
-      auto serializer = serde::BincodeSerializer();
-      serde::Serializable<BlackBoxOp::BigIntToLeBytes>::serialize(*this,
-                                                                  serializer);
-      return std::move(serializer).bytes();
-    }
-
-    inline BlackBoxOp::BigIntToLeBytes
-    BlackBoxOp::BigIntToLeBytes::bincodeDeserialize(
-        std::vector<uint8_t> input) {
-      auto deserializer = serde::BincodeDeserializer(input);
-      auto value =
-          serde::Deserializable<BlackBoxOp::BigIntToLeBytes>::deserialize(
-              deserializer);
-      if (deserializer.get_buffer_offset() < input.size()) {
-        throw serde::deserialization_error("Some input bytes were not read");
-      }
-      return value;
-    }
-
-    } // end of namespace Program
-
-    template <>
-    template <typename Serializer>
-    void serde::Serializable<Program::BlackBoxOp::BigIntToLeBytes>::serialize(
-        const Program::BlackBoxOp::BigIntToLeBytes &obj,
-        Serializer &serializer) {
-      serde::Serializable<decltype(obj.input)>::serialize(obj.input,
-                                                          serializer);
-      serde::Serializable<decltype(obj.output)>::serialize(obj.output,
-                                                           serializer);
-    }
-
-    template <>
-    template <typename Deserializer>
-    Program::BlackBoxOp::BigIntToLeBytes
-    serde::Deserializable<Program::BlackBoxOp::BigIntToLeBytes>::deserialize(
-        Deserializer &deserializer) {
-      Program::BlackBoxOp::BigIntToLeBytes obj;
-      obj.input =
-          serde::Deserializable<decltype(obj.input)>::deserialize(deserializer);
-      obj.output = serde::Deserializable<decltype(obj.output)>::deserialize(
-          deserializer);
-      return obj;
-    }
-
-    namespace Program {
-
-    inline bool operator==(const BlackBoxOp::Poseidon2Permutation &lhs,
-                           const BlackBoxOp::Poseidon2Permutation &rhs) {
-      if (!(lhs.message == rhs.message)) {
-        return false;
-      }
-      if (!(lhs.output == rhs.output)) {
-        return false;
-      }
-      if (!(lhs.len == rhs.len)) {
-        return false;
-      }
-      return true;
-    }
-
-    inline std::vector<uint8_t>
-    BlackBoxOp::Poseidon2Permutation::bincodeSerialize() const {
-      auto serializer = serde::BincodeSerializer();
-      serde::Serializable<BlackBoxOp::Poseidon2Permutation>::serialize(
-          *this, serializer);
-      return std::move(serializer).bytes();
-    }
-
-    inline BlackBoxOp::Poseidon2Permutation
-    BlackBoxOp::Poseidon2Permutation::bincodeDeserialize(
-        std::vector<uint8_t> input) {
-      auto deserializer = serde::BincodeDeserializer(input);
-      auto value =
-          serde::Deserializable<BlackBoxOp::Poseidon2Permutation>::deserialize(
-              deserializer);
-      if (deserializer.get_buffer_offset() < input.size()) {
-        throw serde::deserialization_error("Some input bytes were not read");
-      }
-      return value;
-    }
-
-    } // end of namespace Program
-
-    template <>
-    template <typename Serializer>
-    void
-    serde::Serializable<Program::BlackBoxOp::Poseidon2Permutation>::serialize(
-        const Program::BlackBoxOp::Poseidon2Permutation &obj,
-        Serializer &serializer) {
-      serde::Serializable<decltype(obj.message)>::serialize(obj.message,
-                                                            serializer);
-      serde::Serializable<decltype(obj.output)>::serialize(obj.output,
-                                                           serializer);
-      serde::Serializable<decltype(obj.len)>::serialize(obj.len, serializer);
-    }
-
-    template <>
-    template <typename Deserializer>
-    Program::BlackBoxOp::Poseidon2Permutation
-    serde::Deserializable<Program::BlackBoxOp::Poseidon2Permutation>::
-        deserialize(Deserializer &deserializer) {
-      Program::BlackBoxOp::Poseidon2Permutation obj;
-      obj.message = serde::Deserializable<decltype(obj.message)>::deserialize(
-          deserializer);
-      obj.output = serde::Deserializable<decltype(obj.output)>::deserialize(
-          deserializer);
-      obj.len =
-          serde::Deserializable<decltype(obj.len)>::deserialize(deserializer);
-      return obj;
-    }
-
-    namespace Program {
-
-    inline bool operator==(const BlackBoxOp::Sha256Compression &lhs,
-                           const BlackBoxOp::Sha256Compression &rhs) {
-      if (!(lhs.input == rhs.input)) {
-        return false;
-      }
-      if (!(lhs.hash_values == rhs.hash_values)) {
-        return false;
-      }
-      if (!(lhs.output == rhs.output)) {
-        return false;
-      }
-      return true;
-    }
-
-    inline std::vector<uint8_t>
-    BlackBoxOp::Sha256Compression::bincodeSerialize() const {
-      auto serializer = serde::BincodeSerializer();
-      serde::Serializable<BlackBoxOp::Sha256Compression>::serialize(*this,
-                                                                    serializer);
-      return std::move(serializer).bytes();
-    }
-
-    inline BlackBoxOp::Sha256Compression
-    BlackBoxOp::Sha256Compression::bincodeDeserialize(
-        std::vector<uint8_t> input) {
-      auto deserializer = serde::BincodeDeserializer(input);
-      auto value =
-          serde::Deserializable<BlackBoxOp::Sha256Compression>::deserialize(
-              deserializer);
-      if (deserializer.get_buffer_offset() < input.size()) {
-        throw serde::deserialization_error("Some input bytes were not read");
-      }
-      return value;
-    }
-
-    } // end of namespace Program
-
-    template <>
-    template <typename Serializer>
-    void serde::Serializable<Program::BlackBoxOp::Sha256Compression>::serialize(
-        const Program::BlackBoxOp::Sha256Compression &obj,
-        Serializer &serializer) {
-      serde::Serializable<decltype(obj.input)>::serialize(obj.input,
-                                                          serializer);
-      serde::Serializable<decltype(obj.hash_values)>::serialize(obj.hash_values,
-                                                                serializer);
-      serde::Serializable<decltype(obj.output)>::serialize(obj.output,
-                                                           serializer);
-    }
-
-    template <>
-    template <typename Deserializer>
-    Program::BlackBoxOp::Sha256Compression
-    serde::Deserializable<Program::BlackBoxOp::Sha256Compression>::deserialize(
-        Deserializer &deserializer) {
-      Program::BlackBoxOp::Sha256Compression obj;
-      obj.input =
-          serde::Deserializable<decltype(obj.input)>::deserialize(deserializer);
-      obj.hash_values =
-          serde::Deserializable<decltype(obj.hash_values)>::deserialize(
-              deserializer);
-      obj.output = serde::Deserializable<decltype(obj.output)>::deserialize(
-          deserializer);
-      return obj;
-    }
-
-    namespace Program {
-
-    inline bool operator==(const BlockId &lhs, const BlockId &rhs) {
-      if (!(lhs.value == rhs.value)) {
-        return false;
-      }
-      return true;
-    }
-
-    inline std::vector<uint8_t> BlockId::bincodeSerialize() const {
-      auto serializer = serde::BincodeSerializer();
-      serde::Serializable<BlockId>::serialize(*this, serializer);
-      return std::move(serializer).bytes();
-    }
-
-    inline BlockId BlockId::bincodeDeserialize(std::vector<uint8_t> input) {
-      auto deserializer = serde::BincodeDeserializer(input);
-      auto value = serde::Deserializable<BlockId>::deserialize(deserializer);
-      if (deserializer.get_buffer_offset() < input.size()) {
-        throw serde::deserialization_error("Some input bytes were not read");
-      }
-      return value;
-    }
-
-    } // end of namespace Program
-
-    template <>
-    template <typename Serializer>
-    void serde::Serializable<Program::BlockId>::serialize(
-        const Program::BlockId &obj, Serializer &serializer) {
-      serializer.increase_container_depth();
-      serde::Serializable<decltype(obj.value)>::serialize(obj.value,
-                                                          serializer);
-      serializer.decrease_container_depth();
-    }
-
-    template <>
-    template <typename Deserializer>
-    Program::BlockId serde::Deserializable<Program::BlockId>::deserialize(
-        Deserializer &deserializer) {
-      deserializer.increase_container_depth();
-      Program::BlockId obj;
-      obj.value =
-          serde::Deserializable<decltype(obj.value)>::deserialize(deserializer);
-      deserializer.decrease_container_depth();
-      return obj;
-    }
-
-    namespace Program {
-
-    inline bool operator==(const Brillig &lhs, const Brillig &rhs) {
-      if (!(lhs.inputs == rhs.inputs)) {
-        return false;
-      }
-      if (!(lhs.outputs == rhs.outputs)) {
-        return false;
-      }
-      if (!(lhs.bytecode == rhs.bytecode)) {
-        return false;
-      }
-      if (!(lhs.predicate == rhs.predicate)) {
-        return false;
-      }
-      return true;
-    }
-
-    inline std::vector<uint8_t> Brillig::bincodeSerialize() const {
-      auto serializer = serde::BincodeSerializer();
-      serde::Serializable<Brillig>::serialize(*this, serializer);
-      return std::move(serializer).bytes();
-    }
-
-    inline Brillig Brillig::bincodeDeserialize(std::vector<uint8_t> input) {
-      auto deserializer = serde::BincodeDeserializer(input);
-      auto value = serde::Deserializable<Brillig>::deserialize(deserializer);
-      if (deserializer.get_buffer_offset() < input.size()) {
-        throw serde::deserialization_error("Some input bytes were not read");
-      }
-      return value;
-    }
-
-    } // end of namespace Program
-
-    template <>
-    template <typename Serializer>
-    void serde::Serializable<Program::Brillig>::serialize(
-        const Program::Brillig &obj, Serializer &serializer) {
-      serializer.increase_container_depth();
-      serde::Serializable<decltype(obj.inputs)>::serialize(obj.inputs,
-                                                           serializer);
-      serde::Serializable<decltype(obj.outputs)>::serialize(obj.outputs,
-                                                            serializer);
-      serde::Serializable<decltype(obj.bytecode)>::serialize(obj.bytecode,
-                                                             serializer);
-      serde::Serializable<decltype(obj.predicate)>::serialize(obj.predicate,
-                                                              serializer);
-      serializer.decrease_container_depth();
-    }
-
-    template <>
-    template <typename Deserializer>
-    Program::Brillig serde::Deserializable<Program::Brillig>::deserialize(
-        Deserializer &deserializer) {
-      deserializer.increase_container_depth();
-      Program::Brillig obj;
-      obj.inputs = serde::Deserializable<decltype(obj.inputs)>::deserialize(
-          deserializer);
-      obj.outputs = serde::Deserializable<decltype(obj.outputs)>::deserialize(
-          deserializer);
-      obj.bytecode = serde::Deserializable<decltype(obj.bytecode)>::deserialize(
-          deserializer);
-      obj.predicate =
-          serde::Deserializable<decltype(obj.predicate)>::deserialize(
-              deserializer);
-      deserializer.decrease_container_depth();
-      return obj;
-    }
-
-    namespace Program {
-
-    inline bool operator==(const BrilligBytecode &lhs,
-                           const BrilligBytecode &rhs) {
-      if (!(lhs.bytecode == rhs.bytecode)) {
-        return false;
-      }
-      return true;
-    }
-
-    inline std::vector<uint8_t> BrilligBytecode::bincodeSerialize() const {
-      auto serializer = serde::BincodeSerializer();
-      serde::Serializable<BrilligBytecode>::serialize(*this, serializer);
-      return std::move(serializer).bytes();
-    }
-
-    inline BrilligBytecode
-    BrilligBytecode::bincodeDeserialize(std::vector<uint8_t> input) {
-      auto deserializer = serde::BincodeDeserializer(input);
-      auto value =
-          serde::Deserializable<BrilligBytecode>::deserialize(deserializer);
-      if (deserializer.get_buffer_offset() < input.size()) {
-        throw serde::deserialization_error("Some input bytes were not read");
-      }
-      return value;
-    }
-
-    } // end of namespace Program
-
-    template <>
-    template <typename Serializer>
-    void serde::Serializable<Program::BrilligBytecode>::serialize(
-        const Program::BrilligBytecode &obj, Serializer &serializer) {
-      serializer.increase_container_depth();
-      serde::Serializable<decltype(obj.bytecode)>::serialize(obj.bytecode,
-                                                             serializer);
-      serializer.decrease_container_depth();
-    }
-
-    template <>
-    template <typename Deserializer>
-    Program::BrilligBytecode
-    serde::Deserializable<Program::BrilligBytecode>::deserialize(
-        Deserializer &deserializer) {
-      deserializer.increase_container_depth();
-      Program::BrilligBytecode obj;
-      obj.bytecode = serde::Deserializable<decltype(obj.bytecode)>::deserialize(
-          deserializer);
-      deserializer.decrease_container_depth();
-      return obj;
-    }
-
-    namespace Program {
-
-    inline bool operator==(const BrilligInputs &lhs, const BrilligInputs &rhs) {
-      if (!(lhs.value == rhs.value)) {
-        return false;
-      }
-      return true;
-    }
-
-    inline std::vector<uint8_t> BrilligInputs::bincodeSerialize() const {
-      auto serializer = serde::BincodeSerializer();
-      serde::Serializable<BrilligInputs>::serialize(*this, serializer);
-      return std::move(serializer).bytes();
-    }
-
-    inline BrilligInputs
-    BrilligInputs::bincodeDeserialize(std::vector<uint8_t> input) {
-      auto deserializer = serde::BincodeDeserializer(input);
-      auto value =
-          serde::Deserializable<BrilligInputs>::deserialize(deserializer);
-      if (deserializer.get_buffer_offset() < input.size()) {
-        throw serde::deserialization_error("Some input bytes were not read");
-      }
-      return value;
-    }
-
-    } // end of namespace Program
-
-    template <>
-    template <typename Serializer>
-    void serde::Serializable<Program::BrilligInputs>::serialize(
-        const Program::BrilligInputs &obj, Serializer &serializer) {
-      serializer.increase_container_depth();
-      serde::Serializable<decltype(obj.value)>::serialize(obj.value,
-                                                          serializer);
-      serializer.decrease_container_depth();
-    }
-
-    template <>
-    template <typename Deserializer>
-    Program::BrilligInputs
-    serde::Deserializable<Program::BrilligInputs>::deserialize(
-        Deserializer &deserializer) {
-      deserializer.increase_container_depth();
-      Program::BrilligInputs obj;
-      obj.value =
-          serde::Deserializable<decltype(obj.value)>::deserialize(deserializer);
-      deserializer.decrease_container_depth();
-      return obj;
-    }
-
-    namespace Program {
-
-    inline bool operator==(const BrilligInputs::Single &lhs,
-                           const BrilligInputs::Single &rhs) {
-      if (!(lhs.value == rhs.value)) {
-        return false;
-      }
-      return true;
-    }
-
-    inline std::vector<uint8_t>
-    BrilligInputs::Single::bincodeSerialize() const {
-      auto serializer = serde::BincodeSerializer();
-      serde::Serializable<BrilligInputs::Single>::serialize(*this, serializer);
-      return std::move(serializer).bytes();
-    }
-
-    inline BrilligInputs::Single
-    BrilligInputs::Single::bincodeDeserialize(std::vector<uint8_t> input) {
-      auto deserializer = serde::BincodeDeserializer(input);
-      auto value = serde::Deserializable<BrilligInputs::Single>::deserialize(
-          deserializer);
-      if (deserializer.get_buffer_offset() < input.size()) {
-        throw serde::deserialization_error("Some input bytes were not read");
-      }
-      return value;
-    }
-
-    } // end of namespace Program
-
-    template <>
-    template <typename Serializer>
-    void serde::Serializable<Program::BrilligInputs::Single>::serialize(
-        const Program::BrilligInputs::Single &obj, Serializer &serializer) {
-      serde::Serializable<decltype(obj.value)>::serialize(obj.value,
-                                                          serializer);
-    }
-
-    template <>
-    template <typename Deserializer>
-    Program::BrilligInputs::Single
-    serde::Deserializable<Program::BrilligInputs::Single>::deserialize(
-        Deserializer &deserializer) {
-      Program::BrilligInputs::Single obj;
-      obj.value =
-          serde::Deserializable<decltype(obj.value)>::deserialize(deserializer);
-      return obj;
-    }
-
-    namespace Program {
-
-    inline bool operator==(const BrilligInputs::Array &lhs,
-                           const BrilligInputs::Array &rhs) {
-      if (!(lhs.value == rhs.value)) {
-        return false;
-      }
-      return true;
-    }
-
-    inline std::vector<uint8_t> BrilligInputs::Array::bincodeSerialize() const {
-      auto serializer = serde::BincodeSerializer();
-      serde::Serializable<BrilligInputs::Array>::serialize(*this, serializer);
-      return std::move(serializer).bytes();
-    }
-
-    inline BrilligInputs::Array
-    BrilligInputs::Array::bincodeDeserialize(std::vector<uint8_t> input) {
-      auto deserializer = serde::BincodeDeserializer(input);
-      auto value = serde::Deserializable<BrilligInputs::Array>::deserialize(
-          deserializer);
-      if (deserializer.get_buffer_offset() < input.size()) {
-        throw serde::deserialization_error("Some input bytes were not read");
-      }
-      return value;
-    }
-
-    } // end of namespace Program
-
-    template <>
-    template <typename Serializer>
-    void serde::Serializable<Program::BrilligInputs::Array>::serialize(
-        const Program::BrilligInputs::Array &obj, Serializer &serializer) {
-      serde::Serializable<decltype(obj.value)>::serialize(obj.value,
-                                                          serializer);
-    }
-
-    template <>
-    template <typename Deserializer>
-    Program::BrilligInputs::Array
-    serde::Deserializable<Program::BrilligInputs::Array>::deserialize(
-        Deserializer &deserializer) {
-      Program::BrilligInputs::Array obj;
-      obj.value =
-          serde::Deserializable<decltype(obj.value)>::deserialize(deserializer);
-      return obj;
-    }
-
-    namespace Program {
-
-    inline bool operator==(const BrilligInputs::MemoryArray &lhs,
-                           const BrilligInputs::MemoryArray &rhs) {
-      if (!(lhs.value == rhs.value)) {
-        return false;
-      }
-      return true;
-    }
-
-    inline std::vector<uint8_t>
-    BrilligInputs::MemoryArray::bincodeSerialize() const {
-      auto serializer = serde::BincodeSerializer();
-      serde::Serializable<BrilligInputs::MemoryArray>::serialize(*this,
-                                                                 serializer);
-      return std::move(serializer).bytes();
-    }
-
-    inline BrilligInputs::MemoryArray
-    BrilligInputs::MemoryArray::bincodeDeserialize(std::vector<uint8_t> input) {
-      auto deserializer = serde::BincodeDeserializer(input);
-      auto value =
-          serde::Deserializable<BrilligInputs::MemoryArray>::deserialize(
-              deserializer);
-      if (deserializer.get_buffer_offset() < input.size()) {
-        throw serde::deserialization_error("Some input bytes were not read");
-      }
-      return value;
-    }
-
-    } // end of namespace Program
-
-    template <>
-    template <typename Serializer>
-    void serde::Serializable<Program::BrilligInputs::MemoryArray>::serialize(
-        const Program::BrilligInputs::MemoryArray &obj,
-        Serializer &serializer) {
-      serde::Serializable<decltype(obj.value)>::serialize(obj.value,
-                                                          serializer);
-    }
-
-    template <>
-    template <typename Deserializer>
-    Program::BrilligInputs::MemoryArray
-    serde::Deserializable<Program::BrilligInputs::MemoryArray>::deserialize(
-        Deserializer &deserializer) {
-      Program::BrilligInputs::MemoryArray obj;
-      obj.value =
-          serde::Deserializable<decltype(obj.value)>::deserialize(deserializer);
-      return obj;
-    }
-
-    namespace Program {
-
-    inline bool operator==(const BrilligOpcode &lhs, const BrilligOpcode &rhs) {
-      if (!(lhs.value == rhs.value)) {
-        return false;
-      }
-      return true;
-    }
-
-    inline std::vector<uint8_t> BrilligOpcode::bincodeSerialize() const {
-      auto serializer = serde::BincodeSerializer();
-      serde::Serializable<BrilligOpcode>::serialize(*this, serializer);
-      return std::move(serializer).bytes();
-    }
-
-    inline BrilligOpcode
-    BrilligOpcode::bincodeDeserialize(std::vector<uint8_t> input) {
-      auto deserializer = serde::BincodeDeserializer(input);
-      auto value =
-          serde::Deserializable<BrilligOpcode>::deserialize(deserializer);
-      if (deserializer.get_buffer_offset() < input.size()) {
-        throw serde::deserialization_error("Some input bytes were not read");
-      }
-      return value;
-    }
-
-    } // end of namespace Program
-
-    template <>
-    template <typename Serializer>
-    void serde::Serializable<Program::BrilligOpcode>::serialize(
-        const Program::BrilligOpcode &obj, Serializer &serializer) {
-      serializer.increase_container_depth();
-      serde::Serializable<decltype(obj.value)>::serialize(obj.value,
-                                                          serializer);
-      serializer.decrease_container_depth();
-    }
-
-    template <>
-    template <typename Deserializer>
-    Program::BrilligOpcode
-    serde::Deserializable<Program::BrilligOpcode>::deserialize(
-        Deserializer &deserializer) {
-      deserializer.increase_container_depth();
-      Program::BrilligOpcode obj;
-      obj.value =
-          serde::Deserializable<decltype(obj.value)>::deserialize(deserializer);
-      deserializer.decrease_container_depth();
-      return obj;
-    }
-
-    namespace Program {
-
-    inline bool operator==(const BrilligOpcode::BinaryFieldOp &lhs,
-                           const BrilligOpcode::BinaryFieldOp &rhs) {
-      if (!(lhs.destination == rhs.destination)) {
-        return false;
-      }
-      if (!(lhs.op == rhs.op)) {
-        return false;
-      }
-      if (!(lhs.lhs == rhs.lhs)) {
-        return false;
-      }
-      if (!(lhs.rhs == rhs.rhs)) {
-        return false;
-      }
-      return true;
-    }
-
-    inline std::vector<uint8_t>
-    BrilligOpcode::BinaryFieldOp::bincodeSerialize() const {
-      auto serializer = serde::BincodeSerializer();
-      serde::Serializable<BrilligOpcode::BinaryFieldOp>::serialize(*this,
-                                                                   serializer);
-      return std::move(serializer).bytes();
-    }
-
-    inline BrilligOpcode::BinaryFieldOp
-    BrilligOpcode::BinaryFieldOp::bincodeDeserialize(
-        std::vector<uint8_t> input) {
-      auto deserializer = serde::BincodeDeserializer(input);
-      auto value =
-          serde::Deserializable<BrilligOpcode::BinaryFieldOp>::deserialize(
-              deserializer);
-      if (deserializer.get_buffer_offset() < input.size()) {
-        throw serde::deserialization_error("Some input bytes were not read");
-      }
-      return value;
-    }
-
-    } // end of namespace Program
-
-    template <>
-    template <typename Serializer>
-    void serde::Serializable<Program::BrilligOpcode::BinaryFieldOp>::serialize(
-        const Program::BrilligOpcode::BinaryFieldOp &obj,
-        Serializer &serializer) {
-      serde::Serializable<decltype(obj.destination)>::serialize(obj.destination,
-                                                                serializer);
-      serde::Serializable<decltype(obj.op)>::serialize(obj.op, serializer);
-      serde::Serializable<decltype(obj.lhs)>::serialize(obj.lhs, serializer);
-      serde::Serializable<decltype(obj.rhs)>::serialize(obj.rhs, serializer);
-    }
-
-    template <>
-    template <typename Deserializer>
-    Program::BrilligOpcode::BinaryFieldOp
-    serde::Deserializable<Program::BrilligOpcode::BinaryFieldOp>::deserialize(
-        Deserializer &deserializer) {
-      Program::BrilligOpcode::BinaryFieldOp obj;
-      obj.destination =
-          serde::Deserializable<decltype(obj.destination)>::deserialize(
-              deserializer);
-      obj.op =
-          serde::Deserializable<decltype(obj.op)>::deserialize(deserializer);
-      obj.lhs =
-          serde::Deserializable<decltype(obj.lhs)>::deserialize(deserializer);
-      obj.rhs =
-          serde::Deserializable<decltype(obj.rhs)>::deserialize(deserializer);
-      return obj;
-    }
-
-    namespace Program {
-
-    inline bool operator==(const BrilligOpcode::BinaryIntOp &lhs,
-                           const BrilligOpcode::BinaryIntOp &rhs) {
-      if (!(lhs.destination == rhs.destination)) {
-        return false;
-      }
-      if (!(lhs.op == rhs.op)) {
-        return false;
-      }
-      if (!(lhs.bit_size == rhs.bit_size)) {
-        return false;
-      }
-      if (!(lhs.lhs == rhs.lhs)) {
-        return false;
-      }
-      if (!(lhs.rhs == rhs.rhs)) {
-        return false;
-      }
-      return true;
-    }
-
-    inline std::vector<uint8_t>
-    BrilligOpcode::BinaryIntOp::bincodeSerialize() const {
-      auto serializer = serde::BincodeSerializer();
-      serde::Serializable<BrilligOpcode::BinaryIntOp>::serialize(*this,
-                                                                 serializer);
-      return std::move(serializer).bytes();
-    }
-
-    inline BrilligOpcode::BinaryIntOp
-    BrilligOpcode::BinaryIntOp::bincodeDeserialize(std::vector<uint8_t> input) {
-      auto deserializer = serde::BincodeDeserializer(input);
-      auto value =
-          serde::Deserializable<BrilligOpcode::BinaryIntOp>::deserialize(
-              deserializer);
-      if (deserializer.get_buffer_offset() < input.size()) {
-        throw serde::deserialization_error("Some input bytes were not read");
-      }
-      return value;
-    }
-
-    } // end of namespace Program
-
-    template <>
-    template <typename Serializer>
-    void serde::Serializable<Program::BrilligOpcode::BinaryIntOp>::serialize(
-        const Program::BrilligOpcode::BinaryIntOp &obj,
-        Serializer &serializer) {
-      serde::Serializable<decltype(obj.destination)>::serialize(obj.destination,
-                                                                serializer);
-      serde::Serializable<decltype(obj.op)>::serialize(obj.op, serializer);
-      serde::Serializable<decltype(obj.bit_size)>::serialize(obj.bit_size,
-                                                             serializer);
-      serde::Serializable<decltype(obj.lhs)>::serialize(obj.lhs, serializer);
-      serde::Serializable<decltype(obj.rhs)>::serialize(obj.rhs, serializer);
-    }
-
-    template <>
-    template <typename Deserializer>
-    Program::BrilligOpcode::BinaryIntOp
-    serde::Deserializable<Program::BrilligOpcode::BinaryIntOp>::deserialize(
-        Deserializer &deserializer) {
-      Program::BrilligOpcode::BinaryIntOp obj;
-      obj.destination =
-          serde::Deserializable<decltype(obj.destination)>::deserialize(
-              deserializer);
-      obj.op =
-          serde::Deserializable<decltype(obj.op)>::deserialize(deserializer);
-      obj.bit_size = serde::Deserializable<decltype(obj.bit_size)>::deserialize(
-          deserializer);
-      obj.lhs =
-          serde::Deserializable<decltype(obj.lhs)>::deserialize(deserializer);
-      obj.rhs =
-          serde::Deserializable<decltype(obj.rhs)>::deserialize(deserializer);
-      return obj;
-    }
-
-    namespace Program {
-
-    inline bool operator==(const BrilligOpcode::Cast &lhs,
-                           const BrilligOpcode::Cast &rhs) {
-      if (!(lhs.destination == rhs.destination)) {
-        return false;
-      }
-      if (!(lhs.source == rhs.source)) {
-        return false;
-      }
-      if (!(lhs.bit_size == rhs.bit_size)) {
-        return false;
-      }
-      return true;
-    }
-
-    inline std::vector<uint8_t> BrilligOpcode::Cast::bincodeSerialize() const {
-      auto serializer = serde::BincodeSerializer();
-      serde::Serializable<BrilligOpcode::Cast>::serialize(*this, serializer);
-      return std::move(serializer).bytes();
-    }
-
-    inline BrilligOpcode::Cast
-    BrilligOpcode::Cast::bincodeDeserialize(std::vector<uint8_t> input) {
-      auto deserializer = serde::BincodeDeserializer(input);
-      auto value =
-          serde::Deserializable<BrilligOpcode::Cast>::deserialize(deserializer);
-      if (deserializer.get_buffer_offset() < input.size()) {
-        throw serde::deserialization_error("Some input bytes were not read");
-      }
-      return value;
-    }
-
-    } // end of namespace Program
-
-    template <>
-    template <typename Serializer>
-    void serde::Serializable<Program::BrilligOpcode::Cast>::serialize(
-        const Program::BrilligOpcode::Cast &obj, Serializer &serializer) {
-      serde::Serializable<decltype(obj.destination)>::serialize(obj.destination,
-                                                                serializer);
-      serde::Serializable<decltype(obj.source)>::serialize(obj.source,
-                                                           serializer);
-      serde::Serializable<decltype(obj.bit_size)>::serialize(obj.bit_size,
-                                                             serializer);
-    }
-
-    template <>
-    template <typename Deserializer>
-    Program::BrilligOpcode::Cast
-    serde::Deserializable<Program::BrilligOpcode::Cast>::deserialize(
-        Deserializer &deserializer) {
-      Program::BrilligOpcode::Cast obj;
-      obj.destination =
-          serde::Deserializable<decltype(obj.destination)>::deserialize(
-              deserializer);
-      obj.source = serde::Deserializable<decltype(obj.source)>::deserialize(
-          deserializer);
-      obj.bit_size = serde::Deserializable<decltype(obj.bit_size)>::deserialize(
-          deserializer);
-      return obj;
-    }
-
-    namespace Program {
-
-    inline bool operator==(const BrilligOpcode::JumpIfNot &lhs,
-                           const BrilligOpcode::JumpIfNot &rhs) {
-      if (!(lhs.condition == rhs.condition)) {
-        return false;
-      }
-      if (!(lhs.location == rhs.location)) {
-        return false;
-      }
-      return true;
-    }
-
-    inline std::vector<uint8_t>
-    BrilligOpcode::JumpIfNot::bincodeSerialize() const {
-      auto serializer = serde::BincodeSerializer();
-      serde::Serializable<BrilligOpcode::JumpIfNot>::serialize(*this,
-                                                               serializer);
-      return std::move(serializer).bytes();
-    }
-
-    inline BrilligOpcode::JumpIfNot
-    BrilligOpcode::JumpIfNot::bincodeDeserialize(std::vector<uint8_t> input) {
-      auto deserializer = serde::BincodeDeserializer(input);
-      auto value = serde::Deserializable<BrilligOpcode::JumpIfNot>::deserialize(
-          deserializer);
-      if (deserializer.get_buffer_offset() < input.size()) {
-        throw serde::deserialization_error("Some input bytes were not read");
-      }
-      return value;
-    }
-
-    } // end of namespace Program
-
-    template <>
-    template <typename Serializer>
-    void serde::Serializable<Program::BrilligOpcode::JumpIfNot>::serialize(
-        const Program::BrilligOpcode::JumpIfNot &obj, Serializer &serializer) {
-      serde::Serializable<decltype(obj.condition)>::serialize(obj.condition,
-                                                              serializer);
-      serde::Serializable<decltype(obj.location)>::serialize(obj.location,
-                                                             serializer);
-    }
-
-    template <>
-    template <typename Deserializer>
-    Program::BrilligOpcode::JumpIfNot
-    serde::Deserializable<Program::BrilligOpcode::JumpIfNot>::deserialize(
-        Deserializer &deserializer) {
-      Program::BrilligOpcode::JumpIfNot obj;
-      obj.condition =
-          serde::Deserializable<decltype(obj.condition)>::deserialize(
-              deserializer);
-      obj.location = serde::Deserializable<decltype(obj.location)>::deserialize(
-          deserializer);
-      return obj;
-    }
-
-    namespace Program {
-
-    inline bool operator==(const BrilligOpcode::JumpIf &lhs,
-                           const BrilligOpcode::JumpIf &rhs) {
-      if (!(lhs.condition == rhs.condition)) {
-        return false;
-      }
-      if (!(lhs.location == rhs.location)) {
-        return false;
-      }
-      return true;
-    }
-
-    inline std::vector<uint8_t>
-    BrilligOpcode::JumpIf::bincodeSerialize() const {
-      auto serializer = serde::BincodeSerializer();
-      serde::Serializable<BrilligOpcode::JumpIf>::serialize(*this, serializer);
-      return std::move(serializer).bytes();
-    }
-
-    inline BrilligOpcode::JumpIf
-    BrilligOpcode::JumpIf::bincodeDeserialize(std::vector<uint8_t> input) {
-      auto deserializer = serde::BincodeDeserializer(input);
-      auto value = serde::Deserializable<BrilligOpcode::JumpIf>::deserialize(
-          deserializer);
-      if (deserializer.get_buffer_offset() < input.size()) {
-        throw serde::deserialization_error("Some input bytes were not read");
-      }
-      return value;
-    }
-
-    } // end of namespace Program
-
-    template <>
-    template <typename Serializer>
-    void serde::Serializable<Program::BrilligOpcode::JumpIf>::serialize(
-        const Program::BrilligOpcode::JumpIf &obj, Serializer &serializer) {
-      serde::Serializable<decltype(obj.condition)>::serialize(obj.condition,
-                                                              serializer);
-      serde::Serializable<decltype(obj.location)>::serialize(obj.location,
-                                                             serializer);
-    }
-
-    template <>
-    template <typename Deserializer>
-    Program::BrilligOpcode::JumpIf
-    serde::Deserializable<Program::BrilligOpcode::JumpIf>::deserialize(
-        Deserializer &deserializer) {
-      Program::BrilligOpcode::JumpIf obj;
-      obj.condition =
-          serde::Deserializable<decltype(obj.condition)>::deserialize(
-              deserializer);
-      obj.location = serde::Deserializable<decltype(obj.location)>::deserialize(
-          deserializer);
-      return obj;
-    }
-
-    namespace Program {
-
-    inline bool operator==(const BrilligOpcode::Jump &lhs,
-                           const BrilligOpcode::Jump &rhs) {
-      if (!(lhs.location == rhs.location)) {
-        return false;
-      }
-      return true;
-    }
-
-    inline std::vector<uint8_t> BrilligOpcode::Jump::bincodeSerialize() const {
-      auto serializer = serde::BincodeSerializer();
-      serde::Serializable<BrilligOpcode::Jump>::serialize(*this, serializer);
-      return std::move(serializer).bytes();
-    }
-
-    inline BrilligOpcode::Jump
-    BrilligOpcode::Jump::bincodeDeserialize(std::vector<uint8_t> input) {
-      auto deserializer = serde::BincodeDeserializer(input);
-      auto value =
-          serde::Deserializable<BrilligOpcode::Jump>::deserialize(deserializer);
-      if (deserializer.get_buffer_offset() < input.size()) {
-        throw serde::deserialization_error("Some input bytes were not read");
-      }
-      return value;
-    }
-
-    } // end of namespace Program
-
-    template <>
-    template <typename Serializer>
-    void serde::Serializable<Program::BrilligOpcode::Jump>::serialize(
-        const Program::BrilligOpcode::Jump &obj, Serializer &serializer) {
-      serde::Serializable<decltype(obj.location)>::serialize(obj.location,
-                                                             serializer);
-    }
-
-    template <>
-    template <typename Deserializer>
-    Program::BrilligOpcode::Jump
-    serde::Deserializable<Program::BrilligOpcode::Jump>::deserialize(
-        Deserializer &deserializer) {
-      Program::BrilligOpcode::Jump obj;
-      obj.location = serde::Deserializable<decltype(obj.location)>::deserialize(
-          deserializer);
-      return obj;
-    }
-
-    namespace Program {
-
-    inline bool operator==(const BrilligOpcode::CalldataCopy &lhs,
-                           const BrilligOpcode::CalldataCopy &rhs) {
-      if (!(lhs.destination_address == rhs.destination_address)) {
-        return false;
-      }
-      if (!(lhs.size == rhs.size)) {
-        return false;
-      }
-      if (!(lhs.offset == rhs.offset)) {
-        return false;
-      }
-      return true;
-    }
-
-    inline std::vector<uint8_t>
-    BrilligOpcode::CalldataCopy::bincodeSerialize() const {
-      auto serializer = serde::BincodeSerializer();
-      serde::Serializable<BrilligOpcode::CalldataCopy>::serialize(*this,
-                                                                  serializer);
-      return std::move(serializer).bytes();
-    }
-
-    inline BrilligOpcode::CalldataCopy
-    BrilligOpcode::CalldataCopy::bincodeDeserialize(
-        std::vector<uint8_t> input) {
-      auto deserializer = serde::BincodeDeserializer(input);
-      auto value =
-          serde::Deserializable<BrilligOpcode::CalldataCopy>::deserialize(
-              deserializer);
-      if (deserializer.get_buffer_offset() < input.size()) {
-        throw serde::deserialization_error("Some input bytes were not read");
-      }
-      return value;
-    }
-
-    } // end of namespace Program
-
-    template <>
-    template <typename Serializer>
-    void serde::Serializable<Program::BrilligOpcode::CalldataCopy>::serialize(
-        const Program::BrilligOpcode::CalldataCopy &obj,
-        Serializer &serializer) {
-      serde::Serializable<decltype(obj.destination_address)>::serialize(
-          obj.destination_address, serializer);
-      serde::Serializable<decltype(obj.size)>::serialize(obj.size, serializer);
-      serde::Serializable<decltype(obj.offset)>::serialize(obj.offset,
-                                                           serializer);
-    }
-
-    template <>
-    template <typename Deserializer>
-    Program::BrilligOpcode::CalldataCopy
-    serde::Deserializable<Program::BrilligOpcode::CalldataCopy>::deserialize(
-        Deserializer &deserializer) {
-      Program::BrilligOpcode::CalldataCopy obj;
-      obj.destination_address =
-          serde::Deserializable<decltype(obj.destination_address)>::deserialize(
-              deserializer);
-      obj.size =
-          serde::Deserializable<decltype(obj.size)>::deserialize(deserializer);
-      obj.offset = serde::Deserializable<decltype(obj.offset)>::deserialize(
-          deserializer);
-      return obj;
-    }
-
-    namespace Program {
-
-    inline bool operator==(const BrilligOpcode::Call &lhs,
-                           const BrilligOpcode::Call &rhs) {
-      if (!(lhs.location == rhs.location)) {
-        return false;
-      }
-      return true;
-    }
-
-    inline std::vector<uint8_t> BrilligOpcode::Call::bincodeSerialize() const {
-      auto serializer = serde::BincodeSerializer();
-      serde::Serializable<BrilligOpcode::Call>::serialize(*this, serializer);
-      return std::move(serializer).bytes();
-    }
-
-    inline BrilligOpcode::Call
-    BrilligOpcode::Call::bincodeDeserialize(std::vector<uint8_t> input) {
-      auto deserializer = serde::BincodeDeserializer(input);
-      auto value =
-          serde::Deserializable<BrilligOpcode::Call>::deserialize(deserializer);
-      if (deserializer.get_buffer_offset() < input.size()) {
-        throw serde::deserialization_error("Some input bytes were not read");
-      }
-      return value;
-    }
-
-    } // end of namespace Program
-
-    template <>
-    template <typename Serializer>
-    void serde::Serializable<Program::BrilligOpcode::Call>::serialize(
-        const Program::BrilligOpcode::Call &obj, Serializer &serializer) {
-      serde::Serializable<decltype(obj.location)>::serialize(obj.location,
-                                                             serializer);
-    }
-
-    template <>
-    template <typename Deserializer>
-    Program::BrilligOpcode::Call
-    serde::Deserializable<Program::BrilligOpcode::Call>::deserialize(
-        Deserializer &deserializer) {
-      Program::BrilligOpcode::Call obj;
-      obj.location = serde::Deserializable<decltype(obj.location)>::deserialize(
-          deserializer);
-      return obj;
-    }
-
-    namespace Program {
-
-    inline bool operator==(const BrilligOpcode::Const &lhs,
-                           const BrilligOpcode::Const &rhs) {
-      if (!(lhs.destination == rhs.destination)) {
-        return false;
-      }
-      if (!(lhs.bit_size == rhs.bit_size)) {
-        return false;
-      }
-      if (!(lhs.value == rhs.value)) {
-        return false;
-      }
-      return true;
-    }
-
-    inline std::vector<uint8_t> BrilligOpcode::Const::bincodeSerialize() const {
-      auto serializer = serde::BincodeSerializer();
-      serde::Serializable<BrilligOpcode::Const>::serialize(*this, serializer);
-      return std::move(serializer).bytes();
-    }
-
-    inline BrilligOpcode::Const
-    BrilligOpcode::Const::bincodeDeserialize(std::vector<uint8_t> input) {
-      auto deserializer = serde::BincodeDeserializer(input);
-      auto value = serde::Deserializable<BrilligOpcode::Const>::deserialize(
-          deserializer);
-      if (deserializer.get_buffer_offset() < input.size()) {
-        throw serde::deserialization_error("Some input bytes were not read");
-      }
-      return value;
-    }
-
-    } // end of namespace Program
-
-    template <>
-    template <typename Serializer>
-    void serde::Serializable<Program::BrilligOpcode::Const>::serialize(
-        const Program::BrilligOpcode::Const &obj, Serializer &serializer) {
-      serde::Serializable<decltype(obj.destination)>::serialize(obj.destination,
-                                                                serializer);
-      serde::Serializable<decltype(obj.bit_size)>::serialize(obj.bit_size,
-                                                             serializer);
-      serde::Serializable<decltype(obj.value)>::serialize(obj.value,
-                                                          serializer);
-    }
-
-    template <>
-    template <typename Deserializer>
-    Program::BrilligOpcode::Const
-    serde::Deserializable<Program::BrilligOpcode::Const>::deserialize(
-        Deserializer &deserializer) {
-      Program::BrilligOpcode::Const obj;
-      obj.destination =
-          serde::Deserializable<decltype(obj.destination)>::deserialize(
-              deserializer);
-      obj.bit_size = serde::Deserializable<decltype(obj.bit_size)>::deserialize(
-          deserializer);
-      obj.value =
-          serde::Deserializable<decltype(obj.value)>::deserialize(deserializer);
-      return obj;
-    }
-
-    namespace Program {
-
-    inline bool operator==(const BrilligOpcode::Return &lhs,
-                           const BrilligOpcode::Return &rhs) {
-      return true;
-    }
-
-    inline std::vector<uint8_t>
-    BrilligOpcode::Return::bincodeSerialize() const {
-      auto serializer = serde::BincodeSerializer();
-      serde::Serializable<BrilligOpcode::Return>::serialize(*this, serializer);
-      return std::move(serializer).bytes();
-    }
-
-    inline BrilligOpcode::Return
-    BrilligOpcode::Return::bincodeDeserialize(std::vector<uint8_t> input) {
-      auto deserializer = serde::BincodeDeserializer(input);
-      auto value = serde::Deserializable<BrilligOpcode::Return>::deserialize(
-          deserializer);
-      if (deserializer.get_buffer_offset() < input.size()) {
-        throw serde::deserialization_error("Some input bytes were not read");
-      }
-      return value;
-    }
-
-    } // end of namespace Program
-
-    template <>
-    template <typename Serializer>
-    void serde::Serializable<Program::BrilligOpcode::Return>::serialize(
-        const Program::BrilligOpcode::Return &obj, Serializer &serializer) {}
-
-    template <>
-    template <typename Deserializer>
-    Program::BrilligOpcode::Return
-    serde::Deserializable<Program::BrilligOpcode::Return>::deserialize(
-        Deserializer &deserializer) {
-      Program::BrilligOpcode::Return obj;
-      return obj;
-    }
-
-    namespace Program {
-
-    inline bool operator==(const BrilligOpcode::ForeignCall &lhs,
-                           const BrilligOpcode::ForeignCall &rhs) {
-      if (!(lhs.function == rhs.function)) {
-        return false;
-      }
-      if (!(lhs.destinations == rhs.destinations)) {
-        return false;
-      }
-      if (!(lhs.destination_value_types == rhs.destination_value_types)) {
-        return false;
-      }
-      if (!(lhs.inputs == rhs.inputs)) {
-        return false;
-      }
-      if (!(lhs.input_value_types == rhs.input_value_types)) {
-        return false;
-      }
-      return true;
-    }
-
-    inline std::vector<uint8_t>
-    BrilligOpcode::ForeignCall::bincodeSerialize() const {
-      auto serializer = serde::BincodeSerializer();
-      serde::Serializable<BrilligOpcode::ForeignCall>::serialize(*this,
-                                                                 serializer);
-      return std::move(serializer).bytes();
-    }
-
-    inline BrilligOpcode::ForeignCall
-    BrilligOpcode::ForeignCall::bincodeDeserialize(std::vector<uint8_t> input) {
-      auto deserializer = serde::BincodeDeserializer(input);
-      auto value =
-          serde::Deserializable<BrilligOpcode::ForeignCall>::deserialize(
-              deserializer);
-      if (deserializer.get_buffer_offset() < input.size()) {
-        throw serde::deserialization_error("Some input bytes were not read");
-      }
-      return value;
-    }
-
-    } // end of namespace Program
-
-    template <>
-    template <typename Serializer>
-    void serde::Serializable<Program::BrilligOpcode::ForeignCall>::serialize(
-        const Program::BrilligOpcode::ForeignCall &obj,
-        Serializer &serializer) {
-      serde::Serializable<decltype(obj.function)>::serialize(obj.function,
-                                                             serializer);
-      serde::Serializable<decltype(obj.destinations)>::serialize(
-          obj.destinations, serializer);
-      serde::Serializable<decltype(obj.destination_value_types)>::serialize(
-          obj.destination_value_types, serializer);
-      serde::Serializable<decltype(obj.inputs)>::serialize(obj.inputs,
-                                                           serializer);
-      serde::Serializable<decltype(obj.input_value_types)>::serialize(
-          obj.input_value_types, serializer);
-    }
-
-    template <>
-    template <typename Deserializer>
-    Program::BrilligOpcode::ForeignCall
-    serde::Deserializable<Program::BrilligOpcode::ForeignCall>::deserialize(
-        Deserializer &deserializer) {
-      Program::BrilligOpcode::ForeignCall obj;
-      obj.function = serde::Deserializable<decltype(obj.function)>::deserialize(
-          deserializer);
-      obj.destinations =
-          serde::Deserializable<decltype(obj.destinations)>::deserialize(
-              deserializer);
-      obj.destination_value_types = serde::Deserializable<
-          decltype(obj.destination_value_types)>::deserialize(deserializer);
-      obj.inputs = serde::Deserializable<decltype(obj.inputs)>::deserialize(
-          deserializer);
-      obj.input_value_types =
-          serde::Deserializable<decltype(obj.input_value_types)>::deserialize(
-              deserializer);
-      return obj;
-    }
-
-    namespace Program {
-
-    inline bool operator==(const BrilligOpcode::Mov &lhs,
-                           const BrilligOpcode::Mov &rhs) {
-      if (!(lhs.destination == rhs.destination)) {
-        return false;
-      }
-      if (!(lhs.source == rhs.source)) {
-        return false;
-      }
-      return true;
-    }
-
-    inline std::vector<uint8_t> BrilligOpcode::Mov::bincodeSerialize() const {
-      auto serializer = serde::BincodeSerializer();
-      serde::Serializable<BrilligOpcode::Mov>::serialize(*this, serializer);
-      return std::move(serializer).bytes();
-    }
-
-    inline BrilligOpcode::Mov
-    BrilligOpcode::Mov::bincodeDeserialize(std::vector<uint8_t> input) {
-      auto deserializer = serde::BincodeDeserializer(input);
-      auto value =
-          serde::Deserializable<BrilligOpcode::Mov>::deserialize(deserializer);
-      if (deserializer.get_buffer_offset() < input.size()) {
-        throw serde::deserialization_error("Some input bytes were not read");
-      }
-      return value;
-    }
-
-    } // end of namespace Program
-
-    template <>
-    template <typename Serializer>
-    void serde::Serializable<Program::BrilligOpcode::Mov>::serialize(
-        const Program::BrilligOpcode::Mov &obj, Serializer &serializer) {
-      serde::Serializable<decltype(obj.destination)>::serialize(obj.destination,
-                                                                serializer);
-      serde::Serializable<decltype(obj.source)>::serialize(obj.source,
-                                                           serializer);
-    }
-
-    template <>
-    template <typename Deserializer>
-    Program::BrilligOpcode::Mov
-    serde::Deserializable<Program::BrilligOpcode::Mov>::deserialize(
-        Deserializer &deserializer) {
-      Program::BrilligOpcode::Mov obj;
-      obj.destination =
-          serde::Deserializable<decltype(obj.destination)>::deserialize(
-              deserializer);
-      obj.source = serde::Deserializable<decltype(obj.source)>::deserialize(
-          deserializer);
-      return obj;
-    }
-
-    namespace Program {
-
-    inline bool operator==(const BrilligOpcode::ConditionalMov &lhs,
-                           const BrilligOpcode::ConditionalMov &rhs) {
-      if (!(lhs.destination == rhs.destination)) {
-        return false;
-      }
-      if (!(lhs.source_a == rhs.source_a)) {
-        return false;
-      }
-      if (!(lhs.source_b == rhs.source_b)) {
-        return false;
-      }
-      if (!(lhs.condition == rhs.condition)) {
-        return false;
-      }
-      return true;
-    }
-
-    inline std::vector<uint8_t>
-    BrilligOpcode::ConditionalMov::bincodeSerialize() const {
-      auto serializer = serde::BincodeSerializer();
-      serde::Serializable<BrilligOpcode::ConditionalMov>::serialize(*this,
-                                                                    serializer);
-      return std::move(serializer).bytes();
-    }
-
-    inline BrilligOpcode::ConditionalMov
-    BrilligOpcode::ConditionalMov::bincodeDeserialize(
-        std::vector<uint8_t> input) {
-      auto deserializer = serde::BincodeDeserializer(input);
-      auto value =
-          serde::Deserializable<BrilligOpcode::ConditionalMov>::deserialize(
-              deserializer);
-      if (deserializer.get_buffer_offset() < input.size()) {
-        throw serde::deserialization_error("Some input bytes were not read");
-      }
-      return value;
-    }
-
-    } // end of namespace Program
-
-    template <>
-    template <typename Serializer>
-    void serde::Serializable<Program::BrilligOpcode::ConditionalMov>::serialize(
-        const Program::BrilligOpcode::ConditionalMov &obj,
-        Serializer &serializer) {
-      serde::Serializable<decltype(obj.destination)>::serialize(obj.destination,
-                                                                serializer);
-      serde::Serializable<decltype(obj.source_a)>::serialize(obj.source_a,
-                                                             serializer);
-      serde::Serializable<decltype(obj.source_b)>::serialize(obj.source_b,
-                                                             serializer);
-      serde::Serializable<decltype(obj.condition)>::serialize(obj.condition,
-                                                              serializer);
-    }
-
-    template <>
-    template <typename Deserializer>
-    Program::BrilligOpcode::ConditionalMov
-    serde::Deserializable<Program::BrilligOpcode::ConditionalMov>::deserialize(
-        Deserializer &deserializer) {
-      Program::BrilligOpcode::ConditionalMov obj;
-      obj.destination =
-          serde::Deserializable<decltype(obj.destination)>::deserialize(
-              deserializer);
-      obj.source_a = serde::Deserializable<decltype(obj.source_a)>::deserialize(
-          deserializer);
-      obj.source_b = serde::Deserializable<decltype(obj.source_b)>::deserialize(
-          deserializer);
-      obj.condition =
-          serde::Deserializable<decltype(obj.condition)>::deserialize(
-              deserializer);
-      return obj;
-    }
-
-    namespace Program {
-
-    inline bool operator==(const BrilligOpcode::Load &lhs,
-                           const BrilligOpcode::Load &rhs) {
-      if (!(lhs.destination == rhs.destination)) {
-        return false;
-      }
-      if (!(lhs.source_pointer == rhs.source_pointer)) {
-        return false;
-      }
-      return true;
-    }
-
-    inline std::vector<uint8_t> BrilligOpcode::Load::bincodeSerialize() const {
-      auto serializer = serde::BincodeSerializer();
-      serde::Serializable<BrilligOpcode::Load>::serialize(*this, serializer);
-      return std::move(serializer).bytes();
-    }
-
-    inline BrilligOpcode::Load
-    BrilligOpcode::Load::bincodeDeserialize(std::vector<uint8_t> input) {
-      auto deserializer = serde::BincodeDeserializer(input);
-      auto value =
-          serde::Deserializable<BrilligOpcode::Load>::deserialize(deserializer);
-      if (deserializer.get_buffer_offset() < input.size()) {
-        throw serde::deserialization_error("Some input bytes were not read");
-      }
-      return value;
-    }
-
-    } // end of namespace Program
-
-    template <>
-    template <typename Serializer>
-    void serde::Serializable<Program::BrilligOpcode::Load>::serialize(
-        const Program::BrilligOpcode::Load &obj, Serializer &serializer) {
-      serde::Serializable<decltype(obj.destination)>::serialize(obj.destination,
-                                                                serializer);
-      serde::Serializable<decltype(obj.source_pointer)>::serialize(
-          obj.source_pointer, serializer);
-    }
-
-    template <>
-    template <typename Deserializer>
-    Program::BrilligOpcode::Load
-    serde::Deserializable<Program::BrilligOpcode::Load>::deserialize(
-        Deserializer &deserializer) {
-      Program::BrilligOpcode::Load obj;
-      obj.destination =
-          serde::Deserializable<decltype(obj.destination)>::deserialize(
-              deserializer);
-      obj.source_pointer =
-          serde::Deserializable<decltype(obj.source_pointer)>::deserialize(
-              deserializer);
-      return obj;
-    }
-
-    namespace Program {
-
-    inline bool operator==(const BrilligOpcode::Store &lhs,
-                           const BrilligOpcode::Store &rhs) {
-      if (!(lhs.destination_pointer == rhs.destination_pointer)) {
-        return false;
-      }
-      if (!(lhs.source == rhs.source)) {
-        return false;
-      }
-      return true;
-    }
-
-    inline std::vector<uint8_t> BrilligOpcode::Store::bincodeSerialize() const {
-      auto serializer = serde::BincodeSerializer();
-      serde::Serializable<BrilligOpcode::Store>::serialize(*this, serializer);
-      return std::move(serializer).bytes();
-    }
-
-    inline BrilligOpcode::Store
-    BrilligOpcode::Store::bincodeDeserialize(std::vector<uint8_t> input) {
-      auto deserializer = serde::BincodeDeserializer(input);
-      auto value = serde::Deserializable<BrilligOpcode::Store>::deserialize(
-          deserializer);
-      if (deserializer.get_buffer_offset() < input.size()) {
-        throw serde::deserialization_error("Some input bytes were not read");
-      }
-      return value;
-    }
-
-    } // end of namespace Program
-
-    template <>
-    template <typename Serializer>
-    void serde::Serializable<Program::BrilligOpcode::Store>::serialize(
-        const Program::BrilligOpcode::Store &obj, Serializer &serializer) {
-      serde::Serializable<decltype(obj.destination_pointer)>::serialize(
-          obj.destination_pointer, serializer);
-      serde::Serializable<decltype(obj.source)>::serialize(obj.source,
-                                                           serializer);
-    }
-
-    template <>
-    template <typename Deserializer>
-    Program::BrilligOpcode::Store
-    serde::Deserializable<Program::BrilligOpcode::Store>::deserialize(
-        Deserializer &deserializer) {
-      Program::BrilligOpcode::Store obj;
-      obj.destination_pointer =
-          serde::Deserializable<decltype(obj.destination_pointer)>::deserialize(
-              deserializer);
-      obj.source = serde::Deserializable<decltype(obj.source)>::deserialize(
-          deserializer);
-      return obj;
-    }
-
-    namespace Program {
-
-    inline bool operator==(const BrilligOpcode::BlackBox &lhs,
-                           const BrilligOpcode::BlackBox &rhs) {
-      if (!(lhs.value == rhs.value)) {
-        return false;
-      }
-      return true;
-    }
-
-    inline std::vector<uint8_t>
-    BrilligOpcode::BlackBox::bincodeSerialize() const {
-      auto serializer = serde::BincodeSerializer();
-      serde::Serializable<BrilligOpcode::BlackBox>::serialize(*this,
-                                                              serializer);
-      return std::move(serializer).bytes();
-    }
-
-    inline BrilligOpcode::BlackBox
-    BrilligOpcode::BlackBox::bincodeDeserialize(std::vector<uint8_t> input) {
-      auto deserializer = serde::BincodeDeserializer(input);
-      auto value = serde::Deserializable<BrilligOpcode::BlackBox>::deserialize(
-          deserializer);
-      if (deserializer.get_buffer_offset() < input.size()) {
-        throw serde::deserialization_error("Some input bytes were not read");
-      }
-      return value;
-    }
-
-    } // end of namespace Program
-
-    template <>
-    template <typename Serializer>
-    void serde::Serializable<Program::BrilligOpcode::BlackBox>::serialize(
-        const Program::BrilligOpcode::BlackBox &obj, Serializer &serializer) {
-      serde::Serializable<decltype(obj.value)>::serialize(obj.value,
-                                                          serializer);
-    }
-
-    template <>
-    template <typename Deserializer>
-    Program::BrilligOpcode::BlackBox
-    serde::Deserializable<Program::BrilligOpcode::BlackBox>::deserialize(
-        Deserializer &deserializer) {
-      Program::BrilligOpcode::BlackBox obj;
-      obj.value =
-          serde::Deserializable<decltype(obj.value)>::deserialize(deserializer);
-      return obj;
-    }
-
-    namespace Program {
-
-    inline bool operator==(const BrilligOpcode::Trap &lhs,
-                           const BrilligOpcode::Trap &rhs) {
-      return true;
-    }
-
-    inline std::vector<uint8_t> BrilligOpcode::Trap::bincodeSerialize() const {
-      auto serializer = serde::BincodeSerializer();
-      serde::Serializable<BrilligOpcode::Trap>::serialize(*this, serializer);
-      return std::move(serializer).bytes();
-    }
-
-    inline BrilligOpcode::Trap
-    BrilligOpcode::Trap::bincodeDeserialize(std::vector<uint8_t> input) {
-      auto deserializer = serde::BincodeDeserializer(input);
-      auto value =
-          serde::Deserializable<BrilligOpcode::Trap>::deserialize(deserializer);
-      if (deserializer.get_buffer_offset() < input.size()) {
-        throw serde::deserialization_error("Some input bytes were not read");
-      }
-      return value;
-    }
-
-    } // end of namespace Program
-
-    template <>
-    template <typename Serializer>
-    void serde::Serializable<Program::BrilligOpcode::Trap>::serialize(
-        const Program::BrilligOpcode::Trap &obj, Serializer &serializer) {}
-
-    template <>
-    template <typename Deserializer>
-    Program::BrilligOpcode::Trap
-    serde::Deserializable<Program::BrilligOpcode::Trap>::deserialize(
-        Deserializer &deserializer) {
-      Program::BrilligOpcode::Trap obj;
-      return obj;
-    }
-
-    namespace Program {
-
-    inline bool operator==(const BrilligOpcode::Stop &lhs,
-                           const BrilligOpcode::Stop &rhs) {
-      if (!(lhs.return_data_offset == rhs.return_data_offset)) {
-        return false;
-      }
-      if (!(lhs.return_data_size == rhs.return_data_size)) {
-        return false;
-      }
-      return true;
-    }
-
-    inline std::vector<uint8_t> BrilligOpcode::Stop::bincodeSerialize() const {
-      auto serializer = serde::BincodeSerializer();
-      serde::Serializable<BrilligOpcode::Stop>::serialize(*this, serializer);
-      return std::move(serializer).bytes();
-    }
-
-    inline BrilligOpcode::Stop
-    BrilligOpcode::Stop::bincodeDeserialize(std::vector<uint8_t> input) {
-      auto deserializer = serde::BincodeDeserializer(input);
-      auto value =
-          serde::Deserializable<BrilligOpcode::Stop>::deserialize(deserializer);
-      if (deserializer.get_buffer_offset() < input.size()) {
-        throw serde::deserialization_error("Some input bytes were not read");
-      }
-      return value;
-    }
-
-    } // end of namespace Program
-
-    template <>
-    template <typename Serializer>
-    void serde::Serializable<Program::BrilligOpcode::Stop>::serialize(
-        const Program::BrilligOpcode::Stop &obj, Serializer &serializer) {
-      serde::Serializable<decltype(obj.return_data_offset)>::serialize(
-          obj.return_data_offset, serializer);
-      serde::Serializable<decltype(obj.return_data_size)>::serialize(
-          obj.return_data_size, serializer);
-    }
-
-    template <>
-    template <typename Deserializer>
-    Program::BrilligOpcode::Stop
-    serde::Deserializable<Program::BrilligOpcode::Stop>::deserialize(
-        Deserializer &deserializer) {
-      Program::BrilligOpcode::Stop obj;
-      obj.return_data_offset =
-          serde::Deserializable<decltype(obj.return_data_offset)>::deserialize(
-              deserializer);
-      obj.return_data_size =
-          serde::Deserializable<decltype(obj.return_data_size)>::deserialize(
-              deserializer);
-      return obj;
-    }
-
-    namespace Program {
-
-    inline bool operator==(const BrilligOutputs &lhs,
-                           const BrilligOutputs &rhs) {
-      if (!(lhs.value == rhs.value)) {
-        return false;
-      }
-      return true;
-    }
-
-    inline std::vector<uint8_t> BrilligOutputs::bincodeSerialize() const {
-      auto serializer = serde::BincodeSerializer();
-      serde::Serializable<BrilligOutputs>::serialize(*this, serializer);
-      return std::move(serializer).bytes();
-    }
-
-    inline BrilligOutputs
-    BrilligOutputs::bincodeDeserialize(std::vector<uint8_t> input) {
-      auto deserializer = serde::BincodeDeserializer(input);
-      auto value =
-          serde::Deserializable<BrilligOutputs>::deserialize(deserializer);
-      if (deserializer.get_buffer_offset() < input.size()) {
-        throw serde::deserialization_error("Some input bytes were not read");
-      }
-      return value;
-    }
-
-    } // end of namespace Program
-
-    template <>
-    template <typename Serializer>
-    void serde::Serializable<Program::BrilligOutputs>::serialize(
-        const Program::BrilligOutputs &obj, Serializer &serializer) {
-      serializer.increase_container_depth();
-      serde::Serializable<decltype(obj.value)>::serialize(obj.value,
-                                                          serializer);
-      serializer.decrease_container_depth();
-    }
-
-    template <>
-    template <typename Deserializer>
-    Program::BrilligOutputs
-    serde::Deserializable<Program::BrilligOutputs>::deserialize(
-        Deserializer &deserializer) {
-      deserializer.increase_container_depth();
-      Program::BrilligOutputs obj;
-      obj.value =
-          serde::Deserializable<decltype(obj.value)>::deserialize(deserializer);
-      deserializer.decrease_container_depth();
-      return obj;
-    }
-
-    namespace Program {
-
-    inline bool operator==(const BrilligOutputs::Simple &lhs,
-                           const BrilligOutputs::Simple &rhs) {
-      if (!(lhs.value == rhs.value)) {
-        return false;
-      }
-      return true;
-    }
-
-    inline std::vector<uint8_t>
-    BrilligOutputs::Simple::bincodeSerialize() const {
-      auto serializer = serde::BincodeSerializer();
-      serde::Serializable<BrilligOutputs::Simple>::serialize(*this, serializer);
-      return std::move(serializer).bytes();
-    }
-
-    inline BrilligOutputs::Simple
-    BrilligOutputs::Simple::bincodeDeserialize(std::vector<uint8_t> input) {
-      auto deserializer = serde::BincodeDeserializer(input);
-      auto value = serde::Deserializable<BrilligOutputs::Simple>::deserialize(
-          deserializer);
-      if (deserializer.get_buffer_offset() < input.size()) {
-        throw serde::deserialization_error("Some input bytes were not read");
-      }
-      return value;
-    }
-
-    } // end of namespace Program
-
-    template <>
-    template <typename Serializer>
-    void serde::Serializable<Program::BrilligOutputs::Simple>::serialize(
-        const Program::BrilligOutputs::Simple &obj, Serializer &serializer) {
-      serde::Serializable<decltype(obj.value)>::serialize(obj.value,
-                                                          serializer);
-    }
-
-    template <>
-    template <typename Deserializer>
-    Program::BrilligOutputs::Simple
-    serde::Deserializable<Program::BrilligOutputs::Simple>::deserialize(
-        Deserializer &deserializer) {
-      Program::BrilligOutputs::Simple obj;
-      obj.value =
-          serde::Deserializable<decltype(obj.value)>::deserialize(deserializer);
-      return obj;
-    }
-
-    namespace Program {
-
-    inline bool operator==(const BrilligOutputs::Array &lhs,
-                           const BrilligOutputs::Array &rhs) {
-      if (!(lhs.value == rhs.value)) {
-        return false;
-      }
-      return true;
-    }
-
-    inline std::vector<uint8_t>
-    BrilligOutputs::Array::bincodeSerialize() const {
-      auto serializer = serde::BincodeSerializer();
-      serde::Serializable<BrilligOutputs::Array>::serialize(*this, serializer);
-      return std::move(serializer).bytes();
-    }
-
-    inline BrilligOutputs::Array
-    BrilligOutputs::Array::bincodeDeserialize(std::vector<uint8_t> input) {
-      auto deserializer = serde::BincodeDeserializer(input);
-      auto value = serde::Deserializable<BrilligOutputs::Array>::deserialize(
-          deserializer);
-      if (deserializer.get_buffer_offset() < input.size()) {
-        throw serde::deserialization_error("Some input bytes were not read");
-      }
-      return value;
-    }
-
-    } // end of namespace Program
-
-    template <>
-    template <typename Serializer>
-    void serde::Serializable<Program::BrilligOutputs::Array>::serialize(
-        const Program::BrilligOutputs::Array &obj, Serializer &serializer) {
-      serde::Serializable<decltype(obj.value)>::serialize(obj.value,
-                                                          serializer);
-    }
-
-    template <>
-    template <typename Deserializer>
-    Program::BrilligOutputs::Array
-    serde::Deserializable<Program::BrilligOutputs::Array>::deserialize(
-        Deserializer &deserializer) {
-      Program::BrilligOutputs::Array obj;
-      obj.value =
-          serde::Deserializable<decltype(obj.value)>::deserialize(deserializer);
-      return obj;
-    }
-
-    namespace Program {
-
-    inline bool operator==(const Circuit &lhs, const Circuit &rhs) {
-      if (!(lhs.current_witness_index == rhs.current_witness_index)) {
-        return false;
-      }
-      if (!(lhs.opcodes == rhs.opcodes)) {
-        return false;
-      }
-      if (!(lhs.expression_width == rhs.expression_width)) {
-        return false;
-      }
-      if (!(lhs.private_parameters == rhs.private_parameters)) {
-        return false;
-      }
-      if (!(lhs.public_parameters == rhs.public_parameters)) {
-        return false;
-      }
-      if (!(lhs.return_values == rhs.return_values)) {
-        return false;
-      }
-      if (!(lhs.assert_messages == rhs.assert_messages)) {
-        return false;
-      }
-      if (!(lhs.recursive == rhs.recursive)) {
-        return false;
-      }
-      return true;
-    }
-
-    inline std::vector<uint8_t> Circuit::bincodeSerialize() const {
-      auto serializer = serde::BincodeSerializer();
-      serde::Serializable<Circuit>::serialize(*this, serializer);
-      return std::move(serializer).bytes();
-    }
-
-    inline Circuit Circuit::bincodeDeserialize(std::vector<uint8_t> input) {
-      auto deserializer = serde::BincodeDeserializer(input);
-      auto value = serde::Deserializable<Circuit>::deserialize(deserializer);
-      if (deserializer.get_buffer_offset() < input.size()) {
-        throw serde::deserialization_error("Some input bytes were not read");
-      }
-      return value;
-    }
-
-    } // end of namespace Program
-
-    template <>
-    template <typename Serializer>
-    void serde::Serializable<Program::Circuit>::serialize(
-        const Program::Circuit &obj, Serializer &serializer) {
-      serializer.increase_container_depth();
-      serde::Serializable<decltype(obj.current_witness_index)>::serialize(
-          obj.current_witness_index, serializer);
-      serde::Serializable<decltype(obj.opcodes)>::serialize(obj.opcodes,
-                                                            serializer);
-      serde::Serializable<decltype(obj.expression_width)>::serialize(
-          obj.expression_width, serializer);
-      serde::Serializable<decltype(obj.private_parameters)>::serialize(
-          obj.private_parameters, serializer);
-      serde::Serializable<decltype(obj.public_parameters)>::serialize(
-          obj.public_parameters, serializer);
-      serde::Serializable<decltype(obj.return_values)>::serialize(
-          obj.return_values, serializer);
-      serde::Serializable<decltype(obj.assert_messages)>::serialize(
-          obj.assert_messages, serializer);
-      serde::Serializable<decltype(obj.recursive)>::serialize(obj.recursive,
-                                                              serializer);
-      serializer.decrease_container_depth();
-    }
-
-    template <>
-    template <typename Deserializer>
-    Program::Circuit serde::Deserializable<Program::Circuit>::deserialize(
-        Deserializer &deserializer) {
-      deserializer.increase_container_depth();
-      Program::Circuit obj;
-      obj.current_witness_index = serde::Deserializable<
-          decltype(obj.current_witness_index)>::deserialize(deserializer);
-      obj.opcodes = serde::Deserializable<decltype(obj.opcodes)>::deserialize(
-          deserializer);
-      obj.expression_width =
-          serde::Deserializable<decltype(obj.expression_width)>::deserialize(
-              deserializer);
-      obj.private_parameters =
-          serde::Deserializable<decltype(obj.private_parameters)>::deserialize(
-              deserializer);
-      obj.public_parameters =
-          serde::Deserializable<decltype(obj.public_parameters)>::deserialize(
-              deserializer);
-      obj.return_values =
-          serde::Deserializable<decltype(obj.return_values)>::deserialize(
-              deserializer);
-      obj.assert_messages =
-          serde::Deserializable<decltype(obj.assert_messages)>::deserialize(
-              deserializer);
-      obj.recursive =
-          serde::Deserializable<decltype(obj.recursive)>::deserialize(
-              deserializer);
-      deserializer.decrease_container_depth();
-      return obj;
-    }
-
-    namespace Program {
-
-    inline bool operator==(const Directive &lhs, const Directive &rhs) {
-      if (!(lhs.value == rhs.value)) {
-        return false;
-      }
-      return true;
-    }
-
-    inline std::vector<uint8_t> Directive::bincodeSerialize() const {
-      auto serializer = serde::BincodeSerializer();
-      serde::Serializable<Directive>::serialize(*this, serializer);
-      return std::move(serializer).bytes();
-    }
-
-    inline Directive Directive::bincodeDeserialize(std::vector<uint8_t> input) {
-      auto deserializer = serde::BincodeDeserializer(input);
-      auto value = serde::Deserializable<Directive>::deserialize(deserializer);
-      if (deserializer.get_buffer_offset() < input.size()) {
-        throw serde::deserialization_error("Some input bytes were not read");
-      }
-      return value;
-    }
-
-    } // end of namespace Program
-
-    template <>
-    template <typename Serializer>
-    void serde::Serializable<Program::Directive>::serialize(
-        const Program::Directive &obj, Serializer &serializer) {
-      serializer.increase_container_depth();
-      serde::Serializable<decltype(obj.value)>::serialize(obj.value,
-                                                          serializer);
-      serializer.decrease_container_depth();
-    }
-
-    template <>
-    template <typename Deserializer>
-    Program::Directive serde::Deserializable<Program::Directive>::deserialize(
-        Deserializer &deserializer) {
-      deserializer.increase_container_depth();
-      Program::Directive obj;
-      obj.value =
-          serde::Deserializable<decltype(obj.value)>::deserialize(deserializer);
-      deserializer.decrease_container_depth();
-      return obj;
-    }
-
-    namespace Program {
-
-    inline bool operator==(const Directive::ToLeRadix &lhs,
-                           const Directive::ToLeRadix &rhs) {
-      if (!(lhs.a == rhs.a)) {
-        return false;
-      }
-      if (!(lhs.b == rhs.b)) {
-        return false;
-      }
-      if (!(lhs.radix == rhs.radix)) {
-        return false;
-      }
-      return true;
-    }
-
-    inline std::vector<uint8_t> Directive::ToLeRadix::bincodeSerialize() const {
-      auto serializer = serde::BincodeSerializer();
-      serde::Serializable<Directive::ToLeRadix>::serialize(*this, serializer);
-      return std::move(serializer).bytes();
-    }
-
-    inline Directive::ToLeRadix
-    Directive::ToLeRadix::bincodeDeserialize(std::vector<uint8_t> input) {
-      auto deserializer = serde::BincodeDeserializer(input);
-      auto value = serde::Deserializable<Directive::ToLeRadix>::deserialize(
-          deserializer);
-      if (deserializer.get_buffer_offset() < input.size()) {
-        throw serde::deserialization_error("Some input bytes were not read");
-      }
-      return value;
-    }
-
-    } // end of namespace Program
-
-    template <>
-    template <typename Serializer>
-    void serde::Serializable<Program::Directive::ToLeRadix>::serialize(
-        const Program::Directive::ToLeRadix &obj, Serializer &serializer) {
-      serde::Serializable<decltype(obj.a)>::serialize(obj.a, serializer);
-      serde::Serializable<decltype(obj.b)>::serialize(obj.b, serializer);
-      serde::Serializable<decltype(obj.radix)>::serialize(obj.radix,
-                                                          serializer);
-    }
-
-    template <>
-    template <typename Deserializer>
-    Program::Directive::ToLeRadix
-    serde::Deserializable<Program::Directive::ToLeRadix>::deserialize(
-        Deserializer &deserializer) {
-      Program::Directive::ToLeRadix obj;
-      obj.a = serde::Deserializable<decltype(obj.a)>::deserialize(deserializer);
-      obj.b = serde::Deserializable<decltype(obj.b)>::deserialize(deserializer);
-      obj.radix =
-          serde::Deserializable<decltype(obj.radix)>::deserialize(deserializer);
-      return obj;
-    }
-
-    namespace Program {
-
-    inline bool operator==(const Expression &lhs, const Expression &rhs) {
-      if (!(lhs.mul_terms == rhs.mul_terms)) {
-        return false;
-      }
-      if (!(lhs.linear_combinations == rhs.linear_combinations)) {
-        return false;
-      }
-      if (!(lhs.q_c == rhs.q_c)) {
-        return false;
-      }
-      return true;
-    }
-
-    inline std::vector<uint8_t> Expression::bincodeSerialize() const {
-      auto serializer = serde::BincodeSerializer();
-      serde::Serializable<Expression>::serialize(*this, serializer);
-      return std::move(serializer).bytes();
-    }
-
-    inline Expression
-    Expression::bincodeDeserialize(std::vector<uint8_t> input) {
-      auto deserializer = serde::BincodeDeserializer(input);
-      auto value = serde::Deserializable<Expression>::deserialize(deserializer);
-      if (deserializer.get_buffer_offset() < input.size()) {
-        throw serde::deserialization_error("Some input bytes were not read");
-      }
-      return value;
-    }
-
-    } // end of namespace Program
-
-    template <>
-    template <typename Serializer>
-    void serde::Serializable<Program::Expression>::serialize(
-        const Program::Expression &obj, Serializer &serializer) {
-      serializer.increase_container_depth();
-      serde::Serializable<decltype(obj.mul_terms)>::serialize(obj.mul_terms,
-                                                              serializer);
-      serde::Serializable<decltype(obj.linear_combinations)>::serialize(
-          obj.linear_combinations, serializer);
-      serde::Serializable<decltype(obj.q_c)>::serialize(obj.q_c, serializer);
-      serializer.decrease_container_depth();
-    }
-
-    template <>
-    template <typename Deserializer>
-    Program::Expression serde::Deserializable<Program::Expression>::deserialize(
-        Deserializer &deserializer) {
-      deserializer.increase_container_depth();
-      Program::Expression obj;
-      obj.mul_terms =
-          serde::Deserializable<decltype(obj.mul_terms)>::deserialize(
-              deserializer);
-      obj.linear_combinations =
-          serde::Deserializable<decltype(obj.linear_combinations)>::deserialize(
-              deserializer);
-      obj.q_c =
-          serde::Deserializable<decltype(obj.q_c)>::deserialize(deserializer);
-      deserializer.decrease_container_depth();
-      return obj;
-    }
-
-    namespace Program {
-
-    inline bool operator==(const ExpressionWidth &lhs,
-                           const ExpressionWidth &rhs) {
-      if (!(lhs.value == rhs.value)) {
-        return false;
-      }
-      return true;
-    }
-
-    inline std::vector<uint8_t> ExpressionWidth::bincodeSerialize() const {
-      auto serializer = serde::BincodeSerializer();
-      serde::Serializable<ExpressionWidth>::serialize(*this, serializer);
-      return std::move(serializer).bytes();
-    }
-
-    inline ExpressionWidth
-    ExpressionWidth::bincodeDeserialize(std::vector<uint8_t> input) {
-      auto deserializer = serde::BincodeDeserializer(input);
-      auto value =
-          serde::Deserializable<ExpressionWidth>::deserialize(deserializer);
-      if (deserializer.get_buffer_offset() < input.size()) {
-        throw serde::deserialization_error("Some input bytes were not read");
-      }
-      return value;
-    }
-
-    } // end of namespace Program
-
-    template <>
-    template <typename Serializer>
-    void serde::Serializable<Program::ExpressionWidth>::serialize(
-        const Program::ExpressionWidth &obj, Serializer &serializer) {
-      serializer.increase_container_depth();
-      serde::Serializable<decltype(obj.value)>::serialize(obj.value,
-                                                          serializer);
-      serializer.decrease_container_depth();
-    }
-
-    template <>
-    template <typename Deserializer>
-    Program::ExpressionWidth
-    serde::Deserializable<Program::ExpressionWidth>::deserialize(
-        Deserializer &deserializer) {
-      deserializer.increase_container_depth();
-      Program::ExpressionWidth obj;
-      obj.value =
-          serde::Deserializable<decltype(obj.value)>::deserialize(deserializer);
-      deserializer.decrease_container_depth();
-      return obj;
-    }
-
-    namespace Program {
-
-    inline bool operator==(const ExpressionWidth::Unbounded &lhs,
-                           const ExpressionWidth::Unbounded &rhs) {
-      return true;
-    }
-
-    inline std::vector<uint8_t>
-    ExpressionWidth::Unbounded::bincodeSerialize() const {
-      auto serializer = serde::BincodeSerializer();
-      serde::Serializable<ExpressionWidth::Unbounded>::serialize(*this,
-                                                                 serializer);
-      return std::move(serializer).bytes();
-    }
-
-    inline ExpressionWidth::Unbounded
-    ExpressionWidth::Unbounded::bincodeDeserialize(std::vector<uint8_t> input) {
-      auto deserializer = serde::BincodeDeserializer(input);
-      auto value =
-          serde::Deserializable<ExpressionWidth::Unbounded>::deserialize(
-              deserializer);
-      if (deserializer.get_buffer_offset() < input.size()) {
-        throw serde::deserialization_error("Some input bytes were not read");
-      }
-      return value;
-    }
-
-    } // end of namespace Program
-
-    template <>
-    template <typename Serializer>
-    void serde::Serializable<Program::ExpressionWidth::Unbounded>::serialize(
-        const Program::ExpressionWidth::Unbounded &obj,
-        Serializer &serializer) {}
-
-    template <>
-    template <typename Deserializer>
-    Program::ExpressionWidth::Unbounded
-    serde::Deserializable<Program::ExpressionWidth::Unbounded>::deserialize(
-        Deserializer &deserializer) {
-      Program::ExpressionWidth::Unbounded obj;
-      return obj;
-    }
-
-    namespace Program {
-
-    inline bool operator==(const ExpressionWidth::Bounded &lhs,
-                           const ExpressionWidth::Bounded &rhs) {
-      if (!(lhs.width == rhs.width)) {
-        return false;
-      }
-      return true;
-    }
-
-    inline std::vector<uint8_t>
-    ExpressionWidth::Bounded::bincodeSerialize() const {
-      auto serializer = serde::BincodeSerializer();
-      serde::Serializable<ExpressionWidth::Bounded>::serialize(*this,
-                                                               serializer);
-      return std::move(serializer).bytes();
-    }
-
-    inline ExpressionWidth::Bounded
-    ExpressionWidth::Bounded::bincodeDeserialize(std::vector<uint8_t> input) {
-      auto deserializer = serde::BincodeDeserializer(input);
-      auto value = serde::Deserializable<ExpressionWidth::Bounded>::deserialize(
-          deserializer);
-      if (deserializer.get_buffer_offset() < input.size()) {
-        throw serde::deserialization_error("Some input bytes were not read");
-      }
-      return value;
-    }
-
-    } // end of namespace Program
-
-    template <>
-    template <typename Serializer>
-    void serde::Serializable<Program::ExpressionWidth::Bounded>::serialize(
-        const Program::ExpressionWidth::Bounded &obj, Serializer &serializer) {
-      serde::Serializable<decltype(obj.width)>::serialize(obj.width,
-                                                          serializer);
-    }
-
-    template <>
-    template <typename Deserializer>
-    Program::ExpressionWidth::Bounded
-    serde::Deserializable<Program::ExpressionWidth::Bounded>::deserialize(
-        Deserializer &deserializer) {
-      Program::ExpressionWidth::Bounded obj;
-      obj.width =
-          serde::Deserializable<decltype(obj.width)>::deserialize(deserializer);
-      return obj;
-    }
-
-    namespace Program {
-
-    inline bool operator==(const FunctionInput &lhs, const FunctionInput &rhs) {
-      if (!(lhs.witness == rhs.witness)) {
-        return false;
-      }
-      if (!(lhs.num_bits == rhs.num_bits)) {
-        return false;
-      }
-      return true;
-    }
-
-    inline std::vector<uint8_t> FunctionInput::bincodeSerialize() const {
-      auto serializer = serde::BincodeSerializer();
-      serde::Serializable<FunctionInput>::serialize(*this, serializer);
-      return std::move(serializer).bytes();
-    }
-
-    inline FunctionInput
-    FunctionInput::bincodeDeserialize(std::vector<uint8_t> input) {
-      auto deserializer = serde::BincodeDeserializer(input);
-      auto value =
-          serde::Deserializable<FunctionInput>::deserialize(deserializer);
-      if (deserializer.get_buffer_offset() < input.size()) {
-        throw serde::deserialization_error("Some input bytes were not read");
-      }
-      return value;
-    }
-
-    } // end of namespace Program
-
-    template <>
-    template <typename Serializer>
-    void serde::Serializable<Program::FunctionInput>::serialize(
-        const Program::FunctionInput &obj, Serializer &serializer) {
-      serializer.increase_container_depth();
-      serde::Serializable<decltype(obj.witness)>::serialize(obj.witness,
-                                                            serializer);
-      serde::Serializable<decltype(obj.num_bits)>::serialize(obj.num_bits,
-                                                             serializer);
-      serializer.decrease_container_depth();
-    }
-
-    template <>
-    template <typename Deserializer>
-    Program::FunctionInput
-    serde::Deserializable<Program::FunctionInput>::deserialize(
-        Deserializer &deserializer) {
-      deserializer.increase_container_depth();
-      Program::FunctionInput obj;
-      obj.witness = serde::Deserializable<decltype(obj.witness)>::deserialize(
-          deserializer);
-      obj.num_bits = serde::Deserializable<decltype(obj.num_bits)>::deserialize(
-          deserializer);
-      deserializer.decrease_container_depth();
-      return obj;
-    }
-
-    namespace Program {
-
-    inline bool operator==(const HeapArray &lhs, const HeapArray &rhs) {
-      if (!(lhs.pointer == rhs.pointer)) {
-        return false;
-      }
-      if (!(lhs.size == rhs.size)) {
-        return false;
-      }
-      return true;
-    }
-
-    inline std::vector<uint8_t> HeapArray::bincodeSerialize() const {
-      auto serializer = serde::BincodeSerializer();
-      serde::Serializable<HeapArray>::serialize(*this, serializer);
-      return std::move(serializer).bytes();
-    }
-
-    inline HeapArray HeapArray::bincodeDeserialize(std::vector<uint8_t> input) {
-      auto deserializer = serde::BincodeDeserializer(input);
-      auto value = serde::Deserializable<HeapArray>::deserialize(deserializer);
-      if (deserializer.get_buffer_offset() < input.size()) {
-        throw serde::deserialization_error("Some input bytes were not read");
-      }
-      return value;
-    }
-
-    } // end of namespace Program
-
-    template <>
-    template <typename Serializer>
-    void serde::Serializable<Program::HeapArray>::serialize(
-        const Program::HeapArray &obj, Serializer &serializer) {
-      serializer.increase_container_depth();
-      serde::Serializable<decltype(obj.pointer)>::serialize(obj.pointer,
-                                                            serializer);
-      serde::Serializable<decltype(obj.size)>::serialize(obj.size, serializer);
-      serializer.decrease_container_depth();
-    }
-
-    template <>
-    template <typename Deserializer>
-    Program::HeapArray serde::Deserializable<Program::HeapArray>::deserialize(
-        Deserializer &deserializer) {
-      deserializer.increase_container_depth();
-      Program::HeapArray obj;
-      obj.pointer = serde::Deserializable<decltype(obj.pointer)>::deserialize(
-          deserializer);
-      obj.size =
-          serde::Deserializable<decltype(obj.size)>::deserialize(deserializer);
-      deserializer.decrease_container_depth();
-      return obj;
-    }
-
-    namespace Program {
-
-    inline bool operator==(const HeapValueType &lhs, const HeapValueType &rhs) {
-      if (!(lhs.value == rhs.value)) {
-        return false;
-      }
-      return true;
-    }
-
-    inline std::vector<uint8_t> HeapValueType::bincodeSerialize() const {
-      auto serializer = serde::BincodeSerializer();
-      serde::Serializable<HeapValueType>::serialize(*this, serializer);
-      return std::move(serializer).bytes();
-    }
-
-    inline HeapValueType
-    HeapValueType::bincodeDeserialize(std::vector<uint8_t> input) {
-      auto deserializer = serde::BincodeDeserializer(input);
-      auto value =
-          serde::Deserializable<HeapValueType>::deserialize(deserializer);
-      if (deserializer.get_buffer_offset() < input.size()) {
-        throw serde::deserialization_error("Some input bytes were not read");
-      }
-      return value;
-    }
-
-    } // end of namespace Program
-
-    template <>
-    template <typename Serializer>
-    void serde::Serializable<Program::HeapValueType>::serialize(
-        const Program::HeapValueType &obj, Serializer &serializer) {
-      serializer.increase_container_depth();
-      serde::Serializable<decltype(obj.value)>::serialize(obj.value,
-                                                          serializer);
-      serializer.decrease_container_depth();
-    }
-
-    template <>
-    template <typename Deserializer>
-    Program::HeapValueType
-    serde::Deserializable<Program::HeapValueType>::deserialize(
-        Deserializer &deserializer) {
-      deserializer.increase_container_depth();
-      Program::HeapValueType obj;
-      obj.value =
-          serde::Deserializable<decltype(obj.value)>::deserialize(deserializer);
-      deserializer.decrease_container_depth();
-      return obj;
-    }
-
-    namespace Program {
-
-    inline bool operator==(const HeapValueType::Simple &lhs,
-                           const HeapValueType::Simple &rhs) {
-      if (!(lhs.value == rhs.value)) {
-        return false;
-      }
-      return true;
-    }
-
-    inline std::vector<uint8_t>
-    HeapValueType::Simple::bincodeSerialize() const {
-      auto serializer = serde::BincodeSerializer();
-      serde::Serializable<HeapValueType::Simple>::serialize(*this, serializer);
-      return std::move(serializer).bytes();
-    }
-
-    inline HeapValueType::Simple
-    HeapValueType::Simple::bincodeDeserialize(std::vector<uint8_t> input) {
-      auto deserializer = serde::BincodeDeserializer(input);
-      auto value = serde::Deserializable<HeapValueType::Simple>::deserialize(
-          deserializer);
-      if (deserializer.get_buffer_offset() < input.size()) {
-        throw serde::deserialization_error("Some input bytes were not read");
-      }
-      return value;
-    }
-
-    } // end of namespace Program
-
-    template <>
-    template <typename Serializer>
-    void serde::Serializable<Program::HeapValueType::Simple>::serialize(
-        const Program::HeapValueType::Simple &obj, Serializer &serializer) {
-      serde::Serializable<decltype(obj.value)>::serialize(obj.value,
-                                                          serializer);
-    }
-
-    template <>
-    template <typename Deserializer>
-    Program::HeapValueType::Simple
-    serde::Deserializable<Program::HeapValueType::Simple>::deserialize(
-        Deserializer &deserializer) {
-      Program::HeapValueType::Simple obj;
-      obj.value =
-          serde::Deserializable<decltype(obj.value)>::deserialize(deserializer);
-      return obj;
-    }
-
-    namespace Program {
-
-    inline bool operator==(const HeapValueType::Array &lhs,
-                           const HeapValueType::Array &rhs) {
-      if (!(lhs.value_types == rhs.value_types)) {
-        return false;
-      }
-      if (!(lhs.size == rhs.size)) {
-        return false;
-      }
-      return true;
-    }
-
-    inline std::vector<uint8_t> HeapValueType::Array::bincodeSerialize() const {
-      auto serializer = serde::BincodeSerializer();
-      serde::Serializable<HeapValueType::Array>::serialize(*this, serializer);
-      return std::move(serializer).bytes();
-    }
-
-    inline HeapValueType::Array
-    HeapValueType::Array::bincodeDeserialize(std::vector<uint8_t> input) {
-      auto deserializer = serde::BincodeDeserializer(input);
-      auto value = serde::Deserializable<HeapValueType::Array>::deserialize(
-          deserializer);
-      if (deserializer.get_buffer_offset() < input.size()) {
-        throw serde::deserialization_error("Some input bytes were not read");
-      }
-      return value;
-    }
-
-    } // end of namespace Program
-
-    template <>
-    template <typename Serializer>
-    void serde::Serializable<Program::HeapValueType::Array>::serialize(
-        const Program::HeapValueType::Array &obj, Serializer &serializer) {
-      serde::Serializable<decltype(obj.value_types)>::serialize(obj.value_types,
-                                                                serializer);
-      serde::Serializable<decltype(obj.size)>::serialize(obj.size, serializer);
-    }
-
-    template <>
-    template <typename Deserializer>
-    Program::HeapValueType::Array
-    serde::Deserializable<Program::HeapValueType::Array>::deserialize(
-        Deserializer &deserializer) {
-      Program::HeapValueType::Array obj;
-      obj.value_types =
-          serde::Deserializable<decltype(obj.value_types)>::deserialize(
-              deserializer);
-      obj.size =
-          serde::Deserializable<decltype(obj.size)>::deserialize(deserializer);
-      return obj;
-    }
-
-    namespace Program {
-
-    inline bool operator==(const HeapValueType::Vector &lhs,
-                           const HeapValueType::Vector &rhs) {
-      if (!(lhs.value_types == rhs.value_types)) {
-        return false;
-      }
-      return true;
-    }
-
-    inline std::vector<uint8_t>
-    HeapValueType::Vector::bincodeSerialize() const {
-      auto serializer = serde::BincodeSerializer();
-      serde::Serializable<HeapValueType::Vector>::serialize(*this, serializer);
-      return std::move(serializer).bytes();
-    }
-
-    inline HeapValueType::Vector
-    HeapValueType::Vector::bincodeDeserialize(std::vector<uint8_t> input) {
-      auto deserializer = serde::BincodeDeserializer(input);
-      auto value = serde::Deserializable<HeapValueType::Vector>::deserialize(
-          deserializer);
-      if (deserializer.get_buffer_offset() < input.size()) {
-        throw serde::deserialization_error("Some input bytes were not read");
-      }
-      return value;
-    }
-
-    } // end of namespace Program
-
-    template <>
-    template <typename Serializer>
-    void serde::Serializable<Program::HeapValueType::Vector>::serialize(
-        const Program::HeapValueType::Vector &obj, Serializer &serializer) {
-      serde::Serializable<decltype(obj.value_types)>::serialize(obj.value_types,
-                                                                serializer);
-    }
-
-    template <>
-    template <typename Deserializer>
-    Program::HeapValueType::Vector
-    serde::Deserializable<Program::HeapValueType::Vector>::deserialize(
-        Deserializer &deserializer) {
-      Program::HeapValueType::Vector obj;
-      obj.value_types =
-          serde::Deserializable<decltype(obj.value_types)>::deserialize(
-              deserializer);
-      return obj;
-    }
-
-    namespace Program {
-
-    inline bool operator==(const HeapVector &lhs, const HeapVector &rhs) {
-      if (!(lhs.pointer == rhs.pointer)) {
-        return false;
-      }
-      if (!(lhs.size == rhs.size)) {
-        return false;
-      }
-      return true;
-    }
-
-    inline std::vector<uint8_t> HeapVector::bincodeSerialize() const {
-      auto serializer = serde::BincodeSerializer();
-      serde::Serializable<HeapVector>::serialize(*this, serializer);
-      return std::move(serializer).bytes();
-    }
-
-    inline HeapVector
-    HeapVector::bincodeDeserialize(std::vector<uint8_t> input) {
-      auto deserializer = serde::BincodeDeserializer(input);
-      auto value = serde::Deserializable<HeapVector>::deserialize(deserializer);
-      if (deserializer.get_buffer_offset() < input.size()) {
-        throw serde::deserialization_error("Some input bytes were not read");
-      }
-      return value;
-    }
-
-    } // end of namespace Program
-
-    template <>
-    template <typename Serializer>
-    void serde::Serializable<Program::HeapVector>::serialize(
-        const Program::HeapVector &obj, Serializer &serializer) {
-      serializer.increase_container_depth();
-      serde::Serializable<decltype(obj.pointer)>::serialize(obj.pointer,
-                                                            serializer);
-      serde::Serializable<decltype(obj.size)>::serialize(obj.size, serializer);
-      serializer.decrease_container_depth();
-    }
-
-    template <>
-    template <typename Deserializer>
-    Program::HeapVector serde::Deserializable<Program::HeapVector>::deserialize(
-        Deserializer &deserializer) {
-      deserializer.increase_container_depth();
-      Program::HeapVector obj;
-      obj.pointer = serde::Deserializable<decltype(obj.pointer)>::deserialize(
-          deserializer);
-      obj.size =
-          serde::Deserializable<decltype(obj.size)>::deserialize(deserializer);
-      deserializer.decrease_container_depth();
-      return obj;
-    }
-
-    namespace Program {
-
-    inline bool operator==(const MemOp &lhs, const MemOp &rhs) {
-      if (!(lhs.operation == rhs.operation)) {
-        return false;
-      }
-      if (!(lhs.index == rhs.index)) {
-        return false;
-      }
-      if (!(lhs.value == rhs.value)) {
-        return false;
-      }
-      return true;
-    }
-
-    inline std::vector<uint8_t> MemOp::bincodeSerialize() const {
-      auto serializer = serde::BincodeSerializer();
-      serde::Serializable<MemOp>::serialize(*this, serializer);
-      return std::move(serializer).bytes();
-    }
-
-    inline MemOp MemOp::bincodeDeserialize(std::vector<uint8_t> input) {
-      auto deserializer = serde::BincodeDeserializer(input);
-      auto value = serde::Deserializable<MemOp>::deserialize(deserializer);
-      if (deserializer.get_buffer_offset() < input.size()) {
-        throw serde::deserialization_error("Some input bytes were not read");
-      }
-      return value;
-    }
-
-    } // end of namespace Program
-
-    template <>
-    template <typename Serializer>
-    void
-    serde::Serializable<Program::MemOp>::serialize(const Program::MemOp &obj,
-                                                   Serializer &serializer) {
-      serializer.increase_container_depth();
-      serde::Serializable<decltype(obj.operation)>::serialize(obj.operation,
-                                                              serializer);
-      serde::Serializable<decltype(obj.index)>::serialize(obj.index,
-                                                          serializer);
-      serde::Serializable<decltype(obj.value)>::serialize(obj.value,
-                                                          serializer);
-      serializer.decrease_container_depth();
-    }
-
-    template <>
-    template <typename Deserializer>
-    Program::MemOp serde::Deserializable<Program::MemOp>::deserialize(
-        Deserializer &deserializer) {
-      deserializer.increase_container_depth();
-      Program::MemOp obj;
-      obj.operation =
-          serde::Deserializable<decltype(obj.operation)>::deserialize(
-              deserializer);
-      obj.index =
-          serde::Deserializable<decltype(obj.index)>::deserialize(deserializer);
-      obj.value =
-          serde::Deserializable<decltype(obj.value)>::deserialize(deserializer);
-      deserializer.decrease_container_depth();
-      return obj;
-    }
-
-    namespace Program {
-
-    inline bool operator==(const MemoryAddress &lhs, const MemoryAddress &rhs) {
-      if (!(lhs.value == rhs.value)) {
-        return false;
-      }
-      return true;
-    }
-
-    inline std::vector<uint8_t> MemoryAddress::bincodeSerialize() const {
-      auto serializer = serde::BincodeSerializer();
-      serde::Serializable<MemoryAddress>::serialize(*this, serializer);
-      return std::move(serializer).bytes();
-    }
-
-    inline MemoryAddress
-    MemoryAddress::bincodeDeserialize(std::vector<uint8_t> input) {
-      auto deserializer = serde::BincodeDeserializer(input);
-      auto value =
-          serde::Deserializable<MemoryAddress>::deserialize(deserializer);
-      if (deserializer.get_buffer_offset() < input.size()) {
-        throw serde::deserialization_error("Some input bytes were not read");
-      }
-      return value;
-    }
-
-    } // end of namespace Program
-
-    template <>
-    template <typename Serializer>
-    void serde::Serializable<Program::MemoryAddress>::serialize(
-        const Program::MemoryAddress &obj, Serializer &serializer) {
-      serializer.increase_container_depth();
-      serde::Serializable<decltype(obj.value)>::serialize(obj.value,
-                                                          serializer);
-      serializer.decrease_container_depth();
-    }
-
-    template <>
-    template <typename Deserializer>
-    Program::MemoryAddress
-    serde::Deserializable<Program::MemoryAddress>::deserialize(
-        Deserializer &deserializer) {
-      deserializer.increase_container_depth();
-      Program::MemoryAddress obj;
-      obj.value =
-          serde::Deserializable<decltype(obj.value)>::deserialize(deserializer);
-      deserializer.decrease_container_depth();
-      return obj;
-    }
-
-    namespace Program {
-
-    inline bool operator==(const Opcode &lhs, const Opcode &rhs) {
-      if (!(lhs.value == rhs.value)) {
-        return false;
-      }
-      return true;
-    }
-
-    inline std::vector<uint8_t> Opcode::bincodeSerialize() const {
-      auto serializer = serde::BincodeSerializer();
-      serde::Serializable<Opcode>::serialize(*this, serializer);
-      return std::move(serializer).bytes();
-    }
-
-    inline Opcode Opcode::bincodeDeserialize(std::vector<uint8_t> input) {
-      auto deserializer = serde::BincodeDeserializer(input);
-      auto value = serde::Deserializable<Opcode>::deserialize(deserializer);
-      if (deserializer.get_buffer_offset() < input.size()) {
-        throw serde::deserialization_error("Some input bytes were not read");
-      }
-      return value;
-    }
-
-    } // end of namespace Program
-
-    template <>
-    template <typename Serializer>
-    void
-    serde::Serializable<Program::Opcode>::serialize(const Program::Opcode &obj,
-                                                    Serializer &serializer) {
-      serializer.increase_container_depth();
-      serde::Serializable<decltype(obj.value)>::serialize(obj.value,
-                                                          serializer);
-      serializer.decrease_container_depth();
-    }
-
-    template <>
-    template <typename Deserializer>
-    Program::Opcode serde::Deserializable<Program::Opcode>::deserialize(
-        Deserializer &deserializer) {
-      deserializer.increase_container_depth();
-      Program::Opcode obj;
-      obj.value =
-          serde::Deserializable<decltype(obj.value)>::deserialize(deserializer);
-      deserializer.decrease_container_depth();
-      return obj;
-    }
-
-    namespace Program {
-
-    inline bool operator==(const Opcode::AssertZero &lhs,
-                           const Opcode::AssertZero &rhs) {
-      if (!(lhs.value == rhs.value)) {
-        return false;
-      }
-      return true;
-    }
-
-<<<<<<< HEAD
-    inline std::vector<uint8_t> Opcode::AssertZero::bincodeSerialize() const {
-      auto serializer = serde::BincodeSerializer();
-      serde::Serializable<Opcode::AssertZero>::serialize(*this, serializer);
-      return std::move(serializer).bytes();
-=======
-    inline std::vector<uint8_t> BlackBoxFuncCall::Blake2s::bincodeSerialize() const {
-        auto serializer = serde::BincodeSerializer();
-        serde::Serializable<BlackBoxFuncCall::Blake2s>::serialize(*this, serializer);
-        return std::move(serializer).bytes();
-    }
-
-    inline BlackBoxFuncCall::Blake2s BlackBoxFuncCall::Blake2s::bincodeDeserialize(std::vector<uint8_t> input) {
-        auto deserializer = serde::BincodeDeserializer(input);
-        auto value = serde::Deserializable<BlackBoxFuncCall::Blake2s>::deserialize(deserializer);
-        if (deserializer.get_buffer_offset() < input.size()) {
-            throw serde::deserialization_error("Some input bytes were not read");
-        }
-        return value;
-    }
-
-} // end of namespace Program
-
-template <>
-template <typename Serializer>
-void serde::Serializable<Program::BlackBoxFuncCall::Blake2s>::serialize(const Program::BlackBoxFuncCall::Blake2s &obj, Serializer &serializer) {
-    serde::Serializable<decltype(obj.inputs)>::serialize(obj.inputs, serializer);
-    serde::Serializable<decltype(obj.outputs)>::serialize(obj.outputs, serializer);
-}
-
-template <>
-template <typename Deserializer>
-Program::BlackBoxFuncCall::Blake2s serde::Deserializable<Program::BlackBoxFuncCall::Blake2s>::deserialize(Deserializer &deserializer) {
-    Program::BlackBoxFuncCall::Blake2s obj;
-    obj.inputs = serde::Deserializable<decltype(obj.inputs)>::deserialize(deserializer);
-    obj.outputs = serde::Deserializable<decltype(obj.outputs)>::deserialize(deserializer);
-    return obj;
-}
-
-namespace Program {
-
-    inline bool operator==(const BlackBoxFuncCall::Blake3 &lhs, const BlackBoxFuncCall::Blake3 &rhs) {
-        if (!(lhs.inputs == rhs.inputs)) { return false; }
-        if (!(lhs.outputs == rhs.outputs)) { return false; }
-        return true;
-    }
-
-    inline std::vector<uint8_t> BlackBoxFuncCall::Blake3::bincodeSerialize() const {
-        auto serializer = serde::BincodeSerializer();
-        serde::Serializable<BlackBoxFuncCall::Blake3>::serialize(*this, serializer);
-        return std::move(serializer).bytes();
-    }
-
-    inline BlackBoxFuncCall::Blake3 BlackBoxFuncCall::Blake3::bincodeDeserialize(std::vector<uint8_t> input) {
-        auto deserializer = serde::BincodeDeserializer(input);
-        auto value = serde::Deserializable<BlackBoxFuncCall::Blake3>::deserialize(deserializer);
-        if (deserializer.get_buffer_offset() < input.size()) {
-            throw serde::deserialization_error("Some input bytes were not read");
-        }
-        return value;
-    }
-
-} // end of namespace Program
-
-template <>
-template <typename Serializer>
-void serde::Serializable<Program::BlackBoxFuncCall::Blake3>::serialize(const Program::BlackBoxFuncCall::Blake3 &obj, Serializer &serializer) {
-    serde::Serializable<decltype(obj.inputs)>::serialize(obj.inputs, serializer);
-    serde::Serializable<decltype(obj.outputs)>::serialize(obj.outputs, serializer);
-}
-
-template <>
-template <typename Deserializer>
-Program::BlackBoxFuncCall::Blake3 serde::Deserializable<Program::BlackBoxFuncCall::Blake3>::deserialize(Deserializer &deserializer) {
-    Program::BlackBoxFuncCall::Blake3 obj;
-    obj.inputs = serde::Deserializable<decltype(obj.inputs)>::deserialize(deserializer);
-    obj.outputs = serde::Deserializable<decltype(obj.outputs)>::deserialize(deserializer);
-    return obj;
-}
-
-namespace Program {
-
-    inline bool operator==(const BlackBoxFuncCall::SchnorrVerify &lhs, const BlackBoxFuncCall::SchnorrVerify &rhs) {
-        if (!(lhs.public_key_x == rhs.public_key_x)) { return false; }
-        if (!(lhs.public_key_y == rhs.public_key_y)) { return false; }
-        if (!(lhs.signature == rhs.signature)) { return false; }
-        if (!(lhs.message == rhs.message)) { return false; }
-        if (!(lhs.output == rhs.output)) { return false; }
-        return true;
-    }
-
-    inline std::vector<uint8_t> BlackBoxFuncCall::SchnorrVerify::bincodeSerialize() const {
-        auto serializer = serde::BincodeSerializer();
-        serde::Serializable<BlackBoxFuncCall::SchnorrVerify>::serialize(*this, serializer);
-        return std::move(serializer).bytes();
-    }
-
-    inline BlackBoxFuncCall::SchnorrVerify BlackBoxFuncCall::SchnorrVerify::bincodeDeserialize(std::vector<uint8_t> input) {
-        auto deserializer = serde::BincodeDeserializer(input);
-        auto value = serde::Deserializable<BlackBoxFuncCall::SchnorrVerify>::deserialize(deserializer);
-        if (deserializer.get_buffer_offset() < input.size()) {
-            throw serde::deserialization_error("Some input bytes were not read");
-        }
-        return value;
-    }
-
-} // end of namespace Program
-
-template <>
-template <typename Serializer>
-void serde::Serializable<Program::BlackBoxFuncCall::SchnorrVerify>::serialize(const Program::BlackBoxFuncCall::SchnorrVerify &obj, Serializer &serializer) {
-    serde::Serializable<decltype(obj.public_key_x)>::serialize(obj.public_key_x, serializer);
-    serde::Serializable<decltype(obj.public_key_y)>::serialize(obj.public_key_y, serializer);
-    serde::Serializable<decltype(obj.signature)>::serialize(obj.signature, serializer);
-    serde::Serializable<decltype(obj.message)>::serialize(obj.message, serializer);
-    serde::Serializable<decltype(obj.output)>::serialize(obj.output, serializer);
-}
-
-template <>
-template <typename Deserializer>
-Program::BlackBoxFuncCall::SchnorrVerify serde::Deserializable<Program::BlackBoxFuncCall::SchnorrVerify>::deserialize(Deserializer &deserializer) {
-    Program::BlackBoxFuncCall::SchnorrVerify obj;
-    obj.public_key_x = serde::Deserializable<decltype(obj.public_key_x)>::deserialize(deserializer);
-    obj.public_key_y = serde::Deserializable<decltype(obj.public_key_y)>::deserialize(deserializer);
-    obj.signature = serde::Deserializable<decltype(obj.signature)>::deserialize(deserializer);
-    obj.message = serde::Deserializable<decltype(obj.message)>::deserialize(deserializer);
-    obj.output = serde::Deserializable<decltype(obj.output)>::deserialize(deserializer);
-    return obj;
-}
-
-namespace Program {
-
-    inline bool operator==(const BlackBoxFuncCall::PedersenCommitment &lhs, const BlackBoxFuncCall::PedersenCommitment &rhs) {
-        if (!(lhs.inputs == rhs.inputs)) { return false; }
-        if (!(lhs.domain_separator == rhs.domain_separator)) { return false; }
-        if (!(lhs.outputs == rhs.outputs)) { return false; }
-        return true;
-    }
-
-    inline std::vector<uint8_t> BlackBoxFuncCall::PedersenCommitment::bincodeSerialize() const {
-        auto serializer = serde::BincodeSerializer();
-        serde::Serializable<BlackBoxFuncCall::PedersenCommitment>::serialize(*this, serializer);
-        return std::move(serializer).bytes();
-    }
-
-    inline BlackBoxFuncCall::PedersenCommitment BlackBoxFuncCall::PedersenCommitment::bincodeDeserialize(std::vector<uint8_t> input) {
-        auto deserializer = serde::BincodeDeserializer(input);
-        auto value = serde::Deserializable<BlackBoxFuncCall::PedersenCommitment>::deserialize(deserializer);
-        if (deserializer.get_buffer_offset() < input.size()) {
-            throw serde::deserialization_error("Some input bytes were not read");
-        }
-        return value;
-    }
-
-} // end of namespace Program
-
-template <>
-template <typename Serializer>
-void serde::Serializable<Program::BlackBoxFuncCall::PedersenCommitment>::serialize(const Program::BlackBoxFuncCall::PedersenCommitment &obj, Serializer &serializer) {
-    serde::Serializable<decltype(obj.inputs)>::serialize(obj.inputs, serializer);
-    serde::Serializable<decltype(obj.domain_separator)>::serialize(obj.domain_separator, serializer);
-    serde::Serializable<decltype(obj.outputs)>::serialize(obj.outputs, serializer);
-}
-
-template <>
-template <typename Deserializer>
-Program::BlackBoxFuncCall::PedersenCommitment serde::Deserializable<Program::BlackBoxFuncCall::PedersenCommitment>::deserialize(Deserializer &deserializer) {
-    Program::BlackBoxFuncCall::PedersenCommitment obj;
-    obj.inputs = serde::Deserializable<decltype(obj.inputs)>::deserialize(deserializer);
-    obj.domain_separator = serde::Deserializable<decltype(obj.domain_separator)>::deserialize(deserializer);
-    obj.outputs = serde::Deserializable<decltype(obj.outputs)>::deserialize(deserializer);
-    return obj;
-}
-
-namespace Program {
-
-    inline bool operator==(const BlackBoxFuncCall::PedersenHash &lhs, const BlackBoxFuncCall::PedersenHash &rhs) {
-        if (!(lhs.inputs == rhs.inputs)) { return false; }
-        if (!(lhs.domain_separator == rhs.domain_separator)) { return false; }
-        if (!(lhs.output == rhs.output)) { return false; }
-        return true;
-    }
-
-    inline std::vector<uint8_t> BlackBoxFuncCall::PedersenHash::bincodeSerialize() const {
-        auto serializer = serde::BincodeSerializer();
-        serde::Serializable<BlackBoxFuncCall::PedersenHash>::serialize(*this, serializer);
-        return std::move(serializer).bytes();
-    }
-
-    inline BlackBoxFuncCall::PedersenHash BlackBoxFuncCall::PedersenHash::bincodeDeserialize(std::vector<uint8_t> input) {
-        auto deserializer = serde::BincodeDeserializer(input);
-        auto value = serde::Deserializable<BlackBoxFuncCall::PedersenHash>::deserialize(deserializer);
-        if (deserializer.get_buffer_offset() < input.size()) {
-            throw serde::deserialization_error("Some input bytes were not read");
-        }
-        return value;
-    }
-
-} // end of namespace Program
-
-template <>
-template <typename Serializer>
-void serde::Serializable<Program::BlackBoxFuncCall::PedersenHash>::serialize(const Program::BlackBoxFuncCall::PedersenHash &obj, Serializer &serializer) {
-    serde::Serializable<decltype(obj.inputs)>::serialize(obj.inputs, serializer);
-    serde::Serializable<decltype(obj.domain_separator)>::serialize(obj.domain_separator, serializer);
-    serde::Serializable<decltype(obj.output)>::serialize(obj.output, serializer);
-}
-
-template <>
-template <typename Deserializer>
-Program::BlackBoxFuncCall::PedersenHash serde::Deserializable<Program::BlackBoxFuncCall::PedersenHash>::deserialize(Deserializer &deserializer) {
-    Program::BlackBoxFuncCall::PedersenHash obj;
-    obj.inputs = serde::Deserializable<decltype(obj.inputs)>::deserialize(deserializer);
-    obj.domain_separator = serde::Deserializable<decltype(obj.domain_separator)>::deserialize(deserializer);
-    obj.output = serde::Deserializable<decltype(obj.output)>::deserialize(deserializer);
-    return obj;
-}
-
-namespace Program {
-
-    inline bool operator==(const BlackBoxFuncCall::EcdsaSecp256k1 &lhs, const BlackBoxFuncCall::EcdsaSecp256k1 &rhs) {
-        if (!(lhs.public_key_x == rhs.public_key_x)) { return false; }
-        if (!(lhs.public_key_y == rhs.public_key_y)) { return false; }
-        if (!(lhs.signature == rhs.signature)) { return false; }
-        if (!(lhs.hashed_message == rhs.hashed_message)) { return false; }
-        if (!(lhs.output == rhs.output)) { return false; }
-        return true;
-    }
-
-    inline std::vector<uint8_t> BlackBoxFuncCall::EcdsaSecp256k1::bincodeSerialize() const {
-        auto serializer = serde::BincodeSerializer();
-        serde::Serializable<BlackBoxFuncCall::EcdsaSecp256k1>::serialize(*this, serializer);
-        return std::move(serializer).bytes();
-    }
-
-    inline BlackBoxFuncCall::EcdsaSecp256k1 BlackBoxFuncCall::EcdsaSecp256k1::bincodeDeserialize(std::vector<uint8_t> input) {
-        auto deserializer = serde::BincodeDeserializer(input);
-        auto value = serde::Deserializable<BlackBoxFuncCall::EcdsaSecp256k1>::deserialize(deserializer);
-        if (deserializer.get_buffer_offset() < input.size()) {
-            throw serde::deserialization_error("Some input bytes were not read");
-        }
-        return value;
-    }
-
-} // end of namespace Program
-
-template <>
-template <typename Serializer>
-void serde::Serializable<Program::BlackBoxFuncCall::EcdsaSecp256k1>::serialize(const Program::BlackBoxFuncCall::EcdsaSecp256k1 &obj, Serializer &serializer) {
-    serde::Serializable<decltype(obj.public_key_x)>::serialize(obj.public_key_x, serializer);
-    serde::Serializable<decltype(obj.public_key_y)>::serialize(obj.public_key_y, serializer);
-    serde::Serializable<decltype(obj.signature)>::serialize(obj.signature, serializer);
-    serde::Serializable<decltype(obj.hashed_message)>::serialize(obj.hashed_message, serializer);
-    serde::Serializable<decltype(obj.output)>::serialize(obj.output, serializer);
-}
-
-template <>
-template <typename Deserializer>
-Program::BlackBoxFuncCall::EcdsaSecp256k1 serde::Deserializable<Program::BlackBoxFuncCall::EcdsaSecp256k1>::deserialize(Deserializer &deserializer) {
-    Program::BlackBoxFuncCall::EcdsaSecp256k1 obj;
-    obj.public_key_x = serde::Deserializable<decltype(obj.public_key_x)>::deserialize(deserializer);
-    obj.public_key_y = serde::Deserializable<decltype(obj.public_key_y)>::deserialize(deserializer);
-    obj.signature = serde::Deserializable<decltype(obj.signature)>::deserialize(deserializer);
-    obj.hashed_message = serde::Deserializable<decltype(obj.hashed_message)>::deserialize(deserializer);
-    obj.output = serde::Deserializable<decltype(obj.output)>::deserialize(deserializer);
-    return obj;
-}
-
-namespace Program {
-
-    inline bool operator==(const BlackBoxFuncCall::EcdsaSecp256r1 &lhs, const BlackBoxFuncCall::EcdsaSecp256r1 &rhs) {
-        if (!(lhs.public_key_x == rhs.public_key_x)) { return false; }
-        if (!(lhs.public_key_y == rhs.public_key_y)) { return false; }
-        if (!(lhs.signature == rhs.signature)) { return false; }
-        if (!(lhs.hashed_message == rhs.hashed_message)) { return false; }
-        if (!(lhs.output == rhs.output)) { return false; }
-        return true;
-    }
-
-    inline std::vector<uint8_t> BlackBoxFuncCall::EcdsaSecp256r1::bincodeSerialize() const {
-        auto serializer = serde::BincodeSerializer();
-        serde::Serializable<BlackBoxFuncCall::EcdsaSecp256r1>::serialize(*this, serializer);
-        return std::move(serializer).bytes();
-    }
-
-    inline BlackBoxFuncCall::EcdsaSecp256r1 BlackBoxFuncCall::EcdsaSecp256r1::bincodeDeserialize(std::vector<uint8_t> input) {
-        auto deserializer = serde::BincodeDeserializer(input);
-        auto value = serde::Deserializable<BlackBoxFuncCall::EcdsaSecp256r1>::deserialize(deserializer);
-        if (deserializer.get_buffer_offset() < input.size()) {
-            throw serde::deserialization_error("Some input bytes were not read");
-        }
-        return value;
-    }
-
-} // end of namespace Program
-
-template <>
-template <typename Serializer>
-void serde::Serializable<Program::BlackBoxFuncCall::EcdsaSecp256r1>::serialize(const Program::BlackBoxFuncCall::EcdsaSecp256r1 &obj, Serializer &serializer) {
-    serde::Serializable<decltype(obj.public_key_x)>::serialize(obj.public_key_x, serializer);
-    serde::Serializable<decltype(obj.public_key_y)>::serialize(obj.public_key_y, serializer);
-    serde::Serializable<decltype(obj.signature)>::serialize(obj.signature, serializer);
-    serde::Serializable<decltype(obj.hashed_message)>::serialize(obj.hashed_message, serializer);
-    serde::Serializable<decltype(obj.output)>::serialize(obj.output, serializer);
-}
-
-template <>
-template <typename Deserializer>
-Program::BlackBoxFuncCall::EcdsaSecp256r1 serde::Deserializable<Program::BlackBoxFuncCall::EcdsaSecp256r1>::deserialize(Deserializer &deserializer) {
-    Program::BlackBoxFuncCall::EcdsaSecp256r1 obj;
-    obj.public_key_x = serde::Deserializable<decltype(obj.public_key_x)>::deserialize(deserializer);
-    obj.public_key_y = serde::Deserializable<decltype(obj.public_key_y)>::deserialize(deserializer);
-    obj.signature = serde::Deserializable<decltype(obj.signature)>::deserialize(deserializer);
-    obj.hashed_message = serde::Deserializable<decltype(obj.hashed_message)>::deserialize(deserializer);
-    obj.output = serde::Deserializable<decltype(obj.output)>::deserialize(deserializer);
-    return obj;
-}
-
-namespace Program {
-
-    inline bool operator==(const BlackBoxFuncCall::FixedBaseScalarMul &lhs, const BlackBoxFuncCall::FixedBaseScalarMul &rhs) {
-        if (!(lhs.low == rhs.low)) { return false; }
-        if (!(lhs.high == rhs.high)) { return false; }
-        if (!(lhs.outputs == rhs.outputs)) { return false; }
-        return true;
-    }
-
-    inline std::vector<uint8_t> BlackBoxFuncCall::FixedBaseScalarMul::bincodeSerialize() const {
-        auto serializer = serde::BincodeSerializer();
-        serde::Serializable<BlackBoxFuncCall::FixedBaseScalarMul>::serialize(*this, serializer);
-        return std::move(serializer).bytes();
-    }
-
-    inline BlackBoxFuncCall::FixedBaseScalarMul BlackBoxFuncCall::FixedBaseScalarMul::bincodeDeserialize(std::vector<uint8_t> input) {
-        auto deserializer = serde::BincodeDeserializer(input);
-        auto value = serde::Deserializable<BlackBoxFuncCall::FixedBaseScalarMul>::deserialize(deserializer);
-        if (deserializer.get_buffer_offset() < input.size()) {
-            throw serde::deserialization_error("Some input bytes were not read");
-        }
-        return value;
-    }
-
-} // end of namespace Program
-
-template <>
-template <typename Serializer>
-void serde::Serializable<Program::BlackBoxFuncCall::FixedBaseScalarMul>::serialize(const Program::BlackBoxFuncCall::FixedBaseScalarMul &obj, Serializer &serializer) {
-    serde::Serializable<decltype(obj.low)>::serialize(obj.low, serializer);
-    serde::Serializable<decltype(obj.high)>::serialize(obj.high, serializer);
-    serde::Serializable<decltype(obj.outputs)>::serialize(obj.outputs, serializer);
-}
-
-template <>
-template <typename Deserializer>
-Program::BlackBoxFuncCall::FixedBaseScalarMul serde::Deserializable<Program::BlackBoxFuncCall::FixedBaseScalarMul>::deserialize(Deserializer &deserializer) {
-    Program::BlackBoxFuncCall::FixedBaseScalarMul obj;
-    obj.low = serde::Deserializable<decltype(obj.low)>::deserialize(deserializer);
-    obj.high = serde::Deserializable<decltype(obj.high)>::deserialize(deserializer);
-    obj.outputs = serde::Deserializable<decltype(obj.outputs)>::deserialize(deserializer);
-    return obj;
-}
-
-namespace Program {
-
-    inline bool operator==(const BlackBoxFuncCall::EmbeddedCurveAdd &lhs, const BlackBoxFuncCall::EmbeddedCurveAdd &rhs) {
-        if (!(lhs.input1_x == rhs.input1_x)) { return false; }
-        if (!(lhs.input1_y == rhs.input1_y)) { return false; }
-        if (!(lhs.input2_x == rhs.input2_x)) { return false; }
-        if (!(lhs.input2_y == rhs.input2_y)) { return false; }
-        if (!(lhs.outputs == rhs.outputs)) { return false; }
-        return true;
-    }
-
-    inline std::vector<uint8_t> BlackBoxFuncCall::EmbeddedCurveAdd::bincodeSerialize() const {
-        auto serializer = serde::BincodeSerializer();
-        serde::Serializable<BlackBoxFuncCall::EmbeddedCurveAdd>::serialize(*this, serializer);
-        return std::move(serializer).bytes();
-    }
-
-    inline BlackBoxFuncCall::EmbeddedCurveAdd BlackBoxFuncCall::EmbeddedCurveAdd::bincodeDeserialize(std::vector<uint8_t> input) {
-        auto deserializer = serde::BincodeDeserializer(input);
-        auto value = serde::Deserializable<BlackBoxFuncCall::EmbeddedCurveAdd>::deserialize(deserializer);
-        if (deserializer.get_buffer_offset() < input.size()) {
-            throw serde::deserialization_error("Some input bytes were not read");
-        }
-        return value;
-    }
-
-} // end of namespace Program
-
-template <>
-template <typename Serializer>
-void serde::Serializable<Program::BlackBoxFuncCall::EmbeddedCurveAdd>::serialize(const Program::BlackBoxFuncCall::EmbeddedCurveAdd &obj, Serializer &serializer) {
-    serde::Serializable<decltype(obj.input1_x)>::serialize(obj.input1_x, serializer);
-    serde::Serializable<decltype(obj.input1_y)>::serialize(obj.input1_y, serializer);
-    serde::Serializable<decltype(obj.input2_x)>::serialize(obj.input2_x, serializer);
-    serde::Serializable<decltype(obj.input2_y)>::serialize(obj.input2_y, serializer);
-    serde::Serializable<decltype(obj.outputs)>::serialize(obj.outputs, serializer);
-}
-
-template <>
-template <typename Deserializer>
-Program::BlackBoxFuncCall::EmbeddedCurveAdd serde::Deserializable<Program::BlackBoxFuncCall::EmbeddedCurveAdd>::deserialize(Deserializer &deserializer) {
-    Program::BlackBoxFuncCall::EmbeddedCurveAdd obj;
-    obj.input1_x = serde::Deserializable<decltype(obj.input1_x)>::deserialize(deserializer);
-    obj.input1_y = serde::Deserializable<decltype(obj.input1_y)>::deserialize(deserializer);
-    obj.input2_x = serde::Deserializable<decltype(obj.input2_x)>::deserialize(deserializer);
-    obj.input2_y = serde::Deserializable<decltype(obj.input2_y)>::deserialize(deserializer);
-    obj.outputs = serde::Deserializable<decltype(obj.outputs)>::deserialize(deserializer);
-    return obj;
-}
-
-namespace Program {
-
-    inline bool operator==(const BlackBoxFuncCall::Keccak256 &lhs, const BlackBoxFuncCall::Keccak256 &rhs) {
-        if (!(lhs.inputs == rhs.inputs)) { return false; }
-        if (!(lhs.var_message_size == rhs.var_message_size)) { return false; }
-        if (!(lhs.outputs == rhs.outputs)) { return false; }
-        return true;
-    }
-
-    inline std::vector<uint8_t> BlackBoxFuncCall::Keccak256::bincodeSerialize() const {
-        auto serializer = serde::BincodeSerializer();
-        serde::Serializable<BlackBoxFuncCall::Keccak256>::serialize(*this, serializer);
-        return std::move(serializer).bytes();
-    }
-
-    inline BlackBoxFuncCall::Keccak256 BlackBoxFuncCall::Keccak256::bincodeDeserialize(std::vector<uint8_t> input) {
-        auto deserializer = serde::BincodeDeserializer(input);
-        auto value = serde::Deserializable<BlackBoxFuncCall::Keccak256>::deserialize(deserializer);
-        if (deserializer.get_buffer_offset() < input.size()) {
-            throw serde::deserialization_error("Some input bytes were not read");
-        }
-        return value;
-    }
-
-} // end of namespace Program
-
-template <>
-template <typename Serializer>
-void serde::Serializable<Program::BlackBoxFuncCall::Keccak256>::serialize(const Program::BlackBoxFuncCall::Keccak256 &obj, Serializer &serializer) {
-    serde::Serializable<decltype(obj.inputs)>::serialize(obj.inputs, serializer);
-    serde::Serializable<decltype(obj.var_message_size)>::serialize(obj.var_message_size, serializer);
-    serde::Serializable<decltype(obj.outputs)>::serialize(obj.outputs, serializer);
-}
-
-template <>
-template <typename Deserializer>
-Program::BlackBoxFuncCall::Keccak256 serde::Deserializable<Program::BlackBoxFuncCall::Keccak256>::deserialize(Deserializer &deserializer) {
-    Program::BlackBoxFuncCall::Keccak256 obj;
-    obj.inputs = serde::Deserializable<decltype(obj.inputs)>::deserialize(deserializer);
-    obj.var_message_size = serde::Deserializable<decltype(obj.var_message_size)>::deserialize(deserializer);
-    obj.outputs = serde::Deserializable<decltype(obj.outputs)>::deserialize(deserializer);
-    return obj;
-}
-
-namespace Program {
-
-    inline bool operator==(const BlackBoxFuncCall::Keccakf1600 &lhs, const BlackBoxFuncCall::Keccakf1600 &rhs) {
-        if (!(lhs.inputs == rhs.inputs)) { return false; }
-        if (!(lhs.outputs == rhs.outputs)) { return false; }
-        return true;
-    }
-
-    inline std::vector<uint8_t> BlackBoxFuncCall::Keccakf1600::bincodeSerialize() const {
-        auto serializer = serde::BincodeSerializer();
-        serde::Serializable<BlackBoxFuncCall::Keccakf1600>::serialize(*this, serializer);
-        return std::move(serializer).bytes();
-    }
-
-    inline BlackBoxFuncCall::Keccakf1600 BlackBoxFuncCall::Keccakf1600::bincodeDeserialize(std::vector<uint8_t> input) {
-        auto deserializer = serde::BincodeDeserializer(input);
-        auto value = serde::Deserializable<BlackBoxFuncCall::Keccakf1600>::deserialize(deserializer);
-        if (deserializer.get_buffer_offset() < input.size()) {
-            throw serde::deserialization_error("Some input bytes were not read");
-        }
-        return value;
-    }
-
-} // end of namespace Program
-
-template <>
-template <typename Serializer>
-void serde::Serializable<Program::BlackBoxFuncCall::Keccakf1600>::serialize(const Program::BlackBoxFuncCall::Keccakf1600 &obj, Serializer &serializer) {
-    serde::Serializable<decltype(obj.inputs)>::serialize(obj.inputs, serializer);
-    serde::Serializable<decltype(obj.outputs)>::serialize(obj.outputs, serializer);
-}
-
-template <>
-template <typename Deserializer>
-Program::BlackBoxFuncCall::Keccakf1600 serde::Deserializable<Program::BlackBoxFuncCall::Keccakf1600>::deserialize(Deserializer &deserializer) {
-    Program::BlackBoxFuncCall::Keccakf1600 obj;
-    obj.inputs = serde::Deserializable<decltype(obj.inputs)>::deserialize(deserializer);
-    obj.outputs = serde::Deserializable<decltype(obj.outputs)>::deserialize(deserializer);
-    return obj;
-}
-
-namespace Program {
-
-    inline bool operator==(const BlackBoxFuncCall::RecursiveAggregation &lhs, const BlackBoxFuncCall::RecursiveAggregation &rhs) {
-        if (!(lhs.verification_key == rhs.verification_key)) { return false; }
-        if (!(lhs.proof == rhs.proof)) { return false; }
-        if (!(lhs.public_inputs == rhs.public_inputs)) { return false; }
-        if (!(lhs.key_hash == rhs.key_hash)) { return false; }
-        return true;
-    }
-
-    inline std::vector<uint8_t> BlackBoxFuncCall::RecursiveAggregation::bincodeSerialize() const {
-        auto serializer = serde::BincodeSerializer();
-        serde::Serializable<BlackBoxFuncCall::RecursiveAggregation>::serialize(*this, serializer);
-        return std::move(serializer).bytes();
-    }
-
-    inline BlackBoxFuncCall::RecursiveAggregation BlackBoxFuncCall::RecursiveAggregation::bincodeDeserialize(std::vector<uint8_t> input) {
-        auto deserializer = serde::BincodeDeserializer(input);
-        auto value = serde::Deserializable<BlackBoxFuncCall::RecursiveAggregation>::deserialize(deserializer);
-        if (deserializer.get_buffer_offset() < input.size()) {
-            throw serde::deserialization_error("Some input bytes were not read");
-        }
-        return value;
-    }
-
-} // end of namespace Program
-
-template <>
-template <typename Serializer>
-void serde::Serializable<Program::BlackBoxFuncCall::RecursiveAggregation>::serialize(const Program::BlackBoxFuncCall::RecursiveAggregation &obj, Serializer &serializer) {
-    serde::Serializable<decltype(obj.verification_key)>::serialize(obj.verification_key, serializer);
-    serde::Serializable<decltype(obj.proof)>::serialize(obj.proof, serializer);
-    serde::Serializable<decltype(obj.public_inputs)>::serialize(obj.public_inputs, serializer);
-    serde::Serializable<decltype(obj.key_hash)>::serialize(obj.key_hash, serializer);
-}
-
-template <>
-template <typename Deserializer>
-Program::BlackBoxFuncCall::RecursiveAggregation serde::Deserializable<Program::BlackBoxFuncCall::RecursiveAggregation>::deserialize(Deserializer &deserializer) {
-    Program::BlackBoxFuncCall::RecursiveAggregation obj;
-    obj.verification_key = serde::Deserializable<decltype(obj.verification_key)>::deserialize(deserializer);
-    obj.proof = serde::Deserializable<decltype(obj.proof)>::deserialize(deserializer);
-    obj.public_inputs = serde::Deserializable<decltype(obj.public_inputs)>::deserialize(deserializer);
-    obj.key_hash = serde::Deserializable<decltype(obj.key_hash)>::deserialize(deserializer);
-    return obj;
-}
-
-namespace Program {
-
-    inline bool operator==(const BlackBoxFuncCall::BigIntAdd &lhs, const BlackBoxFuncCall::BigIntAdd &rhs) {
-        if (!(lhs.lhs == rhs.lhs)) { return false; }
-        if (!(lhs.rhs == rhs.rhs)) { return false; }
-        if (!(lhs.output == rhs.output)) { return false; }
-        return true;
-    }
-
-    inline std::vector<uint8_t> BlackBoxFuncCall::BigIntAdd::bincodeSerialize() const {
-        auto serializer = serde::BincodeSerializer();
-        serde::Serializable<BlackBoxFuncCall::BigIntAdd>::serialize(*this, serializer);
-        return std::move(serializer).bytes();
-    }
-
-    inline BlackBoxFuncCall::BigIntAdd BlackBoxFuncCall::BigIntAdd::bincodeDeserialize(std::vector<uint8_t> input) {
-        auto deserializer = serde::BincodeDeserializer(input);
-        auto value = serde::Deserializable<BlackBoxFuncCall::BigIntAdd>::deserialize(deserializer);
-        if (deserializer.get_buffer_offset() < input.size()) {
-            throw serde::deserialization_error("Some input bytes were not read");
-        }
-        return value;
-    }
-
-} // end of namespace Program
-
-template <>
-template <typename Serializer>
-void serde::Serializable<Program::BlackBoxFuncCall::BigIntAdd>::serialize(const Program::BlackBoxFuncCall::BigIntAdd &obj, Serializer &serializer) {
-    serde::Serializable<decltype(obj.lhs)>::serialize(obj.lhs, serializer);
-    serde::Serializable<decltype(obj.rhs)>::serialize(obj.rhs, serializer);
-    serde::Serializable<decltype(obj.output)>::serialize(obj.output, serializer);
-}
-
-template <>
-template <typename Deserializer>
-Program::BlackBoxFuncCall::BigIntAdd serde::Deserializable<Program::BlackBoxFuncCall::BigIntAdd>::deserialize(Deserializer &deserializer) {
-    Program::BlackBoxFuncCall::BigIntAdd obj;
-    obj.lhs = serde::Deserializable<decltype(obj.lhs)>::deserialize(deserializer);
-    obj.rhs = serde::Deserializable<decltype(obj.rhs)>::deserialize(deserializer);
-    obj.output = serde::Deserializable<decltype(obj.output)>::deserialize(deserializer);
-    return obj;
-}
-
-namespace Program {
-
-    inline bool operator==(const BlackBoxFuncCall::BigIntSub &lhs, const BlackBoxFuncCall::BigIntSub &rhs) {
-        if (!(lhs.lhs == rhs.lhs)) { return false; }
-        if (!(lhs.rhs == rhs.rhs)) { return false; }
-        if (!(lhs.output == rhs.output)) { return false; }
-        return true;
-    }
-
-    inline std::vector<uint8_t> BlackBoxFuncCall::BigIntSub::bincodeSerialize() const {
-        auto serializer = serde::BincodeSerializer();
-        serde::Serializable<BlackBoxFuncCall::BigIntSub>::serialize(*this, serializer);
-        return std::move(serializer).bytes();
-    }
-
-    inline BlackBoxFuncCall::BigIntSub BlackBoxFuncCall::BigIntSub::bincodeDeserialize(std::vector<uint8_t> input) {
-        auto deserializer = serde::BincodeDeserializer(input);
-        auto value = serde::Deserializable<BlackBoxFuncCall::BigIntSub>::deserialize(deserializer);
-        if (deserializer.get_buffer_offset() < input.size()) {
-            throw serde::deserialization_error("Some input bytes were not read");
-        }
-        return value;
-    }
-
-} // end of namespace Program
-
-template <>
-template <typename Serializer>
-void serde::Serializable<Program::BlackBoxFuncCall::BigIntSub>::serialize(const Program::BlackBoxFuncCall::BigIntSub &obj, Serializer &serializer) {
-    serde::Serializable<decltype(obj.lhs)>::serialize(obj.lhs, serializer);
-    serde::Serializable<decltype(obj.rhs)>::serialize(obj.rhs, serializer);
-    serde::Serializable<decltype(obj.output)>::serialize(obj.output, serializer);
-}
-
-template <>
-template <typename Deserializer>
-Program::BlackBoxFuncCall::BigIntSub serde::Deserializable<Program::BlackBoxFuncCall::BigIntSub>::deserialize(Deserializer &deserializer) {
-    Program::BlackBoxFuncCall::BigIntSub obj;
-    obj.lhs = serde::Deserializable<decltype(obj.lhs)>::deserialize(deserializer);
-    obj.rhs = serde::Deserializable<decltype(obj.rhs)>::deserialize(deserializer);
-    obj.output = serde::Deserializable<decltype(obj.output)>::deserialize(deserializer);
-    return obj;
-}
-
-namespace Program {
-
-    inline bool operator==(const BlackBoxFuncCall::BigIntMul &lhs, const BlackBoxFuncCall::BigIntMul &rhs) {
-        if (!(lhs.lhs == rhs.lhs)) { return false; }
-        if (!(lhs.rhs == rhs.rhs)) { return false; }
-        if (!(lhs.output == rhs.output)) { return false; }
-        return true;
-    }
-
-    inline std::vector<uint8_t> BlackBoxFuncCall::BigIntMul::bincodeSerialize() const {
-        auto serializer = serde::BincodeSerializer();
-        serde::Serializable<BlackBoxFuncCall::BigIntMul>::serialize(*this, serializer);
-        return std::move(serializer).bytes();
-    }
-
-    inline BlackBoxFuncCall::BigIntMul BlackBoxFuncCall::BigIntMul::bincodeDeserialize(std::vector<uint8_t> input) {
-        auto deserializer = serde::BincodeDeserializer(input);
-        auto value = serde::Deserializable<BlackBoxFuncCall::BigIntMul>::deserialize(deserializer);
-        if (deserializer.get_buffer_offset() < input.size()) {
-            throw serde::deserialization_error("Some input bytes were not read");
-        }
-        return value;
-    }
-
-} // end of namespace Program
-
-template <>
-template <typename Serializer>
-void serde::Serializable<Program::BlackBoxFuncCall::BigIntMul>::serialize(const Program::BlackBoxFuncCall::BigIntMul &obj, Serializer &serializer) {
-    serde::Serializable<decltype(obj.lhs)>::serialize(obj.lhs, serializer);
-    serde::Serializable<decltype(obj.rhs)>::serialize(obj.rhs, serializer);
-    serde::Serializable<decltype(obj.output)>::serialize(obj.output, serializer);
-}
-
-template <>
-template <typename Deserializer>
-Program::BlackBoxFuncCall::BigIntMul serde::Deserializable<Program::BlackBoxFuncCall::BigIntMul>::deserialize(Deserializer &deserializer) {
-    Program::BlackBoxFuncCall::BigIntMul obj;
-    obj.lhs = serde::Deserializable<decltype(obj.lhs)>::deserialize(deserializer);
-    obj.rhs = serde::Deserializable<decltype(obj.rhs)>::deserialize(deserializer);
-    obj.output = serde::Deserializable<decltype(obj.output)>::deserialize(deserializer);
-    return obj;
-}
-
-namespace Program {
-
-    inline bool operator==(const BlackBoxFuncCall::BigIntDiv &lhs, const BlackBoxFuncCall::BigIntDiv &rhs) {
-        if (!(lhs.lhs == rhs.lhs)) { return false; }
-        if (!(lhs.rhs == rhs.rhs)) { return false; }
-        if (!(lhs.output == rhs.output)) { return false; }
-        return true;
-    }
-
-    inline std::vector<uint8_t> BlackBoxFuncCall::BigIntDiv::bincodeSerialize() const {
-        auto serializer = serde::BincodeSerializer();
-        serde::Serializable<BlackBoxFuncCall::BigIntDiv>::serialize(*this, serializer);
-        return std::move(serializer).bytes();
-    }
-
-    inline BlackBoxFuncCall::BigIntDiv BlackBoxFuncCall::BigIntDiv::bincodeDeserialize(std::vector<uint8_t> input) {
-        auto deserializer = serde::BincodeDeserializer(input);
-        auto value = serde::Deserializable<BlackBoxFuncCall::BigIntDiv>::deserialize(deserializer);
-        if (deserializer.get_buffer_offset() < input.size()) {
-            throw serde::deserialization_error("Some input bytes were not read");
-        }
-        return value;
-    }
-
-} // end of namespace Program
-
-template <>
-template <typename Serializer>
-void serde::Serializable<Program::BlackBoxFuncCall::BigIntDiv>::serialize(const Program::BlackBoxFuncCall::BigIntDiv &obj, Serializer &serializer) {
-    serde::Serializable<decltype(obj.lhs)>::serialize(obj.lhs, serializer);
-    serde::Serializable<decltype(obj.rhs)>::serialize(obj.rhs, serializer);
-    serde::Serializable<decltype(obj.output)>::serialize(obj.output, serializer);
-}
-
-template <>
-template <typename Deserializer>
-Program::BlackBoxFuncCall::BigIntDiv serde::Deserializable<Program::BlackBoxFuncCall::BigIntDiv>::deserialize(Deserializer &deserializer) {
-    Program::BlackBoxFuncCall::BigIntDiv obj;
-    obj.lhs = serde::Deserializable<decltype(obj.lhs)>::deserialize(deserializer);
-    obj.rhs = serde::Deserializable<decltype(obj.rhs)>::deserialize(deserializer);
-    obj.output = serde::Deserializable<decltype(obj.output)>::deserialize(deserializer);
-    return obj;
-}
-
-namespace Program {
-
-    inline bool operator==(const BlackBoxFuncCall::BigIntFromLeBytes &lhs, const BlackBoxFuncCall::BigIntFromLeBytes &rhs) {
-        if (!(lhs.inputs == rhs.inputs)) { return false; }
-        if (!(lhs.modulus == rhs.modulus)) { return false; }
-        if (!(lhs.output == rhs.output)) { return false; }
-        return true;
-    }
-
-    inline std::vector<uint8_t> BlackBoxFuncCall::BigIntFromLeBytes::bincodeSerialize() const {
-        auto serializer = serde::BincodeSerializer();
-        serde::Serializable<BlackBoxFuncCall::BigIntFromLeBytes>::serialize(*this, serializer);
-        return std::move(serializer).bytes();
-    }
-
-    inline BlackBoxFuncCall::BigIntFromLeBytes BlackBoxFuncCall::BigIntFromLeBytes::bincodeDeserialize(std::vector<uint8_t> input) {
-        auto deserializer = serde::BincodeDeserializer(input);
-        auto value = serde::Deserializable<BlackBoxFuncCall::BigIntFromLeBytes>::deserialize(deserializer);
-        if (deserializer.get_buffer_offset() < input.size()) {
-            throw serde::deserialization_error("Some input bytes were not read");
-        }
-        return value;
-    }
-
-} // end of namespace Program
-
-template <>
-template <typename Serializer>
-void serde::Serializable<Program::BlackBoxFuncCall::BigIntFromLeBytes>::serialize(const Program::BlackBoxFuncCall::BigIntFromLeBytes &obj, Serializer &serializer) {
-    serde::Serializable<decltype(obj.inputs)>::serialize(obj.inputs, serializer);
-    serde::Serializable<decltype(obj.modulus)>::serialize(obj.modulus, serializer);
-    serde::Serializable<decltype(obj.output)>::serialize(obj.output, serializer);
-}
-
-template <>
-template <typename Deserializer>
-Program::BlackBoxFuncCall::BigIntFromLeBytes serde::Deserializable<Program::BlackBoxFuncCall::BigIntFromLeBytes>::deserialize(Deserializer &deserializer) {
-    Program::BlackBoxFuncCall::BigIntFromLeBytes obj;
-    obj.inputs = serde::Deserializable<decltype(obj.inputs)>::deserialize(deserializer);
-    obj.modulus = serde::Deserializable<decltype(obj.modulus)>::deserialize(deserializer);
-    obj.output = serde::Deserializable<decltype(obj.output)>::deserialize(deserializer);
-    return obj;
-}
-
-namespace Program {
-
-    inline bool operator==(const BlackBoxFuncCall::BigIntToLeBytes &lhs, const BlackBoxFuncCall::BigIntToLeBytes &rhs) {
-        if (!(lhs.input == rhs.input)) { return false; }
-        if (!(lhs.outputs == rhs.outputs)) { return false; }
-        return true;
-    }
-
-    inline std::vector<uint8_t> BlackBoxFuncCall::BigIntToLeBytes::bincodeSerialize() const {
-        auto serializer = serde::BincodeSerializer();
-        serde::Serializable<BlackBoxFuncCall::BigIntToLeBytes>::serialize(*this, serializer);
-        return std::move(serializer).bytes();
-    }
-
-    inline BlackBoxFuncCall::BigIntToLeBytes BlackBoxFuncCall::BigIntToLeBytes::bincodeDeserialize(std::vector<uint8_t> input) {
-        auto deserializer = serde::BincodeDeserializer(input);
-        auto value = serde::Deserializable<BlackBoxFuncCall::BigIntToLeBytes>::deserialize(deserializer);
-        if (deserializer.get_buffer_offset() < input.size()) {
-            throw serde::deserialization_error("Some input bytes were not read");
-        }
-        return value;
-    }
-
-} // end of namespace Program
-
-template <>
-template <typename Serializer>
-void serde::Serializable<Program::BlackBoxFuncCall::BigIntToLeBytes>::serialize(const Program::BlackBoxFuncCall::BigIntToLeBytes &obj, Serializer &serializer) {
-    serde::Serializable<decltype(obj.input)>::serialize(obj.input, serializer);
-    serde::Serializable<decltype(obj.outputs)>::serialize(obj.outputs, serializer);
-}
-
-template <>
-template <typename Deserializer>
-Program::BlackBoxFuncCall::BigIntToLeBytes serde::Deserializable<Program::BlackBoxFuncCall::BigIntToLeBytes>::deserialize(Deserializer &deserializer) {
-    Program::BlackBoxFuncCall::BigIntToLeBytes obj;
-    obj.input = serde::Deserializable<decltype(obj.input)>::deserialize(deserializer);
-    obj.outputs = serde::Deserializable<decltype(obj.outputs)>::deserialize(deserializer);
-    return obj;
-}
-
-namespace Program {
-
-    inline bool operator==(const BlackBoxFuncCall::Poseidon2Permutation &lhs, const BlackBoxFuncCall::Poseidon2Permutation &rhs) {
-        if (!(lhs.inputs == rhs.inputs)) { return false; }
-        if (!(lhs.outputs == rhs.outputs)) { return false; }
-        if (!(lhs.len == rhs.len)) { return false; }
-        return true;
-    }
-
-    inline std::vector<uint8_t> BlackBoxFuncCall::Poseidon2Permutation::bincodeSerialize() const {
-        auto serializer = serde::BincodeSerializer();
-        serde::Serializable<BlackBoxFuncCall::Poseidon2Permutation>::serialize(*this, serializer);
-        return std::move(serializer).bytes();
-    }
-
-    inline BlackBoxFuncCall::Poseidon2Permutation BlackBoxFuncCall::Poseidon2Permutation::bincodeDeserialize(std::vector<uint8_t> input) {
-        auto deserializer = serde::BincodeDeserializer(input);
-        auto value = serde::Deserializable<BlackBoxFuncCall::Poseidon2Permutation>::deserialize(deserializer);
-        if (deserializer.get_buffer_offset() < input.size()) {
-            throw serde::deserialization_error("Some input bytes were not read");
-        }
-        return value;
-    }
-
-} // end of namespace Program
-
-template <>
-template <typename Serializer>
-void serde::Serializable<Program::BlackBoxFuncCall::Poseidon2Permutation>::serialize(const Program::BlackBoxFuncCall::Poseidon2Permutation &obj, Serializer &serializer) {
-    serde::Serializable<decltype(obj.inputs)>::serialize(obj.inputs, serializer);
-    serde::Serializable<decltype(obj.outputs)>::serialize(obj.outputs, serializer);
-    serde::Serializable<decltype(obj.len)>::serialize(obj.len, serializer);
-}
-
-template <>
-template <typename Deserializer>
-Program::BlackBoxFuncCall::Poseidon2Permutation serde::Deserializable<Program::BlackBoxFuncCall::Poseidon2Permutation>::deserialize(Deserializer &deserializer) {
-    Program::BlackBoxFuncCall::Poseidon2Permutation obj;
-    obj.inputs = serde::Deserializable<decltype(obj.inputs)>::deserialize(deserializer);
-    obj.outputs = serde::Deserializable<decltype(obj.outputs)>::deserialize(deserializer);
-    obj.len = serde::Deserializable<decltype(obj.len)>::deserialize(deserializer);
-    return obj;
-}
-
-namespace Program {
-
-    inline bool operator==(const BlackBoxFuncCall::Sha256Compression &lhs, const BlackBoxFuncCall::Sha256Compression &rhs) {
-        if (!(lhs.inputs == rhs.inputs)) { return false; }
-        if (!(lhs.hash_values == rhs.hash_values)) { return false; }
-        if (!(lhs.outputs == rhs.outputs)) { return false; }
-        return true;
-    }
-
-    inline std::vector<uint8_t> BlackBoxFuncCall::Sha256Compression::bincodeSerialize() const {
-        auto serializer = serde::BincodeSerializer();
-        serde::Serializable<BlackBoxFuncCall::Sha256Compression>::serialize(*this, serializer);
-        return std::move(serializer).bytes();
-    }
-
-    inline BlackBoxFuncCall::Sha256Compression BlackBoxFuncCall::Sha256Compression::bincodeDeserialize(std::vector<uint8_t> input) {
-        auto deserializer = serde::BincodeDeserializer(input);
-        auto value = serde::Deserializable<BlackBoxFuncCall::Sha256Compression>::deserialize(deserializer);
-        if (deserializer.get_buffer_offset() < input.size()) {
-            throw serde::deserialization_error("Some input bytes were not read");
-        }
-        return value;
-    }
-
-} // end of namespace Program
-
-template <>
-template <typename Serializer>
-void serde::Serializable<Program::BlackBoxFuncCall::Sha256Compression>::serialize(const Program::BlackBoxFuncCall::Sha256Compression &obj, Serializer &serializer) {
-    serde::Serializable<decltype(obj.inputs)>::serialize(obj.inputs, serializer);
-    serde::Serializable<decltype(obj.hash_values)>::serialize(obj.hash_values, serializer);
-    serde::Serializable<decltype(obj.outputs)>::serialize(obj.outputs, serializer);
-}
-
-template <>
-template <typename Deserializer>
-Program::BlackBoxFuncCall::Sha256Compression serde::Deserializable<Program::BlackBoxFuncCall::Sha256Compression>::deserialize(Deserializer &deserializer) {
-    Program::BlackBoxFuncCall::Sha256Compression obj;
-    obj.inputs = serde::Deserializable<decltype(obj.inputs)>::deserialize(deserializer);
-    obj.hash_values = serde::Deserializable<decltype(obj.hash_values)>::deserialize(deserializer);
-    obj.outputs = serde::Deserializable<decltype(obj.outputs)>::deserialize(deserializer);
-    return obj;
-}
-
-namespace Program {
-
-    inline bool operator==(const BlackBoxOp &lhs, const BlackBoxOp &rhs) {
-        if (!(lhs.value == rhs.value)) { return false; }
-        return true;
-    }
-
-    inline std::vector<uint8_t> BlackBoxOp::bincodeSerialize() const {
-        auto serializer = serde::BincodeSerializer();
-        serde::Serializable<BlackBoxOp>::serialize(*this, serializer);
-        return std::move(serializer).bytes();
-    }
-
-    inline BlackBoxOp BlackBoxOp::bincodeDeserialize(std::vector<uint8_t> input) {
-        auto deserializer = serde::BincodeDeserializer(input);
-        auto value = serde::Deserializable<BlackBoxOp>::deserialize(deserializer);
-        if (deserializer.get_buffer_offset() < input.size()) {
-            throw serde::deserialization_error("Some input bytes were not read");
-        }
-        return value;
-    }
-
-} // end of namespace Program
-
-template <>
-template <typename Serializer>
-void serde::Serializable<Program::BlackBoxOp>::serialize(const Program::BlackBoxOp &obj, Serializer &serializer) {
-    serializer.increase_container_depth();
-    serde::Serializable<decltype(obj.value)>::serialize(obj.value, serializer);
-    serializer.decrease_container_depth();
-}
-
-template <>
-template <typename Deserializer>
-Program::BlackBoxOp serde::Deserializable<Program::BlackBoxOp>::deserialize(Deserializer &deserializer) {
-    deserializer.increase_container_depth();
-    Program::BlackBoxOp obj;
-    obj.value = serde::Deserializable<decltype(obj.value)>::deserialize(deserializer);
-    deserializer.decrease_container_depth();
-    return obj;
-}
-
-namespace Program {
-
-    inline bool operator==(const BlackBoxOp::Sha256 &lhs, const BlackBoxOp::Sha256 &rhs) {
-        if (!(lhs.message == rhs.message)) { return false; }
-        if (!(lhs.output == rhs.output)) { return false; }
-        return true;
-    }
-
-    inline std::vector<uint8_t> BlackBoxOp::Sha256::bincodeSerialize() const {
-        auto serializer = serde::BincodeSerializer();
-        serde::Serializable<BlackBoxOp::Sha256>::serialize(*this, serializer);
-        return std::move(serializer).bytes();
-    }
-
-    inline BlackBoxOp::Sha256 BlackBoxOp::Sha256::bincodeDeserialize(std::vector<uint8_t> input) {
-        auto deserializer = serde::BincodeDeserializer(input);
-        auto value = serde::Deserializable<BlackBoxOp::Sha256>::deserialize(deserializer);
-        if (deserializer.get_buffer_offset() < input.size()) {
-            throw serde::deserialization_error("Some input bytes were not read");
-        }
-        return value;
-    }
-
-} // end of namespace Program
-
-template <>
-template <typename Serializer>
-void serde::Serializable<Program::BlackBoxOp::Sha256>::serialize(const Program::BlackBoxOp::Sha256 &obj, Serializer &serializer) {
-    serde::Serializable<decltype(obj.message)>::serialize(obj.message, serializer);
-    serde::Serializable<decltype(obj.output)>::serialize(obj.output, serializer);
-}
-
-template <>
-template <typename Deserializer>
-Program::BlackBoxOp::Sha256 serde::Deserializable<Program::BlackBoxOp::Sha256>::deserialize(Deserializer &deserializer) {
-    Program::BlackBoxOp::Sha256 obj;
-    obj.message = serde::Deserializable<decltype(obj.message)>::deserialize(deserializer);
-    obj.output = serde::Deserializable<decltype(obj.output)>::deserialize(deserializer);
-    return obj;
-}
-
-namespace Program {
-
-    inline bool operator==(const BlackBoxOp::Blake2s &lhs, const BlackBoxOp::Blake2s &rhs) {
-        if (!(lhs.message == rhs.message)) { return false; }
-        if (!(lhs.output == rhs.output)) { return false; }
-        return true;
-    }
-
-    inline std::vector<uint8_t> BlackBoxOp::Blake2s::bincodeSerialize() const {
-        auto serializer = serde::BincodeSerializer();
-        serde::Serializable<BlackBoxOp::Blake2s>::serialize(*this, serializer);
-        return std::move(serializer).bytes();
-    }
-
-    inline BlackBoxOp::Blake2s BlackBoxOp::Blake2s::bincodeDeserialize(std::vector<uint8_t> input) {
-        auto deserializer = serde::BincodeDeserializer(input);
-        auto value = serde::Deserializable<BlackBoxOp::Blake2s>::deserialize(deserializer);
-        if (deserializer.get_buffer_offset() < input.size()) {
-            throw serde::deserialization_error("Some input bytes were not read");
-        }
-        return value;
-    }
-
-} // end of namespace Program
-
-template <>
-template <typename Serializer>
-void serde::Serializable<Program::BlackBoxOp::Blake2s>::serialize(const Program::BlackBoxOp::Blake2s &obj, Serializer &serializer) {
-    serde::Serializable<decltype(obj.message)>::serialize(obj.message, serializer);
-    serde::Serializable<decltype(obj.output)>::serialize(obj.output, serializer);
-}
-
-template <>
-template <typename Deserializer>
-Program::BlackBoxOp::Blake2s serde::Deserializable<Program::BlackBoxOp::Blake2s>::deserialize(Deserializer &deserializer) {
-    Program::BlackBoxOp::Blake2s obj;
-    obj.message = serde::Deserializable<decltype(obj.message)>::deserialize(deserializer);
-    obj.output = serde::Deserializable<decltype(obj.output)>::deserialize(deserializer);
-    return obj;
-}
-
-namespace Program {
-
-    inline bool operator==(const BlackBoxOp::Blake3 &lhs, const BlackBoxOp::Blake3 &rhs) {
-        if (!(lhs.message == rhs.message)) { return false; }
-        if (!(lhs.output == rhs.output)) { return false; }
-        return true;
-    }
-
-    inline std::vector<uint8_t> BlackBoxOp::Blake3::bincodeSerialize() const {
-        auto serializer = serde::BincodeSerializer();
-        serde::Serializable<BlackBoxOp::Blake3>::serialize(*this, serializer);
-        return std::move(serializer).bytes();
-    }
-
-    inline BlackBoxOp::Blake3 BlackBoxOp::Blake3::bincodeDeserialize(std::vector<uint8_t> input) {
-        auto deserializer = serde::BincodeDeserializer(input);
-        auto value = serde::Deserializable<BlackBoxOp::Blake3>::deserialize(deserializer);
-        if (deserializer.get_buffer_offset() < input.size()) {
-            throw serde::deserialization_error("Some input bytes were not read");
-        }
-        return value;
-    }
-
-} // end of namespace Program
-
-template <>
-template <typename Serializer>
-void serde::Serializable<Program::BlackBoxOp::Blake3>::serialize(const Program::BlackBoxOp::Blake3 &obj, Serializer &serializer) {
-    serde::Serializable<decltype(obj.message)>::serialize(obj.message, serializer);
-    serde::Serializable<decltype(obj.output)>::serialize(obj.output, serializer);
-}
-
-template <>
-template <typename Deserializer>
-Program::BlackBoxOp::Blake3 serde::Deserializable<Program::BlackBoxOp::Blake3>::deserialize(Deserializer &deserializer) {
-    Program::BlackBoxOp::Blake3 obj;
-    obj.message = serde::Deserializable<decltype(obj.message)>::deserialize(deserializer);
-    obj.output = serde::Deserializable<decltype(obj.output)>::deserialize(deserializer);
-    return obj;
-}
-
-namespace Program {
-
-    inline bool operator==(const BlackBoxOp::Keccak256 &lhs, const BlackBoxOp::Keccak256 &rhs) {
-        if (!(lhs.message == rhs.message)) { return false; }
-        if (!(lhs.output == rhs.output)) { return false; }
-        return true;
-    }
-
-    inline std::vector<uint8_t> BlackBoxOp::Keccak256::bincodeSerialize() const {
-        auto serializer = serde::BincodeSerializer();
-        serde::Serializable<BlackBoxOp::Keccak256>::serialize(*this, serializer);
-        return std::move(serializer).bytes();
-    }
-
-    inline BlackBoxOp::Keccak256 BlackBoxOp::Keccak256::bincodeDeserialize(std::vector<uint8_t> input) {
-        auto deserializer = serde::BincodeDeserializer(input);
-        auto value = serde::Deserializable<BlackBoxOp::Keccak256>::deserialize(deserializer);
-        if (deserializer.get_buffer_offset() < input.size()) {
-            throw serde::deserialization_error("Some input bytes were not read");
-        }
-        return value;
-    }
-
-} // end of namespace Program
-
-template <>
-template <typename Serializer>
-void serde::Serializable<Program::BlackBoxOp::Keccak256>::serialize(const Program::BlackBoxOp::Keccak256 &obj, Serializer &serializer) {
-    serde::Serializable<decltype(obj.message)>::serialize(obj.message, serializer);
-    serde::Serializable<decltype(obj.output)>::serialize(obj.output, serializer);
-}
-
-template <>
-template <typename Deserializer>
-Program::BlackBoxOp::Keccak256 serde::Deserializable<Program::BlackBoxOp::Keccak256>::deserialize(Deserializer &deserializer) {
-    Program::BlackBoxOp::Keccak256 obj;
-    obj.message = serde::Deserializable<decltype(obj.message)>::deserialize(deserializer);
-    obj.output = serde::Deserializable<decltype(obj.output)>::deserialize(deserializer);
-    return obj;
-}
-
-namespace Program {
-
-    inline bool operator==(const BlackBoxOp::Keccakf1600 &lhs, const BlackBoxOp::Keccakf1600 &rhs) {
-        if (!(lhs.message == rhs.message)) { return false; }
-        if (!(lhs.output == rhs.output)) { return false; }
-        return true;
-    }
-
-    inline std::vector<uint8_t> BlackBoxOp::Keccakf1600::bincodeSerialize() const {
-        auto serializer = serde::BincodeSerializer();
-        serde::Serializable<BlackBoxOp::Keccakf1600>::serialize(*this, serializer);
-        return std::move(serializer).bytes();
-    }
-
-    inline BlackBoxOp::Keccakf1600 BlackBoxOp::Keccakf1600::bincodeDeserialize(std::vector<uint8_t> input) {
-        auto deserializer = serde::BincodeDeserializer(input);
-        auto value = serde::Deserializable<BlackBoxOp::Keccakf1600>::deserialize(deserializer);
-        if (deserializer.get_buffer_offset() < input.size()) {
-            throw serde::deserialization_error("Some input bytes were not read");
-        }
-        return value;
-    }
-
-} // end of namespace Program
-
-template <>
-template <typename Serializer>
-void serde::Serializable<Program::BlackBoxOp::Keccakf1600>::serialize(const Program::BlackBoxOp::Keccakf1600 &obj, Serializer &serializer) {
-    serde::Serializable<decltype(obj.message)>::serialize(obj.message, serializer);
-    serde::Serializable<decltype(obj.output)>::serialize(obj.output, serializer);
-}
-
-template <>
-template <typename Deserializer>
-Program::BlackBoxOp::Keccakf1600 serde::Deserializable<Program::BlackBoxOp::Keccakf1600>::deserialize(Deserializer &deserializer) {
-    Program::BlackBoxOp::Keccakf1600 obj;
-    obj.message = serde::Deserializable<decltype(obj.message)>::deserialize(deserializer);
-    obj.output = serde::Deserializable<decltype(obj.output)>::deserialize(deserializer);
-    return obj;
-}
-
-namespace Program {
-
-    inline bool operator==(const BlackBoxOp::EcdsaSecp256k1 &lhs, const BlackBoxOp::EcdsaSecp256k1 &rhs) {
-        if (!(lhs.hashed_msg == rhs.hashed_msg)) { return false; }
-        if (!(lhs.public_key_x == rhs.public_key_x)) { return false; }
-        if (!(lhs.public_key_y == rhs.public_key_y)) { return false; }
-        if (!(lhs.signature == rhs.signature)) { return false; }
-        if (!(lhs.result == rhs.result)) { return false; }
-        return true;
-    }
-
-    inline std::vector<uint8_t> BlackBoxOp::EcdsaSecp256k1::bincodeSerialize() const {
-        auto serializer = serde::BincodeSerializer();
-        serde::Serializable<BlackBoxOp::EcdsaSecp256k1>::serialize(*this, serializer);
-        return std::move(serializer).bytes();
-    }
-
-    inline BlackBoxOp::EcdsaSecp256k1 BlackBoxOp::EcdsaSecp256k1::bincodeDeserialize(std::vector<uint8_t> input) {
-        auto deserializer = serde::BincodeDeserializer(input);
-        auto value = serde::Deserializable<BlackBoxOp::EcdsaSecp256k1>::deserialize(deserializer);
-        if (deserializer.get_buffer_offset() < input.size()) {
-            throw serde::deserialization_error("Some input bytes were not read");
-        }
-        return value;
-    }
-
-} // end of namespace Program
-
-template <>
-template <typename Serializer>
-void serde::Serializable<Program::BlackBoxOp::EcdsaSecp256k1>::serialize(const Program::BlackBoxOp::EcdsaSecp256k1 &obj, Serializer &serializer) {
-    serde::Serializable<decltype(obj.hashed_msg)>::serialize(obj.hashed_msg, serializer);
-    serde::Serializable<decltype(obj.public_key_x)>::serialize(obj.public_key_x, serializer);
-    serde::Serializable<decltype(obj.public_key_y)>::serialize(obj.public_key_y, serializer);
-    serde::Serializable<decltype(obj.signature)>::serialize(obj.signature, serializer);
-    serde::Serializable<decltype(obj.result)>::serialize(obj.result, serializer);
-}
-
-template <>
-template <typename Deserializer>
-Program::BlackBoxOp::EcdsaSecp256k1 serde::Deserializable<Program::BlackBoxOp::EcdsaSecp256k1>::deserialize(Deserializer &deserializer) {
-    Program::BlackBoxOp::EcdsaSecp256k1 obj;
-    obj.hashed_msg = serde::Deserializable<decltype(obj.hashed_msg)>::deserialize(deserializer);
-    obj.public_key_x = serde::Deserializable<decltype(obj.public_key_x)>::deserialize(deserializer);
-    obj.public_key_y = serde::Deserializable<decltype(obj.public_key_y)>::deserialize(deserializer);
-    obj.signature = serde::Deserializable<decltype(obj.signature)>::deserialize(deserializer);
-    obj.result = serde::Deserializable<decltype(obj.result)>::deserialize(deserializer);
-    return obj;
-}
-
-namespace Program {
-
-    inline bool operator==(const BlackBoxOp::EcdsaSecp256r1 &lhs, const BlackBoxOp::EcdsaSecp256r1 &rhs) {
-        if (!(lhs.hashed_msg == rhs.hashed_msg)) { return false; }
-        if (!(lhs.public_key_x == rhs.public_key_x)) { return false; }
-        if (!(lhs.public_key_y == rhs.public_key_y)) { return false; }
-        if (!(lhs.signature == rhs.signature)) { return false; }
-        if (!(lhs.result == rhs.result)) { return false; }
-        return true;
-    }
-
-    inline std::vector<uint8_t> BlackBoxOp::EcdsaSecp256r1::bincodeSerialize() const {
-        auto serializer = serde::BincodeSerializer();
-        serde::Serializable<BlackBoxOp::EcdsaSecp256r1>::serialize(*this, serializer);
-        return std::move(serializer).bytes();
-    }
-
-    inline BlackBoxOp::EcdsaSecp256r1 BlackBoxOp::EcdsaSecp256r1::bincodeDeserialize(std::vector<uint8_t> input) {
-        auto deserializer = serde::BincodeDeserializer(input);
-        auto value = serde::Deserializable<BlackBoxOp::EcdsaSecp256r1>::deserialize(deserializer);
-        if (deserializer.get_buffer_offset() < input.size()) {
-            throw serde::deserialization_error("Some input bytes were not read");
-        }
-        return value;
-    }
-
-} // end of namespace Program
-
-template <>
-template <typename Serializer>
-void serde::Serializable<Program::BlackBoxOp::EcdsaSecp256r1>::serialize(const Program::BlackBoxOp::EcdsaSecp256r1 &obj, Serializer &serializer) {
-    serde::Serializable<decltype(obj.hashed_msg)>::serialize(obj.hashed_msg, serializer);
-    serde::Serializable<decltype(obj.public_key_x)>::serialize(obj.public_key_x, serializer);
-    serde::Serializable<decltype(obj.public_key_y)>::serialize(obj.public_key_y, serializer);
-    serde::Serializable<decltype(obj.signature)>::serialize(obj.signature, serializer);
-    serde::Serializable<decltype(obj.result)>::serialize(obj.result, serializer);
-}
-
-template <>
-template <typename Deserializer>
-Program::BlackBoxOp::EcdsaSecp256r1 serde::Deserializable<Program::BlackBoxOp::EcdsaSecp256r1>::deserialize(Deserializer &deserializer) {
-    Program::BlackBoxOp::EcdsaSecp256r1 obj;
-    obj.hashed_msg = serde::Deserializable<decltype(obj.hashed_msg)>::deserialize(deserializer);
-    obj.public_key_x = serde::Deserializable<decltype(obj.public_key_x)>::deserialize(deserializer);
-    obj.public_key_y = serde::Deserializable<decltype(obj.public_key_y)>::deserialize(deserializer);
-    obj.signature = serde::Deserializable<decltype(obj.signature)>::deserialize(deserializer);
-    obj.result = serde::Deserializable<decltype(obj.result)>::deserialize(deserializer);
-    return obj;
-}
-
-namespace Program {
-
-    inline bool operator==(const BlackBoxOp::SchnorrVerify &lhs, const BlackBoxOp::SchnorrVerify &rhs) {
-        if (!(lhs.public_key_x == rhs.public_key_x)) { return false; }
-        if (!(lhs.public_key_y == rhs.public_key_y)) { return false; }
-        if (!(lhs.message == rhs.message)) { return false; }
-        if (!(lhs.signature == rhs.signature)) { return false; }
-        if (!(lhs.result == rhs.result)) { return false; }
-        return true;
-    }
-
-    inline std::vector<uint8_t> BlackBoxOp::SchnorrVerify::bincodeSerialize() const {
-        auto serializer = serde::BincodeSerializer();
-        serde::Serializable<BlackBoxOp::SchnorrVerify>::serialize(*this, serializer);
-        return std::move(serializer).bytes();
-    }
-
-    inline BlackBoxOp::SchnorrVerify BlackBoxOp::SchnorrVerify::bincodeDeserialize(std::vector<uint8_t> input) {
-        auto deserializer = serde::BincodeDeserializer(input);
-        auto value = serde::Deserializable<BlackBoxOp::SchnorrVerify>::deserialize(deserializer);
-        if (deserializer.get_buffer_offset() < input.size()) {
-            throw serde::deserialization_error("Some input bytes were not read");
-        }
-        return value;
-    }
-
-} // end of namespace Program
-
-template <>
-template <typename Serializer>
-void serde::Serializable<Program::BlackBoxOp::SchnorrVerify>::serialize(const Program::BlackBoxOp::SchnorrVerify &obj, Serializer &serializer) {
-    serde::Serializable<decltype(obj.public_key_x)>::serialize(obj.public_key_x, serializer);
-    serde::Serializable<decltype(obj.public_key_y)>::serialize(obj.public_key_y, serializer);
-    serde::Serializable<decltype(obj.message)>::serialize(obj.message, serializer);
-    serde::Serializable<decltype(obj.signature)>::serialize(obj.signature, serializer);
-    serde::Serializable<decltype(obj.result)>::serialize(obj.result, serializer);
-}
-
-template <>
-template <typename Deserializer>
-Program::BlackBoxOp::SchnorrVerify serde::Deserializable<Program::BlackBoxOp::SchnorrVerify>::deserialize(Deserializer &deserializer) {
-    Program::BlackBoxOp::SchnorrVerify obj;
-    obj.public_key_x = serde::Deserializable<decltype(obj.public_key_x)>::deserialize(deserializer);
-    obj.public_key_y = serde::Deserializable<decltype(obj.public_key_y)>::deserialize(deserializer);
-    obj.message = serde::Deserializable<decltype(obj.message)>::deserialize(deserializer);
-    obj.signature = serde::Deserializable<decltype(obj.signature)>::deserialize(deserializer);
-    obj.result = serde::Deserializable<decltype(obj.result)>::deserialize(deserializer);
-    return obj;
-}
-
-namespace Program {
-
-    inline bool operator==(const BlackBoxOp::PedersenCommitment &lhs, const BlackBoxOp::PedersenCommitment &rhs) {
-        if (!(lhs.inputs == rhs.inputs)) { return false; }
-        if (!(lhs.domain_separator == rhs.domain_separator)) { return false; }
-        if (!(lhs.output == rhs.output)) { return false; }
-        return true;
-    }
-
-    inline std::vector<uint8_t> BlackBoxOp::PedersenCommitment::bincodeSerialize() const {
-        auto serializer = serde::BincodeSerializer();
-        serde::Serializable<BlackBoxOp::PedersenCommitment>::serialize(*this, serializer);
-        return std::move(serializer).bytes();
-    }
-
-    inline BlackBoxOp::PedersenCommitment BlackBoxOp::PedersenCommitment::bincodeDeserialize(std::vector<uint8_t> input) {
-        auto deserializer = serde::BincodeDeserializer(input);
-        auto value = serde::Deserializable<BlackBoxOp::PedersenCommitment>::deserialize(deserializer);
-        if (deserializer.get_buffer_offset() < input.size()) {
-            throw serde::deserialization_error("Some input bytes were not read");
-        }
-        return value;
-    }
-
-} // end of namespace Program
-
-template <>
-template <typename Serializer>
-void serde::Serializable<Program::BlackBoxOp::PedersenCommitment>::serialize(const Program::BlackBoxOp::PedersenCommitment &obj, Serializer &serializer) {
-    serde::Serializable<decltype(obj.inputs)>::serialize(obj.inputs, serializer);
-    serde::Serializable<decltype(obj.domain_separator)>::serialize(obj.domain_separator, serializer);
-    serde::Serializable<decltype(obj.output)>::serialize(obj.output, serializer);
-}
-
-template <>
-template <typename Deserializer>
-Program::BlackBoxOp::PedersenCommitment serde::Deserializable<Program::BlackBoxOp::PedersenCommitment>::deserialize(Deserializer &deserializer) {
-    Program::BlackBoxOp::PedersenCommitment obj;
-    obj.inputs = serde::Deserializable<decltype(obj.inputs)>::deserialize(deserializer);
-    obj.domain_separator = serde::Deserializable<decltype(obj.domain_separator)>::deserialize(deserializer);
-    obj.output = serde::Deserializable<decltype(obj.output)>::deserialize(deserializer);
-    return obj;
-}
-
-namespace Program {
-
-    inline bool operator==(const BlackBoxOp::PedersenHash &lhs, const BlackBoxOp::PedersenHash &rhs) {
-        if (!(lhs.inputs == rhs.inputs)) { return false; }
-        if (!(lhs.domain_separator == rhs.domain_separator)) { return false; }
-        if (!(lhs.output == rhs.output)) { return false; }
-        return true;
-    }
-
-    inline std::vector<uint8_t> BlackBoxOp::PedersenHash::bincodeSerialize() const {
-        auto serializer = serde::BincodeSerializer();
-        serde::Serializable<BlackBoxOp::PedersenHash>::serialize(*this, serializer);
-        return std::move(serializer).bytes();
-    }
-
-    inline BlackBoxOp::PedersenHash BlackBoxOp::PedersenHash::bincodeDeserialize(std::vector<uint8_t> input) {
-        auto deserializer = serde::BincodeDeserializer(input);
-        auto value = serde::Deserializable<BlackBoxOp::PedersenHash>::deserialize(deserializer);
-        if (deserializer.get_buffer_offset() < input.size()) {
-            throw serde::deserialization_error("Some input bytes were not read");
-        }
-        return value;
-    }
-
-} // end of namespace Program
-
-template <>
-template <typename Serializer>
-void serde::Serializable<Program::BlackBoxOp::PedersenHash>::serialize(const Program::BlackBoxOp::PedersenHash &obj, Serializer &serializer) {
-    serde::Serializable<decltype(obj.inputs)>::serialize(obj.inputs, serializer);
-    serde::Serializable<decltype(obj.domain_separator)>::serialize(obj.domain_separator, serializer);
-    serde::Serializable<decltype(obj.output)>::serialize(obj.output, serializer);
-}
-
-template <>
-template <typename Deserializer>
-Program::BlackBoxOp::PedersenHash serde::Deserializable<Program::BlackBoxOp::PedersenHash>::deserialize(Deserializer &deserializer) {
-    Program::BlackBoxOp::PedersenHash obj;
-    obj.inputs = serde::Deserializable<decltype(obj.inputs)>::deserialize(deserializer);
-    obj.domain_separator = serde::Deserializable<decltype(obj.domain_separator)>::deserialize(deserializer);
-    obj.output = serde::Deserializable<decltype(obj.output)>::deserialize(deserializer);
-    return obj;
-}
-
-namespace Program {
-
-    inline bool operator==(const BlackBoxOp::FixedBaseScalarMul &lhs, const BlackBoxOp::FixedBaseScalarMul &rhs) {
-        if (!(lhs.low == rhs.low)) { return false; }
-        if (!(lhs.high == rhs.high)) { return false; }
-        if (!(lhs.result == rhs.result)) { return false; }
-        return true;
-    }
-
-    inline std::vector<uint8_t> BlackBoxOp::FixedBaseScalarMul::bincodeSerialize() const {
-        auto serializer = serde::BincodeSerializer();
-        serde::Serializable<BlackBoxOp::FixedBaseScalarMul>::serialize(*this, serializer);
-        return std::move(serializer).bytes();
-    }
-
-    inline BlackBoxOp::FixedBaseScalarMul BlackBoxOp::FixedBaseScalarMul::bincodeDeserialize(std::vector<uint8_t> input) {
-        auto deserializer = serde::BincodeDeserializer(input);
-        auto value = serde::Deserializable<BlackBoxOp::FixedBaseScalarMul>::deserialize(deserializer);
-        if (deserializer.get_buffer_offset() < input.size()) {
-            throw serde::deserialization_error("Some input bytes were not read");
-        }
-        return value;
-    }
-
-} // end of namespace Program
-
-template <>
-template <typename Serializer>
-void serde::Serializable<Program::BlackBoxOp::FixedBaseScalarMul>::serialize(const Program::BlackBoxOp::FixedBaseScalarMul &obj, Serializer &serializer) {
-    serde::Serializable<decltype(obj.low)>::serialize(obj.low, serializer);
-    serde::Serializable<decltype(obj.high)>::serialize(obj.high, serializer);
-    serde::Serializable<decltype(obj.result)>::serialize(obj.result, serializer);
-}
-
-template <>
-template <typename Deserializer>
-Program::BlackBoxOp::FixedBaseScalarMul serde::Deserializable<Program::BlackBoxOp::FixedBaseScalarMul>::deserialize(Deserializer &deserializer) {
-    Program::BlackBoxOp::FixedBaseScalarMul obj;
-    obj.low = serde::Deserializable<decltype(obj.low)>::deserialize(deserializer);
-    obj.high = serde::Deserializable<decltype(obj.high)>::deserialize(deserializer);
-    obj.result = serde::Deserializable<decltype(obj.result)>::deserialize(deserializer);
-    return obj;
-}
-
-namespace Program {
-
-    inline bool operator==(const BlackBoxOp::EmbeddedCurveAdd &lhs, const BlackBoxOp::EmbeddedCurveAdd &rhs) {
-        if (!(lhs.input1_x == rhs.input1_x)) { return false; }
-        if (!(lhs.input1_y == rhs.input1_y)) { return false; }
-        if (!(lhs.input2_x == rhs.input2_x)) { return false; }
-        if (!(lhs.input2_y == rhs.input2_y)) { return false; }
-        if (!(lhs.result == rhs.result)) { return false; }
-        return true;
-    }
-
-    inline std::vector<uint8_t> BlackBoxOp::EmbeddedCurveAdd::bincodeSerialize() const {
-        auto serializer = serde::BincodeSerializer();
-        serde::Serializable<BlackBoxOp::EmbeddedCurveAdd>::serialize(*this, serializer);
-        return std::move(serializer).bytes();
-    }
-
-    inline BlackBoxOp::EmbeddedCurveAdd BlackBoxOp::EmbeddedCurveAdd::bincodeDeserialize(std::vector<uint8_t> input) {
-        auto deserializer = serde::BincodeDeserializer(input);
-        auto value = serde::Deserializable<BlackBoxOp::EmbeddedCurveAdd>::deserialize(deserializer);
-        if (deserializer.get_buffer_offset() < input.size()) {
-            throw serde::deserialization_error("Some input bytes were not read");
-        }
-        return value;
-    }
-
-} // end of namespace Program
-
-template <>
-template <typename Serializer>
-void serde::Serializable<Program::BlackBoxOp::EmbeddedCurveAdd>::serialize(const Program::BlackBoxOp::EmbeddedCurveAdd &obj, Serializer &serializer) {
-    serde::Serializable<decltype(obj.input1_x)>::serialize(obj.input1_x, serializer);
-    serde::Serializable<decltype(obj.input1_y)>::serialize(obj.input1_y, serializer);
-    serde::Serializable<decltype(obj.input2_x)>::serialize(obj.input2_x, serializer);
-    serde::Serializable<decltype(obj.input2_y)>::serialize(obj.input2_y, serializer);
-    serde::Serializable<decltype(obj.result)>::serialize(obj.result, serializer);
-}
-
-template <>
-template <typename Deserializer>
-Program::BlackBoxOp::EmbeddedCurveAdd serde::Deserializable<Program::BlackBoxOp::EmbeddedCurveAdd>::deserialize(Deserializer &deserializer) {
-    Program::BlackBoxOp::EmbeddedCurveAdd obj;
-    obj.input1_x = serde::Deserializable<decltype(obj.input1_x)>::deserialize(deserializer);
-    obj.input1_y = serde::Deserializable<decltype(obj.input1_y)>::deserialize(deserializer);
-    obj.input2_x = serde::Deserializable<decltype(obj.input2_x)>::deserialize(deserializer);
-    obj.input2_y = serde::Deserializable<decltype(obj.input2_y)>::deserialize(deserializer);
-    obj.result = serde::Deserializable<decltype(obj.result)>::deserialize(deserializer);
-    return obj;
-}
-
-namespace Program {
-
-    inline bool operator==(const BlackBoxOp::BigIntAdd &lhs, const BlackBoxOp::BigIntAdd &rhs) {
-        if (!(lhs.lhs == rhs.lhs)) { return false; }
-        if (!(lhs.rhs == rhs.rhs)) { return false; }
-        if (!(lhs.output == rhs.output)) { return false; }
-        return true;
-    }
-
-    inline std::vector<uint8_t> BlackBoxOp::BigIntAdd::bincodeSerialize() const {
-        auto serializer = serde::BincodeSerializer();
-        serde::Serializable<BlackBoxOp::BigIntAdd>::serialize(*this, serializer);
-        return std::move(serializer).bytes();
-    }
-
-    inline BlackBoxOp::BigIntAdd BlackBoxOp::BigIntAdd::bincodeDeserialize(std::vector<uint8_t> input) {
-        auto deserializer = serde::BincodeDeserializer(input);
-        auto value = serde::Deserializable<BlackBoxOp::BigIntAdd>::deserialize(deserializer);
-        if (deserializer.get_buffer_offset() < input.size()) {
-            throw serde::deserialization_error("Some input bytes were not read");
-        }
-        return value;
-    }
-
-} // end of namespace Program
-
-template <>
-template <typename Serializer>
-void serde::Serializable<Program::BlackBoxOp::BigIntAdd>::serialize(const Program::BlackBoxOp::BigIntAdd &obj, Serializer &serializer) {
-    serde::Serializable<decltype(obj.lhs)>::serialize(obj.lhs, serializer);
-    serde::Serializable<decltype(obj.rhs)>::serialize(obj.rhs, serializer);
-    serde::Serializable<decltype(obj.output)>::serialize(obj.output, serializer);
-}
-
-template <>
-template <typename Deserializer>
-Program::BlackBoxOp::BigIntAdd serde::Deserializable<Program::BlackBoxOp::BigIntAdd>::deserialize(Deserializer &deserializer) {
-    Program::BlackBoxOp::BigIntAdd obj;
-    obj.lhs = serde::Deserializable<decltype(obj.lhs)>::deserialize(deserializer);
-    obj.rhs = serde::Deserializable<decltype(obj.rhs)>::deserialize(deserializer);
-    obj.output = serde::Deserializable<decltype(obj.output)>::deserialize(deserializer);
-    return obj;
-}
-
-namespace Program {
-
-    inline bool operator==(const BlackBoxOp::BigIntSub &lhs, const BlackBoxOp::BigIntSub &rhs) {
-        if (!(lhs.lhs == rhs.lhs)) { return false; }
-        if (!(lhs.rhs == rhs.rhs)) { return false; }
-        if (!(lhs.output == rhs.output)) { return false; }
-        return true;
-    }
-
-    inline std::vector<uint8_t> BlackBoxOp::BigIntSub::bincodeSerialize() const {
-        auto serializer = serde::BincodeSerializer();
-        serde::Serializable<BlackBoxOp::BigIntSub>::serialize(*this, serializer);
-        return std::move(serializer).bytes();
-    }
-
-    inline BlackBoxOp::BigIntSub BlackBoxOp::BigIntSub::bincodeDeserialize(std::vector<uint8_t> input) {
-        auto deserializer = serde::BincodeDeserializer(input);
-        auto value = serde::Deserializable<BlackBoxOp::BigIntSub>::deserialize(deserializer);
-        if (deserializer.get_buffer_offset() < input.size()) {
-            throw serde::deserialization_error("Some input bytes were not read");
-        }
-        return value;
-    }
-
-} // end of namespace Program
-
-template <>
-template <typename Serializer>
-void serde::Serializable<Program::BlackBoxOp::BigIntSub>::serialize(const Program::BlackBoxOp::BigIntSub &obj, Serializer &serializer) {
-    serde::Serializable<decltype(obj.lhs)>::serialize(obj.lhs, serializer);
-    serde::Serializable<decltype(obj.rhs)>::serialize(obj.rhs, serializer);
-    serde::Serializable<decltype(obj.output)>::serialize(obj.output, serializer);
-}
-
-template <>
-template <typename Deserializer>
-Program::BlackBoxOp::BigIntSub serde::Deserializable<Program::BlackBoxOp::BigIntSub>::deserialize(Deserializer &deserializer) {
-    Program::BlackBoxOp::BigIntSub obj;
-    obj.lhs = serde::Deserializable<decltype(obj.lhs)>::deserialize(deserializer);
-    obj.rhs = serde::Deserializable<decltype(obj.rhs)>::deserialize(deserializer);
-    obj.output = serde::Deserializable<decltype(obj.output)>::deserialize(deserializer);
-    return obj;
-}
-
-namespace Program {
-
-    inline bool operator==(const BlackBoxOp::BigIntMul &lhs, const BlackBoxOp::BigIntMul &rhs) {
-        if (!(lhs.lhs == rhs.lhs)) { return false; }
-        if (!(lhs.rhs == rhs.rhs)) { return false; }
-        if (!(lhs.output == rhs.output)) { return false; }
-        return true;
-    }
-
-    inline std::vector<uint8_t> BlackBoxOp::BigIntMul::bincodeSerialize() const {
-        auto serializer = serde::BincodeSerializer();
-        serde::Serializable<BlackBoxOp::BigIntMul>::serialize(*this, serializer);
-        return std::move(serializer).bytes();
-    }
-
-    inline BlackBoxOp::BigIntMul BlackBoxOp::BigIntMul::bincodeDeserialize(std::vector<uint8_t> input) {
-        auto deserializer = serde::BincodeDeserializer(input);
-        auto value = serde::Deserializable<BlackBoxOp::BigIntMul>::deserialize(deserializer);
-        if (deserializer.get_buffer_offset() < input.size()) {
-            throw serde::deserialization_error("Some input bytes were not read");
-        }
-        return value;
-    }
-
-} // end of namespace Program
-
-template <>
-template <typename Serializer>
-void serde::Serializable<Program::BlackBoxOp::BigIntMul>::serialize(const Program::BlackBoxOp::BigIntMul &obj, Serializer &serializer) {
-    serde::Serializable<decltype(obj.lhs)>::serialize(obj.lhs, serializer);
-    serde::Serializable<decltype(obj.rhs)>::serialize(obj.rhs, serializer);
-    serde::Serializable<decltype(obj.output)>::serialize(obj.output, serializer);
-}
-
-template <>
-template <typename Deserializer>
-Program::BlackBoxOp::BigIntMul serde::Deserializable<Program::BlackBoxOp::BigIntMul>::deserialize(Deserializer &deserializer) {
-    Program::BlackBoxOp::BigIntMul obj;
-    obj.lhs = serde::Deserializable<decltype(obj.lhs)>::deserialize(deserializer);
-    obj.rhs = serde::Deserializable<decltype(obj.rhs)>::deserialize(deserializer);
-    obj.output = serde::Deserializable<decltype(obj.output)>::deserialize(deserializer);
-    return obj;
-}
-
-namespace Program {
-
-    inline bool operator==(const BlackBoxOp::BigIntDiv &lhs, const BlackBoxOp::BigIntDiv &rhs) {
-        if (!(lhs.lhs == rhs.lhs)) { return false; }
-        if (!(lhs.rhs == rhs.rhs)) { return false; }
-        if (!(lhs.output == rhs.output)) { return false; }
-        return true;
-    }
-
-    inline std::vector<uint8_t> BlackBoxOp::BigIntDiv::bincodeSerialize() const {
-        auto serializer = serde::BincodeSerializer();
-        serde::Serializable<BlackBoxOp::BigIntDiv>::serialize(*this, serializer);
-        return std::move(serializer).bytes();
-    }
-
-    inline BlackBoxOp::BigIntDiv BlackBoxOp::BigIntDiv::bincodeDeserialize(std::vector<uint8_t> input) {
-        auto deserializer = serde::BincodeDeserializer(input);
-        auto value = serde::Deserializable<BlackBoxOp::BigIntDiv>::deserialize(deserializer);
-        if (deserializer.get_buffer_offset() < input.size()) {
-            throw serde::deserialization_error("Some input bytes were not read");
-        }
-        return value;
-    }
-
-} // end of namespace Program
-
-template <>
-template <typename Serializer>
-void serde::Serializable<Program::BlackBoxOp::BigIntDiv>::serialize(const Program::BlackBoxOp::BigIntDiv &obj, Serializer &serializer) {
-    serde::Serializable<decltype(obj.lhs)>::serialize(obj.lhs, serializer);
-    serde::Serializable<decltype(obj.rhs)>::serialize(obj.rhs, serializer);
-    serde::Serializable<decltype(obj.output)>::serialize(obj.output, serializer);
-}
-
-template <>
-template <typename Deserializer>
-Program::BlackBoxOp::BigIntDiv serde::Deserializable<Program::BlackBoxOp::BigIntDiv>::deserialize(Deserializer &deserializer) {
-    Program::BlackBoxOp::BigIntDiv obj;
-    obj.lhs = serde::Deserializable<decltype(obj.lhs)>::deserialize(deserializer);
-    obj.rhs = serde::Deserializable<decltype(obj.rhs)>::deserialize(deserializer);
-    obj.output = serde::Deserializable<decltype(obj.output)>::deserialize(deserializer);
-    return obj;
-}
-
-namespace Program {
-
-    inline bool operator==(const BlackBoxOp::BigIntFromLeBytes &lhs, const BlackBoxOp::BigIntFromLeBytes &rhs) {
-        if (!(lhs.inputs == rhs.inputs)) { return false; }
-        if (!(lhs.modulus == rhs.modulus)) { return false; }
-        if (!(lhs.output == rhs.output)) { return false; }
-        return true;
-    }
-
-    inline std::vector<uint8_t> BlackBoxOp::BigIntFromLeBytes::bincodeSerialize() const {
-        auto serializer = serde::BincodeSerializer();
-        serde::Serializable<BlackBoxOp::BigIntFromLeBytes>::serialize(*this, serializer);
-        return std::move(serializer).bytes();
-    }
-
-    inline BlackBoxOp::BigIntFromLeBytes BlackBoxOp::BigIntFromLeBytes::bincodeDeserialize(std::vector<uint8_t> input) {
-        auto deserializer = serde::BincodeDeserializer(input);
-        auto value = serde::Deserializable<BlackBoxOp::BigIntFromLeBytes>::deserialize(deserializer);
-        if (deserializer.get_buffer_offset() < input.size()) {
-            throw serde::deserialization_error("Some input bytes were not read");
-        }
-        return value;
-    }
-
-} // end of namespace Program
-
-template <>
-template <typename Serializer>
-void serde::Serializable<Program::BlackBoxOp::BigIntFromLeBytes>::serialize(const Program::BlackBoxOp::BigIntFromLeBytes &obj, Serializer &serializer) {
-    serde::Serializable<decltype(obj.inputs)>::serialize(obj.inputs, serializer);
-    serde::Serializable<decltype(obj.modulus)>::serialize(obj.modulus, serializer);
-    serde::Serializable<decltype(obj.output)>::serialize(obj.output, serializer);
-}
-
-template <>
-template <typename Deserializer>
-Program::BlackBoxOp::BigIntFromLeBytes serde::Deserializable<Program::BlackBoxOp::BigIntFromLeBytes>::deserialize(Deserializer &deserializer) {
-    Program::BlackBoxOp::BigIntFromLeBytes obj;
-    obj.inputs = serde::Deserializable<decltype(obj.inputs)>::deserialize(deserializer);
-    obj.modulus = serde::Deserializable<decltype(obj.modulus)>::deserialize(deserializer);
-    obj.output = serde::Deserializable<decltype(obj.output)>::deserialize(deserializer);
-    return obj;
-}
-
-namespace Program {
-
-    inline bool operator==(const BlackBoxOp::BigIntToLeBytes &lhs, const BlackBoxOp::BigIntToLeBytes &rhs) {
-        if (!(lhs.input == rhs.input)) { return false; }
-        if (!(lhs.output == rhs.output)) { return false; }
-        return true;
-    }
-
-    inline std::vector<uint8_t> BlackBoxOp::BigIntToLeBytes::bincodeSerialize() const {
-        auto serializer = serde::BincodeSerializer();
-        serde::Serializable<BlackBoxOp::BigIntToLeBytes>::serialize(*this, serializer);
-        return std::move(serializer).bytes();
-    }
-
-    inline BlackBoxOp::BigIntToLeBytes BlackBoxOp::BigIntToLeBytes::bincodeDeserialize(std::vector<uint8_t> input) {
-        auto deserializer = serde::BincodeDeserializer(input);
-        auto value = serde::Deserializable<BlackBoxOp::BigIntToLeBytes>::deserialize(deserializer);
-        if (deserializer.get_buffer_offset() < input.size()) {
-            throw serde::deserialization_error("Some input bytes were not read");
-        }
-        return value;
-    }
-
-} // end of namespace Program
-
-template <>
-template <typename Serializer>
-void serde::Serializable<Program::BlackBoxOp::BigIntToLeBytes>::serialize(const Program::BlackBoxOp::BigIntToLeBytes &obj, Serializer &serializer) {
-    serde::Serializable<decltype(obj.input)>::serialize(obj.input, serializer);
-    serde::Serializable<decltype(obj.output)>::serialize(obj.output, serializer);
-}
-
-template <>
-template <typename Deserializer>
-Program::BlackBoxOp::BigIntToLeBytes serde::Deserializable<Program::BlackBoxOp::BigIntToLeBytes>::deserialize(Deserializer &deserializer) {
-    Program::BlackBoxOp::BigIntToLeBytes obj;
-    obj.input = serde::Deserializable<decltype(obj.input)>::deserialize(deserializer);
-    obj.output = serde::Deserializable<decltype(obj.output)>::deserialize(deserializer);
-    return obj;
-}
-
-namespace Program {
-
-    inline bool operator==(const BlackBoxOp::Poseidon2Permutation &lhs, const BlackBoxOp::Poseidon2Permutation &rhs) {
-        if (!(lhs.message == rhs.message)) { return false; }
-        if (!(lhs.output == rhs.output)) { return false; }
-        if (!(lhs.len == rhs.len)) { return false; }
-        return true;
-    }
-
-    inline std::vector<uint8_t> BlackBoxOp::Poseidon2Permutation::bincodeSerialize() const {
-        auto serializer = serde::BincodeSerializer();
-        serde::Serializable<BlackBoxOp::Poseidon2Permutation>::serialize(*this, serializer);
-        return std::move(serializer).bytes();
-    }
-
-    inline BlackBoxOp::Poseidon2Permutation BlackBoxOp::Poseidon2Permutation::bincodeDeserialize(std::vector<uint8_t> input) {
-        auto deserializer = serde::BincodeDeserializer(input);
-        auto value = serde::Deserializable<BlackBoxOp::Poseidon2Permutation>::deserialize(deserializer);
-        if (deserializer.get_buffer_offset() < input.size()) {
-            throw serde::deserialization_error("Some input bytes were not read");
-        }
-        return value;
-    }
-
-} // end of namespace Program
-
-template <>
-template <typename Serializer>
-void serde::Serializable<Program::BlackBoxOp::Poseidon2Permutation>::serialize(const Program::BlackBoxOp::Poseidon2Permutation &obj, Serializer &serializer) {
-    serde::Serializable<decltype(obj.message)>::serialize(obj.message, serializer);
-    serde::Serializable<decltype(obj.output)>::serialize(obj.output, serializer);
-    serde::Serializable<decltype(obj.len)>::serialize(obj.len, serializer);
-}
-
-template <>
-template <typename Deserializer>
-Program::BlackBoxOp::Poseidon2Permutation serde::Deserializable<Program::BlackBoxOp::Poseidon2Permutation>::deserialize(Deserializer &deserializer) {
-    Program::BlackBoxOp::Poseidon2Permutation obj;
-    obj.message = serde::Deserializable<decltype(obj.message)>::deserialize(deserializer);
-    obj.output = serde::Deserializable<decltype(obj.output)>::deserialize(deserializer);
-    obj.len = serde::Deserializable<decltype(obj.len)>::deserialize(deserializer);
-    return obj;
-}
-
-namespace Program {
-
-    inline bool operator==(const BlackBoxOp::Sha256Compression &lhs, const BlackBoxOp::Sha256Compression &rhs) {
-        if (!(lhs.input == rhs.input)) { return false; }
-        if (!(lhs.hash_values == rhs.hash_values)) { return false; }
-        if (!(lhs.output == rhs.output)) { return false; }
-        return true;
-    }
-
-    inline std::vector<uint8_t> BlackBoxOp::Sha256Compression::bincodeSerialize() const {
-        auto serializer = serde::BincodeSerializer();
-        serde::Serializable<BlackBoxOp::Sha256Compression>::serialize(*this, serializer);
-        return std::move(serializer).bytes();
-    }
-
-    inline BlackBoxOp::Sha256Compression BlackBoxOp::Sha256Compression::bincodeDeserialize(std::vector<uint8_t> input) {
-        auto deserializer = serde::BincodeDeserializer(input);
-        auto value = serde::Deserializable<BlackBoxOp::Sha256Compression>::deserialize(deserializer);
-        if (deserializer.get_buffer_offset() < input.size()) {
-            throw serde::deserialization_error("Some input bytes were not read");
-        }
-        return value;
-    }
-
-} // end of namespace Program
-
-template <>
-template <typename Serializer>
-void serde::Serializable<Program::BlackBoxOp::Sha256Compression>::serialize(const Program::BlackBoxOp::Sha256Compression &obj, Serializer &serializer) {
-    serde::Serializable<decltype(obj.input)>::serialize(obj.input, serializer);
-    serde::Serializable<decltype(obj.hash_values)>::serialize(obj.hash_values, serializer);
-    serde::Serializable<decltype(obj.output)>::serialize(obj.output, serializer);
-}
-
-template <>
-template <typename Deserializer>
-Program::BlackBoxOp::Sha256Compression serde::Deserializable<Program::BlackBoxOp::Sha256Compression>::deserialize(Deserializer &deserializer) {
-    Program::BlackBoxOp::Sha256Compression obj;
-    obj.input = serde::Deserializable<decltype(obj.input)>::deserialize(deserializer);
-    obj.hash_values = serde::Deserializable<decltype(obj.hash_values)>::deserialize(deserializer);
-    obj.output = serde::Deserializable<decltype(obj.output)>::deserialize(deserializer);
-    return obj;
-}
-
-namespace Program {
-
-    inline bool operator==(const BlockId &lhs, const BlockId &rhs) {
-        if (!(lhs.value == rhs.value)) { return false; }
-        return true;
-    }
-
-    inline std::vector<uint8_t> BlockId::bincodeSerialize() const {
-        auto serializer = serde::BincodeSerializer();
-        serde::Serializable<BlockId>::serialize(*this, serializer);
-        return std::move(serializer).bytes();
-    }
-
-    inline BlockId BlockId::bincodeDeserialize(std::vector<uint8_t> input) {
-        auto deserializer = serde::BincodeDeserializer(input);
-        auto value = serde::Deserializable<BlockId>::deserialize(deserializer);
-        if (deserializer.get_buffer_offset() < input.size()) {
-            throw serde::deserialization_error("Some input bytes were not read");
-        }
-        return value;
-    }
-
-} // end of namespace Program
-
-template <>
-template <typename Serializer>
-void serde::Serializable<Program::BlockId>::serialize(const Program::BlockId &obj, Serializer &serializer) {
-    serializer.increase_container_depth();
-    serde::Serializable<decltype(obj.value)>::serialize(obj.value, serializer);
-    serializer.decrease_container_depth();
-}
-
-template <>
-template <typename Deserializer>
-Program::BlockId serde::Deserializable<Program::BlockId>::deserialize(Deserializer &deserializer) {
-    deserializer.increase_container_depth();
-    Program::BlockId obj;
-    obj.value = serde::Deserializable<decltype(obj.value)>::deserialize(deserializer);
-    deserializer.decrease_container_depth();
-    return obj;
-}
-
-namespace Program {
-
-    inline bool operator==(const Brillig &lhs, const Brillig &rhs) {
-        if (!(lhs.inputs == rhs.inputs)) { return false; }
-        if (!(lhs.outputs == rhs.outputs)) { return false; }
-        if (!(lhs.bytecode == rhs.bytecode)) { return false; }
-        if (!(lhs.predicate == rhs.predicate)) { return false; }
-        return true;
-    }
-
-    inline std::vector<uint8_t> Brillig::bincodeSerialize() const {
-        auto serializer = serde::BincodeSerializer();
-        serde::Serializable<Brillig>::serialize(*this, serializer);
-        return std::move(serializer).bytes();
-    }
-
-    inline Brillig Brillig::bincodeDeserialize(std::vector<uint8_t> input) {
-        auto deserializer = serde::BincodeDeserializer(input);
-        auto value = serde::Deserializable<Brillig>::deserialize(deserializer);
-        if (deserializer.get_buffer_offset() < input.size()) {
-            throw serde::deserialization_error("Some input bytes were not read");
-        }
-        return value;
-    }
-
-} // end of namespace Program
-
-template <>
-template <typename Serializer>
-void serde::Serializable<Program::Brillig>::serialize(const Program::Brillig &obj, Serializer &serializer) {
-    serializer.increase_container_depth();
-    serde::Serializable<decltype(obj.inputs)>::serialize(obj.inputs, serializer);
-    serde::Serializable<decltype(obj.outputs)>::serialize(obj.outputs, serializer);
-    serde::Serializable<decltype(obj.bytecode)>::serialize(obj.bytecode, serializer);
-    serde::Serializable<decltype(obj.predicate)>::serialize(obj.predicate, serializer);
-    serializer.decrease_container_depth();
-}
-
-template <>
-template <typename Deserializer>
-Program::Brillig serde::Deserializable<Program::Brillig>::deserialize(Deserializer &deserializer) {
-    deserializer.increase_container_depth();
-    Program::Brillig obj;
-    obj.inputs = serde::Deserializable<decltype(obj.inputs)>::deserialize(deserializer);
-    obj.outputs = serde::Deserializable<decltype(obj.outputs)>::deserialize(deserializer);
-    obj.bytecode = serde::Deserializable<decltype(obj.bytecode)>::deserialize(deserializer);
-    obj.predicate = serde::Deserializable<decltype(obj.predicate)>::deserialize(deserializer);
-    deserializer.decrease_container_depth();
-    return obj;
-}
-
-namespace Program {
-
-    inline bool operator==(const BrilligBytecode &lhs, const BrilligBytecode &rhs) {
-        if (!(lhs.bytecode == rhs.bytecode)) { return false; }
-        return true;
-    }
-
-    inline std::vector<uint8_t> BrilligBytecode::bincodeSerialize() const {
-        auto serializer = serde::BincodeSerializer();
-        serde::Serializable<BrilligBytecode>::serialize(*this, serializer);
-        return std::move(serializer).bytes();
-    }
-
-    inline BrilligBytecode BrilligBytecode::bincodeDeserialize(std::vector<uint8_t> input) {
-        auto deserializer = serde::BincodeDeserializer(input);
-        auto value = serde::Deserializable<BrilligBytecode>::deserialize(deserializer);
-        if (deserializer.get_buffer_offset() < input.size()) {
-            throw serde::deserialization_error("Some input bytes were not read");
-        }
-        return value;
-    }
-
-} // end of namespace Program
-
-template <>
-template <typename Serializer>
-void serde::Serializable<Program::BrilligBytecode>::serialize(const Program::BrilligBytecode &obj, Serializer &serializer) {
-    serializer.increase_container_depth();
-    serde::Serializable<decltype(obj.bytecode)>::serialize(obj.bytecode, serializer);
-    serializer.decrease_container_depth();
-}
-
-template <>
-template <typename Deserializer>
-Program::BrilligBytecode serde::Deserializable<Program::BrilligBytecode>::deserialize(Deserializer &deserializer) {
-    deserializer.increase_container_depth();
-    Program::BrilligBytecode obj;
-    obj.bytecode = serde::Deserializable<decltype(obj.bytecode)>::deserialize(deserializer);
-    deserializer.decrease_container_depth();
-    return obj;
-}
-
-namespace Program {
-
-    inline bool operator==(const BrilligInputs &lhs, const BrilligInputs &rhs) {
-        if (!(lhs.value == rhs.value)) { return false; }
-        return true;
-    }
-
-    inline std::vector<uint8_t> BrilligInputs::bincodeSerialize() const {
-        auto serializer = serde::BincodeSerializer();
-        serde::Serializable<BrilligInputs>::serialize(*this, serializer);
-        return std::move(serializer).bytes();
-    }
-
-    inline BrilligInputs BrilligInputs::bincodeDeserialize(std::vector<uint8_t> input) {
-        auto deserializer = serde::BincodeDeserializer(input);
-        auto value = serde::Deserializable<BrilligInputs>::deserialize(deserializer);
-        if (deserializer.get_buffer_offset() < input.size()) {
-            throw serde::deserialization_error("Some input bytes were not read");
-        }
-        return value;
-    }
-
-} // end of namespace Program
-
-template <>
-template <typename Serializer>
-void serde::Serializable<Program::BrilligInputs>::serialize(const Program::BrilligInputs &obj, Serializer &serializer) {
-    serializer.increase_container_depth();
-    serde::Serializable<decltype(obj.value)>::serialize(obj.value, serializer);
-    serializer.decrease_container_depth();
-}
-
-template <>
-template <typename Deserializer>
-Program::BrilligInputs serde::Deserializable<Program::BrilligInputs>::deserialize(Deserializer &deserializer) {
-    deserializer.increase_container_depth();
-    Program::BrilligInputs obj;
-    obj.value = serde::Deserializable<decltype(obj.value)>::deserialize(deserializer);
-    deserializer.decrease_container_depth();
-    return obj;
-}
-
-namespace Program {
-
-    inline bool operator==(const BrilligInputs::Single &lhs, const BrilligInputs::Single &rhs) {
-        if (!(lhs.value == rhs.value)) { return false; }
-        return true;
-    }
-
-    inline std::vector<uint8_t> BrilligInputs::Single::bincodeSerialize() const {
-        auto serializer = serde::BincodeSerializer();
-        serde::Serializable<BrilligInputs::Single>::serialize(*this, serializer);
-        return std::move(serializer).bytes();
-    }
-
-    inline BrilligInputs::Single BrilligInputs::Single::bincodeDeserialize(std::vector<uint8_t> input) {
-        auto deserializer = serde::BincodeDeserializer(input);
-        auto value = serde::Deserializable<BrilligInputs::Single>::deserialize(deserializer);
-        if (deserializer.get_buffer_offset() < input.size()) {
-            throw serde::deserialization_error("Some input bytes were not read");
-        }
-        return value;
-    }
-
-} // end of namespace Program
-
-template <>
-template <typename Serializer>
-void serde::Serializable<Program::BrilligInputs::Single>::serialize(const Program::BrilligInputs::Single &obj, Serializer &serializer) {
-    serde::Serializable<decltype(obj.value)>::serialize(obj.value, serializer);
-}
-
-template <>
-template <typename Deserializer>
-Program::BrilligInputs::Single serde::Deserializable<Program::BrilligInputs::Single>::deserialize(Deserializer &deserializer) {
-    Program::BrilligInputs::Single obj;
-    obj.value = serde::Deserializable<decltype(obj.value)>::deserialize(deserializer);
-    return obj;
-}
-
-namespace Program {
-
-    inline bool operator==(const BrilligInputs::Array &lhs, const BrilligInputs::Array &rhs) {
-        if (!(lhs.value == rhs.value)) { return false; }
-        return true;
-    }
-
-    inline std::vector<uint8_t> BrilligInputs::Array::bincodeSerialize() const {
-        auto serializer = serde::BincodeSerializer();
-        serde::Serializable<BrilligInputs::Array>::serialize(*this, serializer);
-        return std::move(serializer).bytes();
-    }
-
-    inline BrilligInputs::Array BrilligInputs::Array::bincodeDeserialize(std::vector<uint8_t> input) {
-        auto deserializer = serde::BincodeDeserializer(input);
-        auto value = serde::Deserializable<BrilligInputs::Array>::deserialize(deserializer);
-        if (deserializer.get_buffer_offset() < input.size()) {
-            throw serde::deserialization_error("Some input bytes were not read");
-        }
-        return value;
-    }
-
-} // end of namespace Program
-
-template <>
-template <typename Serializer>
-void serde::Serializable<Program::BrilligInputs::Array>::serialize(const Program::BrilligInputs::Array &obj, Serializer &serializer) {
-    serde::Serializable<decltype(obj.value)>::serialize(obj.value, serializer);
-}
-
-template <>
-template <typename Deserializer>
-Program::BrilligInputs::Array serde::Deserializable<Program::BrilligInputs::Array>::deserialize(Deserializer &deserializer) {
-    Program::BrilligInputs::Array obj;
-    obj.value = serde::Deserializable<decltype(obj.value)>::deserialize(deserializer);
-    return obj;
-}
-
-namespace Program {
-
-    inline bool operator==(const BrilligInputs::MemoryArray &lhs, const BrilligInputs::MemoryArray &rhs) {
-        if (!(lhs.value == rhs.value)) { return false; }
-        return true;
-    }
-
-    inline std::vector<uint8_t> BrilligInputs::MemoryArray::bincodeSerialize() const {
-        auto serializer = serde::BincodeSerializer();
-        serde::Serializable<BrilligInputs::MemoryArray>::serialize(*this, serializer);
-        return std::move(serializer).bytes();
-    }
-
-    inline BrilligInputs::MemoryArray BrilligInputs::MemoryArray::bincodeDeserialize(std::vector<uint8_t> input) {
-        auto deserializer = serde::BincodeDeserializer(input);
-        auto value = serde::Deserializable<BrilligInputs::MemoryArray>::deserialize(deserializer);
-        if (deserializer.get_buffer_offset() < input.size()) {
-            throw serde::deserialization_error("Some input bytes were not read");
-        }
-        return value;
-    }
-
-} // end of namespace Program
-
-template <>
-template <typename Serializer>
-void serde::Serializable<Program::BrilligInputs::MemoryArray>::serialize(const Program::BrilligInputs::MemoryArray &obj, Serializer &serializer) {
-    serde::Serializable<decltype(obj.value)>::serialize(obj.value, serializer);
-}
-
-template <>
-template <typename Deserializer>
-Program::BrilligInputs::MemoryArray serde::Deserializable<Program::BrilligInputs::MemoryArray>::deserialize(Deserializer &deserializer) {
-    Program::BrilligInputs::MemoryArray obj;
-    obj.value = serde::Deserializable<decltype(obj.value)>::deserialize(deserializer);
-    return obj;
-}
-
-namespace Program {
-
-    inline bool operator==(const BrilligOpcode &lhs, const BrilligOpcode &rhs) {
-        if (!(lhs.value == rhs.value)) { return false; }
-        return true;
-    }
-
-    inline std::vector<uint8_t> BrilligOpcode::bincodeSerialize() const {
-        auto serializer = serde::BincodeSerializer();
-        serde::Serializable<BrilligOpcode>::serialize(*this, serializer);
-        return std::move(serializer).bytes();
-    }
-
-    inline BrilligOpcode BrilligOpcode::bincodeDeserialize(std::vector<uint8_t> input) {
-        auto deserializer = serde::BincodeDeserializer(input);
-        auto value = serde::Deserializable<BrilligOpcode>::deserialize(deserializer);
-        if (deserializer.get_buffer_offset() < input.size()) {
-            throw serde::deserialization_error("Some input bytes were not read");
-        }
-        return value;
-    }
-
-} // end of namespace Program
-
-template <>
-template <typename Serializer>
-void serde::Serializable<Program::BrilligOpcode>::serialize(const Program::BrilligOpcode &obj, Serializer &serializer) {
-    serializer.increase_container_depth();
-    serde::Serializable<decltype(obj.value)>::serialize(obj.value, serializer);
-    serializer.decrease_container_depth();
-}
-
-template <>
-template <typename Deserializer>
-Program::BrilligOpcode serde::Deserializable<Program::BrilligOpcode>::deserialize(Deserializer &deserializer) {
-    deserializer.increase_container_depth();
-    Program::BrilligOpcode obj;
-    obj.value = serde::Deserializable<decltype(obj.value)>::deserialize(deserializer);
-    deserializer.decrease_container_depth();
-    return obj;
-}
-
-namespace Program {
-
-    inline bool operator==(const BrilligOpcode::BinaryFieldOp &lhs, const BrilligOpcode::BinaryFieldOp &rhs) {
-        if (!(lhs.destination == rhs.destination)) { return false; }
-        if (!(lhs.op == rhs.op)) { return false; }
-        if (!(lhs.lhs == rhs.lhs)) { return false; }
-        if (!(lhs.rhs == rhs.rhs)) { return false; }
-        return true;
-    }
-
-    inline std::vector<uint8_t> BrilligOpcode::BinaryFieldOp::bincodeSerialize() const {
-        auto serializer = serde::BincodeSerializer();
-        serde::Serializable<BrilligOpcode::BinaryFieldOp>::serialize(*this, serializer);
-        return std::move(serializer).bytes();
-    }
-
-    inline BrilligOpcode::BinaryFieldOp BrilligOpcode::BinaryFieldOp::bincodeDeserialize(std::vector<uint8_t> input) {
-        auto deserializer = serde::BincodeDeserializer(input);
-        auto value = serde::Deserializable<BrilligOpcode::BinaryFieldOp>::deserialize(deserializer);
-        if (deserializer.get_buffer_offset() < input.size()) {
-            throw serde::deserialization_error("Some input bytes were not read");
-        }
-        return value;
-    }
-
-} // end of namespace Program
-
-template <>
-template <typename Serializer>
-void serde::Serializable<Program::BrilligOpcode::BinaryFieldOp>::serialize(const Program::BrilligOpcode::BinaryFieldOp &obj, Serializer &serializer) {
-    serde::Serializable<decltype(obj.destination)>::serialize(obj.destination, serializer);
-    serde::Serializable<decltype(obj.op)>::serialize(obj.op, serializer);
-    serde::Serializable<decltype(obj.lhs)>::serialize(obj.lhs, serializer);
-    serde::Serializable<decltype(obj.rhs)>::serialize(obj.rhs, serializer);
-}
-
-template <>
-template <typename Deserializer>
-Program::BrilligOpcode::BinaryFieldOp serde::Deserializable<Program::BrilligOpcode::BinaryFieldOp>::deserialize(Deserializer &deserializer) {
-    Program::BrilligOpcode::BinaryFieldOp obj;
-    obj.destination = serde::Deserializable<decltype(obj.destination)>::deserialize(deserializer);
-    obj.op = serde::Deserializable<decltype(obj.op)>::deserialize(deserializer);
-    obj.lhs = serde::Deserializable<decltype(obj.lhs)>::deserialize(deserializer);
-    obj.rhs = serde::Deserializable<decltype(obj.rhs)>::deserialize(deserializer);
-    return obj;
-}
-
-namespace Program {
-
-    inline bool operator==(const BrilligOpcode::BinaryIntOp &lhs, const BrilligOpcode::BinaryIntOp &rhs) {
-        if (!(lhs.destination == rhs.destination)) { return false; }
-        if (!(lhs.op == rhs.op)) { return false; }
-        if (!(lhs.bit_size == rhs.bit_size)) { return false; }
-        if (!(lhs.lhs == rhs.lhs)) { return false; }
-        if (!(lhs.rhs == rhs.rhs)) { return false; }
-        return true;
-    }
-
-    inline std::vector<uint8_t> BrilligOpcode::BinaryIntOp::bincodeSerialize() const {
-        auto serializer = serde::BincodeSerializer();
-        serde::Serializable<BrilligOpcode::BinaryIntOp>::serialize(*this, serializer);
-        return std::move(serializer).bytes();
-    }
-
-    inline BrilligOpcode::BinaryIntOp BrilligOpcode::BinaryIntOp::bincodeDeserialize(std::vector<uint8_t> input) {
-        auto deserializer = serde::BincodeDeserializer(input);
-        auto value = serde::Deserializable<BrilligOpcode::BinaryIntOp>::deserialize(deserializer);
-        if (deserializer.get_buffer_offset() < input.size()) {
-            throw serde::deserialization_error("Some input bytes were not read");
-        }
-        return value;
-    }
-
-} // end of namespace Program
-
-template <>
-template <typename Serializer>
-void serde::Serializable<Program::BrilligOpcode::BinaryIntOp>::serialize(const Program::BrilligOpcode::BinaryIntOp &obj, Serializer &serializer) {
-    serde::Serializable<decltype(obj.destination)>::serialize(obj.destination, serializer);
-    serde::Serializable<decltype(obj.op)>::serialize(obj.op, serializer);
-    serde::Serializable<decltype(obj.bit_size)>::serialize(obj.bit_size, serializer);
-    serde::Serializable<decltype(obj.lhs)>::serialize(obj.lhs, serializer);
-    serde::Serializable<decltype(obj.rhs)>::serialize(obj.rhs, serializer);
-}
-
-template <>
-template <typename Deserializer>
-Program::BrilligOpcode::BinaryIntOp serde::Deserializable<Program::BrilligOpcode::BinaryIntOp>::deserialize(Deserializer &deserializer) {
-    Program::BrilligOpcode::BinaryIntOp obj;
-    obj.destination = serde::Deserializable<decltype(obj.destination)>::deserialize(deserializer);
-    obj.op = serde::Deserializable<decltype(obj.op)>::deserialize(deserializer);
-    obj.bit_size = serde::Deserializable<decltype(obj.bit_size)>::deserialize(deserializer);
-    obj.lhs = serde::Deserializable<decltype(obj.lhs)>::deserialize(deserializer);
-    obj.rhs = serde::Deserializable<decltype(obj.rhs)>::deserialize(deserializer);
-    return obj;
-}
-
-namespace Program {
-
-    inline bool operator==(const BrilligOpcode::Cast &lhs, const BrilligOpcode::Cast &rhs) {
-        if (!(lhs.destination == rhs.destination)) { return false; }
-        if (!(lhs.source == rhs.source)) { return false; }
-        if (!(lhs.bit_size == rhs.bit_size)) { return false; }
-        return true;
-    }
-
-    inline std::vector<uint8_t> BrilligOpcode::Cast::bincodeSerialize() const {
-        auto serializer = serde::BincodeSerializer();
-        serde::Serializable<BrilligOpcode::Cast>::serialize(*this, serializer);
-        return std::move(serializer).bytes();
-    }
-
-    inline BrilligOpcode::Cast BrilligOpcode::Cast::bincodeDeserialize(std::vector<uint8_t> input) {
-        auto deserializer = serde::BincodeDeserializer(input);
-        auto value = serde::Deserializable<BrilligOpcode::Cast>::deserialize(deserializer);
-        if (deserializer.get_buffer_offset() < input.size()) {
-            throw serde::deserialization_error("Some input bytes were not read");
-        }
-        return value;
-    }
-
-} // end of namespace Program
-
-template <>
-template <typename Serializer>
-void serde::Serializable<Program::BrilligOpcode::Cast>::serialize(const Program::BrilligOpcode::Cast &obj, Serializer &serializer) {
-    serde::Serializable<decltype(obj.destination)>::serialize(obj.destination, serializer);
-    serde::Serializable<decltype(obj.source)>::serialize(obj.source, serializer);
-    serde::Serializable<decltype(obj.bit_size)>::serialize(obj.bit_size, serializer);
-}
-
-template <>
-template <typename Deserializer>
-Program::BrilligOpcode::Cast serde::Deserializable<Program::BrilligOpcode::Cast>::deserialize(Deserializer &deserializer) {
-    Program::BrilligOpcode::Cast obj;
-    obj.destination = serde::Deserializable<decltype(obj.destination)>::deserialize(deserializer);
-    obj.source = serde::Deserializable<decltype(obj.source)>::deserialize(deserializer);
-    obj.bit_size = serde::Deserializable<decltype(obj.bit_size)>::deserialize(deserializer);
-    return obj;
-}
-
-namespace Program {
-
-    inline bool operator==(const BrilligOpcode::JumpIfNot &lhs, const BrilligOpcode::JumpIfNot &rhs) {
-        if (!(lhs.condition == rhs.condition)) { return false; }
-        if (!(lhs.location == rhs.location)) { return false; }
-        return true;
-    }
-
-    inline std::vector<uint8_t> BrilligOpcode::JumpIfNot::bincodeSerialize() const {
-        auto serializer = serde::BincodeSerializer();
-        serde::Serializable<BrilligOpcode::JumpIfNot>::serialize(*this, serializer);
-        return std::move(serializer).bytes();
-    }
-
-    inline BrilligOpcode::JumpIfNot BrilligOpcode::JumpIfNot::bincodeDeserialize(std::vector<uint8_t> input) {
-        auto deserializer = serde::BincodeDeserializer(input);
-        auto value = serde::Deserializable<BrilligOpcode::JumpIfNot>::deserialize(deserializer);
-        if (deserializer.get_buffer_offset() < input.size()) {
-            throw serde::deserialization_error("Some input bytes were not read");
-        }
-        return value;
-    }
-
-} // end of namespace Program
-
-template <>
-template <typename Serializer>
-void serde::Serializable<Program::BrilligOpcode::JumpIfNot>::serialize(const Program::BrilligOpcode::JumpIfNot &obj, Serializer &serializer) {
-    serde::Serializable<decltype(obj.condition)>::serialize(obj.condition, serializer);
-    serde::Serializable<decltype(obj.location)>::serialize(obj.location, serializer);
-}
-
-template <>
-template <typename Deserializer>
-Program::BrilligOpcode::JumpIfNot serde::Deserializable<Program::BrilligOpcode::JumpIfNot>::deserialize(Deserializer &deserializer) {
-    Program::BrilligOpcode::JumpIfNot obj;
-    obj.condition = serde::Deserializable<decltype(obj.condition)>::deserialize(deserializer);
-    obj.location = serde::Deserializable<decltype(obj.location)>::deserialize(deserializer);
-    return obj;
-}
-
-namespace Program {
-
-    inline bool operator==(const BrilligOpcode::JumpIf &lhs, const BrilligOpcode::JumpIf &rhs) {
-        if (!(lhs.condition == rhs.condition)) { return false; }
-        if (!(lhs.location == rhs.location)) { return false; }
-        return true;
-    }
-
-    inline std::vector<uint8_t> BrilligOpcode::JumpIf::bincodeSerialize() const {
-        auto serializer = serde::BincodeSerializer();
-        serde::Serializable<BrilligOpcode::JumpIf>::serialize(*this, serializer);
-        return std::move(serializer).bytes();
-    }
-
-    inline BrilligOpcode::JumpIf BrilligOpcode::JumpIf::bincodeDeserialize(std::vector<uint8_t> input) {
-        auto deserializer = serde::BincodeDeserializer(input);
-        auto value = serde::Deserializable<BrilligOpcode::JumpIf>::deserialize(deserializer);
-        if (deserializer.get_buffer_offset() < input.size()) {
-            throw serde::deserialization_error("Some input bytes were not read");
-        }
-        return value;
-    }
-
-} // end of namespace Program
-
-template <>
-template <typename Serializer>
-void serde::Serializable<Program::BrilligOpcode::JumpIf>::serialize(const Program::BrilligOpcode::JumpIf &obj, Serializer &serializer) {
-    serde::Serializable<decltype(obj.condition)>::serialize(obj.condition, serializer);
-    serde::Serializable<decltype(obj.location)>::serialize(obj.location, serializer);
-}
-
-template <>
-template <typename Deserializer>
-Program::BrilligOpcode::JumpIf serde::Deserializable<Program::BrilligOpcode::JumpIf>::deserialize(Deserializer &deserializer) {
-    Program::BrilligOpcode::JumpIf obj;
-    obj.condition = serde::Deserializable<decltype(obj.condition)>::deserialize(deserializer);
-    obj.location = serde::Deserializable<decltype(obj.location)>::deserialize(deserializer);
-    return obj;
-}
-
-namespace Program {
-
-    inline bool operator==(const BrilligOpcode::Jump &lhs, const BrilligOpcode::Jump &rhs) {
-        if (!(lhs.location == rhs.location)) { return false; }
-        return true;
-    }
-
-    inline std::vector<uint8_t> BrilligOpcode::Jump::bincodeSerialize() const {
-        auto serializer = serde::BincodeSerializer();
-        serde::Serializable<BrilligOpcode::Jump>::serialize(*this, serializer);
-        return std::move(serializer).bytes();
-    }
-
-    inline BrilligOpcode::Jump BrilligOpcode::Jump::bincodeDeserialize(std::vector<uint8_t> input) {
-        auto deserializer = serde::BincodeDeserializer(input);
-        auto value = serde::Deserializable<BrilligOpcode::Jump>::deserialize(deserializer);
-        if (deserializer.get_buffer_offset() < input.size()) {
-            throw serde::deserialization_error("Some input bytes were not read");
-        }
-        return value;
-    }
-
-} // end of namespace Program
-
-template <>
-template <typename Serializer>
-void serde::Serializable<Program::BrilligOpcode::Jump>::serialize(const Program::BrilligOpcode::Jump &obj, Serializer &serializer) {
-    serde::Serializable<decltype(obj.location)>::serialize(obj.location, serializer);
-}
-
-template <>
-template <typename Deserializer>
-Program::BrilligOpcode::Jump serde::Deserializable<Program::BrilligOpcode::Jump>::deserialize(Deserializer &deserializer) {
-    Program::BrilligOpcode::Jump obj;
-    obj.location = serde::Deserializable<decltype(obj.location)>::deserialize(deserializer);
-    return obj;
-}
-
-namespace Program {
-
-    inline bool operator==(const BrilligOpcode::CalldataCopy &lhs, const BrilligOpcode::CalldataCopy &rhs) {
-        if (!(lhs.destination_address == rhs.destination_address)) { return false; }
-        if (!(lhs.size == rhs.size)) { return false; }
-        if (!(lhs.offset == rhs.offset)) { return false; }
-        return true;
-    }
-
-    inline std::vector<uint8_t> BrilligOpcode::CalldataCopy::bincodeSerialize() const {
-        auto serializer = serde::BincodeSerializer();
-        serde::Serializable<BrilligOpcode::CalldataCopy>::serialize(*this, serializer);
-        return std::move(serializer).bytes();
-    }
-
-    inline BrilligOpcode::CalldataCopy BrilligOpcode::CalldataCopy::bincodeDeserialize(std::vector<uint8_t> input) {
-        auto deserializer = serde::BincodeDeserializer(input);
-        auto value = serde::Deserializable<BrilligOpcode::CalldataCopy>::deserialize(deserializer);
-        if (deserializer.get_buffer_offset() < input.size()) {
-            throw serde::deserialization_error("Some input bytes were not read");
-        }
-        return value;
-    }
-
-} // end of namespace Program
-
-template <>
-template <typename Serializer>
-void serde::Serializable<Program::BrilligOpcode::CalldataCopy>::serialize(const Program::BrilligOpcode::CalldataCopy &obj, Serializer &serializer) {
-    serde::Serializable<decltype(obj.destination_address)>::serialize(obj.destination_address, serializer);
-    serde::Serializable<decltype(obj.size)>::serialize(obj.size, serializer);
-    serde::Serializable<decltype(obj.offset)>::serialize(obj.offset, serializer);
-}
-
-template <>
-template <typename Deserializer>
-Program::BrilligOpcode::CalldataCopy serde::Deserializable<Program::BrilligOpcode::CalldataCopy>::deserialize(Deserializer &deserializer) {
-    Program::BrilligOpcode::CalldataCopy obj;
-    obj.destination_address = serde::Deserializable<decltype(obj.destination_address)>::deserialize(deserializer);
-    obj.size = serde::Deserializable<decltype(obj.size)>::deserialize(deserializer);
-    obj.offset = serde::Deserializable<decltype(obj.offset)>::deserialize(deserializer);
-    return obj;
-}
-
-namespace Program {
-
-    inline bool operator==(const BrilligOpcode::Call &lhs, const BrilligOpcode::Call &rhs) {
-        if (!(lhs.location == rhs.location)) { return false; }
-        return true;
-    }
-
-    inline std::vector<uint8_t> BrilligOpcode::Call::bincodeSerialize() const {
-        auto serializer = serde::BincodeSerializer();
-        serde::Serializable<BrilligOpcode::Call>::serialize(*this, serializer);
-        return std::move(serializer).bytes();
-    }
-
-    inline BrilligOpcode::Call BrilligOpcode::Call::bincodeDeserialize(std::vector<uint8_t> input) {
-        auto deserializer = serde::BincodeDeserializer(input);
-        auto value = serde::Deserializable<BrilligOpcode::Call>::deserialize(deserializer);
-        if (deserializer.get_buffer_offset() < input.size()) {
-            throw serde::deserialization_error("Some input bytes were not read");
-        }
-        return value;
-    }
-
-} // end of namespace Program
-
-template <>
-template <typename Serializer>
-void serde::Serializable<Program::BrilligOpcode::Call>::serialize(const Program::BrilligOpcode::Call &obj, Serializer &serializer) {
-    serde::Serializable<decltype(obj.location)>::serialize(obj.location, serializer);
-}
-
-template <>
-template <typename Deserializer>
-Program::BrilligOpcode::Call serde::Deserializable<Program::BrilligOpcode::Call>::deserialize(Deserializer &deserializer) {
-    Program::BrilligOpcode::Call obj;
-    obj.location = serde::Deserializable<decltype(obj.location)>::deserialize(deserializer);
-    return obj;
-}
-
-namespace Program {
-
-    inline bool operator==(const BrilligOpcode::Const &lhs, const BrilligOpcode::Const &rhs) {
-        if (!(lhs.destination == rhs.destination)) { return false; }
-        if (!(lhs.bit_size == rhs.bit_size)) { return false; }
-        if (!(lhs.value == rhs.value)) { return false; }
-        return true;
-    }
-
-    inline std::vector<uint8_t> BrilligOpcode::Const::bincodeSerialize() const {
-        auto serializer = serde::BincodeSerializer();
-        serde::Serializable<BrilligOpcode::Const>::serialize(*this, serializer);
-        return std::move(serializer).bytes();
-    }
-
-    inline BrilligOpcode::Const BrilligOpcode::Const::bincodeDeserialize(std::vector<uint8_t> input) {
-        auto deserializer = serde::BincodeDeserializer(input);
-        auto value = serde::Deserializable<BrilligOpcode::Const>::deserialize(deserializer);
-        if (deserializer.get_buffer_offset() < input.size()) {
-            throw serde::deserialization_error("Some input bytes were not read");
-        }
-        return value;
-    }
-
-} // end of namespace Program
-
-template <>
-template <typename Serializer>
-void serde::Serializable<Program::BrilligOpcode::Const>::serialize(const Program::BrilligOpcode::Const &obj, Serializer &serializer) {
-    serde::Serializable<decltype(obj.destination)>::serialize(obj.destination, serializer);
-    serde::Serializable<decltype(obj.bit_size)>::serialize(obj.bit_size, serializer);
-    serde::Serializable<decltype(obj.value)>::serialize(obj.value, serializer);
-}
-
-template <>
-template <typename Deserializer>
-Program::BrilligOpcode::Const serde::Deserializable<Program::BrilligOpcode::Const>::deserialize(Deserializer &deserializer) {
-    Program::BrilligOpcode::Const obj;
-    obj.destination = serde::Deserializable<decltype(obj.destination)>::deserialize(deserializer);
-    obj.bit_size = serde::Deserializable<decltype(obj.bit_size)>::deserialize(deserializer);
-    obj.value = serde::Deserializable<decltype(obj.value)>::deserialize(deserializer);
-    return obj;
-}
-
-namespace Program {
-
-    inline bool operator==(const BrilligOpcode::Return &lhs, const BrilligOpcode::Return &rhs) {
-        return true;
-    }
-
-    inline std::vector<uint8_t> BrilligOpcode::Return::bincodeSerialize() const {
-        auto serializer = serde::BincodeSerializer();
-        serde::Serializable<BrilligOpcode::Return>::serialize(*this, serializer);
-        return std::move(serializer).bytes();
-    }
-
-    inline BrilligOpcode::Return BrilligOpcode::Return::bincodeDeserialize(std::vector<uint8_t> input) {
-        auto deserializer = serde::BincodeDeserializer(input);
-        auto value = serde::Deserializable<BrilligOpcode::Return>::deserialize(deserializer);
-        if (deserializer.get_buffer_offset() < input.size()) {
-            throw serde::deserialization_error("Some input bytes were not read");
-        }
-        return value;
-    }
-
-} // end of namespace Program
-
-template <>
-template <typename Serializer>
-void serde::Serializable<Program::BrilligOpcode::Return>::serialize(const Program::BrilligOpcode::Return &obj, Serializer &serializer) {
-}
-
-template <>
-template <typename Deserializer>
-Program::BrilligOpcode::Return serde::Deserializable<Program::BrilligOpcode::Return>::deserialize(Deserializer &deserializer) {
-    Program::BrilligOpcode::Return obj;
-    return obj;
-}
-
-namespace Program {
-
-    inline bool operator==(const BrilligOpcode::ForeignCall &lhs, const BrilligOpcode::ForeignCall &rhs) {
-        if (!(lhs.function == rhs.function)) { return false; }
-        if (!(lhs.destinations == rhs.destinations)) { return false; }
-        if (!(lhs.destination_value_types == rhs.destination_value_types)) { return false; }
-        if (!(lhs.inputs == rhs.inputs)) { return false; }
-        if (!(lhs.input_value_types == rhs.input_value_types)) { return false; }
-        return true;
-    }
-
-    inline std::vector<uint8_t> BrilligOpcode::ForeignCall::bincodeSerialize() const {
-        auto serializer = serde::BincodeSerializer();
-        serde::Serializable<BrilligOpcode::ForeignCall>::serialize(*this, serializer);
-        return std::move(serializer).bytes();
-    }
-
-    inline BrilligOpcode::ForeignCall BrilligOpcode::ForeignCall::bincodeDeserialize(std::vector<uint8_t> input) {
-        auto deserializer = serde::BincodeDeserializer(input);
-        auto value = serde::Deserializable<BrilligOpcode::ForeignCall>::deserialize(deserializer);
-        if (deserializer.get_buffer_offset() < input.size()) {
-            throw serde::deserialization_error("Some input bytes were not read");
-        }
-        return value;
-    }
-
-} // end of namespace Program
-
-template <>
-template <typename Serializer>
-void serde::Serializable<Program::BrilligOpcode::ForeignCall>::serialize(const Program::BrilligOpcode::ForeignCall &obj, Serializer &serializer) {
-    serde::Serializable<decltype(obj.function)>::serialize(obj.function, serializer);
-    serde::Serializable<decltype(obj.destinations)>::serialize(obj.destinations, serializer);
-    serde::Serializable<decltype(obj.destination_value_types)>::serialize(obj.destination_value_types, serializer);
-    serde::Serializable<decltype(obj.inputs)>::serialize(obj.inputs, serializer);
-    serde::Serializable<decltype(obj.input_value_types)>::serialize(obj.input_value_types, serializer);
-}
-
-template <>
-template <typename Deserializer>
-Program::BrilligOpcode::ForeignCall serde::Deserializable<Program::BrilligOpcode::ForeignCall>::deserialize(Deserializer &deserializer) {
-    Program::BrilligOpcode::ForeignCall obj;
-    obj.function = serde::Deserializable<decltype(obj.function)>::deserialize(deserializer);
-    obj.destinations = serde::Deserializable<decltype(obj.destinations)>::deserialize(deserializer);
-    obj.destination_value_types = serde::Deserializable<decltype(obj.destination_value_types)>::deserialize(deserializer);
-    obj.inputs = serde::Deserializable<decltype(obj.inputs)>::deserialize(deserializer);
-    obj.input_value_types = serde::Deserializable<decltype(obj.input_value_types)>::deserialize(deserializer);
-    return obj;
-}
-
-namespace Program {
-
-    inline bool operator==(const BrilligOpcode::Mov &lhs, const BrilligOpcode::Mov &rhs) {
-        if (!(lhs.destination == rhs.destination)) { return false; }
-        if (!(lhs.source == rhs.source)) { return false; }
-        return true;
-    }
-
-    inline std::vector<uint8_t> BrilligOpcode::Mov::bincodeSerialize() const {
-        auto serializer = serde::BincodeSerializer();
-        serde::Serializable<BrilligOpcode::Mov>::serialize(*this, serializer);
-        return std::move(serializer).bytes();
-    }
-
-    inline BrilligOpcode::Mov BrilligOpcode::Mov::bincodeDeserialize(std::vector<uint8_t> input) {
-        auto deserializer = serde::BincodeDeserializer(input);
-        auto value = serde::Deserializable<BrilligOpcode::Mov>::deserialize(deserializer);
-        if (deserializer.get_buffer_offset() < input.size()) {
-            throw serde::deserialization_error("Some input bytes were not read");
-        }
-        return value;
-    }
-
-} // end of namespace Program
-
-template <>
-template <typename Serializer>
-void serde::Serializable<Program::BrilligOpcode::Mov>::serialize(const Program::BrilligOpcode::Mov &obj, Serializer &serializer) {
-    serde::Serializable<decltype(obj.destination)>::serialize(obj.destination, serializer);
-    serde::Serializable<decltype(obj.source)>::serialize(obj.source, serializer);
-}
-
-template <>
-template <typename Deserializer>
-Program::BrilligOpcode::Mov serde::Deserializable<Program::BrilligOpcode::Mov>::deserialize(Deserializer &deserializer) {
-    Program::BrilligOpcode::Mov obj;
-    obj.destination = serde::Deserializable<decltype(obj.destination)>::deserialize(deserializer);
-    obj.source = serde::Deserializable<decltype(obj.source)>::deserialize(deserializer);
-    return obj;
-}
-
-namespace Program {
-
-    inline bool operator==(const BrilligOpcode::ConditionalMov &lhs, const BrilligOpcode::ConditionalMov &rhs) {
-        if (!(lhs.destination == rhs.destination)) { return false; }
-        if (!(lhs.source_a == rhs.source_a)) { return false; }
-        if (!(lhs.source_b == rhs.source_b)) { return false; }
-        if (!(lhs.condition == rhs.condition)) { return false; }
-        return true;
-    }
-
-    inline std::vector<uint8_t> BrilligOpcode::ConditionalMov::bincodeSerialize() const {
-        auto serializer = serde::BincodeSerializer();
-        serde::Serializable<BrilligOpcode::ConditionalMov>::serialize(*this, serializer);
-        return std::move(serializer).bytes();
-    }
-
-    inline BrilligOpcode::ConditionalMov BrilligOpcode::ConditionalMov::bincodeDeserialize(std::vector<uint8_t> input) {
-        auto deserializer = serde::BincodeDeserializer(input);
-        auto value = serde::Deserializable<BrilligOpcode::ConditionalMov>::deserialize(deserializer);
-        if (deserializer.get_buffer_offset() < input.size()) {
-            throw serde::deserialization_error("Some input bytes were not read");
-        }
-        return value;
-    }
-
-} // end of namespace Program
-
-template <>
-template <typename Serializer>
-void serde::Serializable<Program::BrilligOpcode::ConditionalMov>::serialize(const Program::BrilligOpcode::ConditionalMov &obj, Serializer &serializer) {
-    serde::Serializable<decltype(obj.destination)>::serialize(obj.destination, serializer);
-    serde::Serializable<decltype(obj.source_a)>::serialize(obj.source_a, serializer);
-    serde::Serializable<decltype(obj.source_b)>::serialize(obj.source_b, serializer);
-    serde::Serializable<decltype(obj.condition)>::serialize(obj.condition, serializer);
-}
-
-template <>
-template <typename Deserializer>
-Program::BrilligOpcode::ConditionalMov serde::Deserializable<Program::BrilligOpcode::ConditionalMov>::deserialize(Deserializer &deserializer) {
-    Program::BrilligOpcode::ConditionalMov obj;
-    obj.destination = serde::Deserializable<decltype(obj.destination)>::deserialize(deserializer);
-    obj.source_a = serde::Deserializable<decltype(obj.source_a)>::deserialize(deserializer);
-    obj.source_b = serde::Deserializable<decltype(obj.source_b)>::deserialize(deserializer);
-    obj.condition = serde::Deserializable<decltype(obj.condition)>::deserialize(deserializer);
-    return obj;
-}
-
-namespace Program {
-
-    inline bool operator==(const BrilligOpcode::Load &lhs, const BrilligOpcode::Load &rhs) {
-        if (!(lhs.destination == rhs.destination)) { return false; }
-        if (!(lhs.source_pointer == rhs.source_pointer)) { return false; }
-        return true;
-    }
-
-    inline std::vector<uint8_t> BrilligOpcode::Load::bincodeSerialize() const {
-        auto serializer = serde::BincodeSerializer();
-        serde::Serializable<BrilligOpcode::Load>::serialize(*this, serializer);
-        return std::move(serializer).bytes();
-    }
-
-    inline BrilligOpcode::Load BrilligOpcode::Load::bincodeDeserialize(std::vector<uint8_t> input) {
-        auto deserializer = serde::BincodeDeserializer(input);
-        auto value = serde::Deserializable<BrilligOpcode::Load>::deserialize(deserializer);
-        if (deserializer.get_buffer_offset() < input.size()) {
-            throw serde::deserialization_error("Some input bytes were not read");
-        }
-        return value;
-    }
-
-} // end of namespace Program
-
-template <>
-template <typename Serializer>
-void serde::Serializable<Program::BrilligOpcode::Load>::serialize(const Program::BrilligOpcode::Load &obj, Serializer &serializer) {
-    serde::Serializable<decltype(obj.destination)>::serialize(obj.destination, serializer);
-    serde::Serializable<decltype(obj.source_pointer)>::serialize(obj.source_pointer, serializer);
-}
-
-template <>
-template <typename Deserializer>
-Program::BrilligOpcode::Load serde::Deserializable<Program::BrilligOpcode::Load>::deserialize(Deserializer &deserializer) {
-    Program::BrilligOpcode::Load obj;
-    obj.destination = serde::Deserializable<decltype(obj.destination)>::deserialize(deserializer);
-    obj.source_pointer = serde::Deserializable<decltype(obj.source_pointer)>::deserialize(deserializer);
-    return obj;
-}
-
-namespace Program {
-
-    inline bool operator==(const BrilligOpcode::Store &lhs, const BrilligOpcode::Store &rhs) {
-        if (!(lhs.destination_pointer == rhs.destination_pointer)) { return false; }
-        if (!(lhs.source == rhs.source)) { return false; }
-        return true;
-    }
-
-    inline std::vector<uint8_t> BrilligOpcode::Store::bincodeSerialize() const {
-        auto serializer = serde::BincodeSerializer();
-        serde::Serializable<BrilligOpcode::Store>::serialize(*this, serializer);
-        return std::move(serializer).bytes();
-    }
-
-    inline BrilligOpcode::Store BrilligOpcode::Store::bincodeDeserialize(std::vector<uint8_t> input) {
-        auto deserializer = serde::BincodeDeserializer(input);
-        auto value = serde::Deserializable<BrilligOpcode::Store>::deserialize(deserializer);
-        if (deserializer.get_buffer_offset() < input.size()) {
-            throw serde::deserialization_error("Some input bytes were not read");
-        }
-        return value;
-    }
-
-} // end of namespace Program
-
-template <>
-template <typename Serializer>
-void serde::Serializable<Program::BrilligOpcode::Store>::serialize(const Program::BrilligOpcode::Store &obj, Serializer &serializer) {
-    serde::Serializable<decltype(obj.destination_pointer)>::serialize(obj.destination_pointer, serializer);
-    serde::Serializable<decltype(obj.source)>::serialize(obj.source, serializer);
-}
-
-template <>
-template <typename Deserializer>
-Program::BrilligOpcode::Store serde::Deserializable<Program::BrilligOpcode::Store>::deserialize(Deserializer &deserializer) {
-    Program::BrilligOpcode::Store obj;
-    obj.destination_pointer = serde::Deserializable<decltype(obj.destination_pointer)>::deserialize(deserializer);
-    obj.source = serde::Deserializable<decltype(obj.source)>::deserialize(deserializer);
-    return obj;
-}
-
-namespace Program {
-
-    inline bool operator==(const BrilligOpcode::BlackBox &lhs, const BrilligOpcode::BlackBox &rhs) {
-        if (!(lhs.value == rhs.value)) { return false; }
-        return true;
-    }
-
-    inline std::vector<uint8_t> BrilligOpcode::BlackBox::bincodeSerialize() const {
-        auto serializer = serde::BincodeSerializer();
-        serde::Serializable<BrilligOpcode::BlackBox>::serialize(*this, serializer);
-        return std::move(serializer).bytes();
-    }
-
-    inline BrilligOpcode::BlackBox BrilligOpcode::BlackBox::bincodeDeserialize(std::vector<uint8_t> input) {
-        auto deserializer = serde::BincodeDeserializer(input);
-        auto value = serde::Deserializable<BrilligOpcode::BlackBox>::deserialize(deserializer);
-        if (deserializer.get_buffer_offset() < input.size()) {
-            throw serde::deserialization_error("Some input bytes were not read");
-        }
-        return value;
-    }
-
-} // end of namespace Program
-
-template <>
-template <typename Serializer>
-void serde::Serializable<Program::BrilligOpcode::BlackBox>::serialize(const Program::BrilligOpcode::BlackBox &obj, Serializer &serializer) {
-    serde::Serializable<decltype(obj.value)>::serialize(obj.value, serializer);
-}
-
-template <>
-template <typename Deserializer>
-Program::BrilligOpcode::BlackBox serde::Deserializable<Program::BrilligOpcode::BlackBox>::deserialize(Deserializer &deserializer) {
-    Program::BrilligOpcode::BlackBox obj;
-    obj.value = serde::Deserializable<decltype(obj.value)>::deserialize(deserializer);
-    return obj;
-}
-
-namespace Program {
-
-    inline bool operator==(const BrilligOpcode::Trap &lhs, const BrilligOpcode::Trap &rhs) {
-        if (!(lhs.revert_data_offset == rhs.revert_data_offset)) { return false; }
-        if (!(lhs.revert_data_size == rhs.revert_data_size)) { return false; }
-        return true;
-    }
-
-    inline std::vector<uint8_t> BrilligOpcode::Trap::bincodeSerialize() const {
-        auto serializer = serde::BincodeSerializer();
-        serde::Serializable<BrilligOpcode::Trap>::serialize(*this, serializer);
-        return std::move(serializer).bytes();
-    }
-
-    inline BrilligOpcode::Trap BrilligOpcode::Trap::bincodeDeserialize(std::vector<uint8_t> input) {
-        auto deserializer = serde::BincodeDeserializer(input);
-        auto value = serde::Deserializable<BrilligOpcode::Trap>::deserialize(deserializer);
-        if (deserializer.get_buffer_offset() < input.size()) {
-            throw serde::deserialization_error("Some input bytes were not read");
-        }
-        return value;
-    }
-
-} // end of namespace Program
-
-template <>
-template <typename Serializer>
-void serde::Serializable<Program::BrilligOpcode::Trap>::serialize(const Program::BrilligOpcode::Trap &obj, Serializer &serializer) {
-    serde::Serializable<decltype(obj.revert_data_offset)>::serialize(obj.revert_data_offset, serializer);
-    serde::Serializable<decltype(obj.revert_data_size)>::serialize(obj.revert_data_size, serializer);
-}
-
-template <>
-template <typename Deserializer>
-Program::BrilligOpcode::Trap serde::Deserializable<Program::BrilligOpcode::Trap>::deserialize(Deserializer &deserializer) {
-    Program::BrilligOpcode::Trap obj;
-    obj.revert_data_offset = serde::Deserializable<decltype(obj.revert_data_offset)>::deserialize(deserializer);
-    obj.revert_data_size = serde::Deserializable<decltype(obj.revert_data_size)>::deserialize(deserializer);
-    return obj;
-}
-
-namespace Program {
-
-    inline bool operator==(const BrilligOpcode::Stop &lhs, const BrilligOpcode::Stop &rhs) {
-        if (!(lhs.return_data_offset == rhs.return_data_offset)) { return false; }
-        if (!(lhs.return_data_size == rhs.return_data_size)) { return false; }
-        return true;
-    }
-
-    inline std::vector<uint8_t> BrilligOpcode::Stop::bincodeSerialize() const {
-        auto serializer = serde::BincodeSerializer();
-        serde::Serializable<BrilligOpcode::Stop>::serialize(*this, serializer);
-        return std::move(serializer).bytes();
-    }
-
-    inline BrilligOpcode::Stop BrilligOpcode::Stop::bincodeDeserialize(std::vector<uint8_t> input) {
-        auto deserializer = serde::BincodeDeserializer(input);
-        auto value = serde::Deserializable<BrilligOpcode::Stop>::deserialize(deserializer);
-        if (deserializer.get_buffer_offset() < input.size()) {
-            throw serde::deserialization_error("Some input bytes were not read");
-        }
-        return value;
-    }
-
-} // end of namespace Program
-
-template <>
-template <typename Serializer>
-void serde::Serializable<Program::BrilligOpcode::Stop>::serialize(const Program::BrilligOpcode::Stop &obj, Serializer &serializer) {
-    serde::Serializable<decltype(obj.return_data_offset)>::serialize(obj.return_data_offset, serializer);
-    serde::Serializable<decltype(obj.return_data_size)>::serialize(obj.return_data_size, serializer);
-}
-
-template <>
-template <typename Deserializer>
-Program::BrilligOpcode::Stop serde::Deserializable<Program::BrilligOpcode::Stop>::deserialize(Deserializer &deserializer) {
-    Program::BrilligOpcode::Stop obj;
-    obj.return_data_offset = serde::Deserializable<decltype(obj.return_data_offset)>::deserialize(deserializer);
-    obj.return_data_size = serde::Deserializable<decltype(obj.return_data_size)>::deserialize(deserializer);
-    return obj;
-}
-
-namespace Program {
-
-    inline bool operator==(const BrilligOutputs &lhs, const BrilligOutputs &rhs) {
-        if (!(lhs.value == rhs.value)) { return false; }
-        return true;
-    }
-
-    inline std::vector<uint8_t> BrilligOutputs::bincodeSerialize() const {
-        auto serializer = serde::BincodeSerializer();
-        serde::Serializable<BrilligOutputs>::serialize(*this, serializer);
-        return std::move(serializer).bytes();
-    }
-
-    inline BrilligOutputs BrilligOutputs::bincodeDeserialize(std::vector<uint8_t> input) {
-        auto deserializer = serde::BincodeDeserializer(input);
-        auto value = serde::Deserializable<BrilligOutputs>::deserialize(deserializer);
-        if (deserializer.get_buffer_offset() < input.size()) {
-            throw serde::deserialization_error("Some input bytes were not read");
-        }
-        return value;
-    }
-
-} // end of namespace Program
-
-template <>
-template <typename Serializer>
-void serde::Serializable<Program::BrilligOutputs>::serialize(const Program::BrilligOutputs &obj, Serializer &serializer) {
-    serializer.increase_container_depth();
-    serde::Serializable<decltype(obj.value)>::serialize(obj.value, serializer);
-    serializer.decrease_container_depth();
-}
-
-template <>
-template <typename Deserializer>
-Program::BrilligOutputs serde::Deserializable<Program::BrilligOutputs>::deserialize(Deserializer &deserializer) {
-    deserializer.increase_container_depth();
-    Program::BrilligOutputs obj;
-    obj.value = serde::Deserializable<decltype(obj.value)>::deserialize(deserializer);
-    deserializer.decrease_container_depth();
-    return obj;
-}
-
-namespace Program {
-
-    inline bool operator==(const BrilligOutputs::Simple &lhs, const BrilligOutputs::Simple &rhs) {
-        if (!(lhs.value == rhs.value)) { return false; }
-        return true;
-    }
-
-    inline std::vector<uint8_t> BrilligOutputs::Simple::bincodeSerialize() const {
-        auto serializer = serde::BincodeSerializer();
-        serde::Serializable<BrilligOutputs::Simple>::serialize(*this, serializer);
-        return std::move(serializer).bytes();
-    }
-
-    inline BrilligOutputs::Simple BrilligOutputs::Simple::bincodeDeserialize(std::vector<uint8_t> input) {
-        auto deserializer = serde::BincodeDeserializer(input);
-        auto value = serde::Deserializable<BrilligOutputs::Simple>::deserialize(deserializer);
-        if (deserializer.get_buffer_offset() < input.size()) {
-            throw serde::deserialization_error("Some input bytes were not read");
-        }
-        return value;
-    }
-
-} // end of namespace Program
-
-template <>
-template <typename Serializer>
-void serde::Serializable<Program::BrilligOutputs::Simple>::serialize(const Program::BrilligOutputs::Simple &obj, Serializer &serializer) {
-    serde::Serializable<decltype(obj.value)>::serialize(obj.value, serializer);
-}
-
-template <>
-template <typename Deserializer>
-Program::BrilligOutputs::Simple serde::Deserializable<Program::BrilligOutputs::Simple>::deserialize(Deserializer &deserializer) {
-    Program::BrilligOutputs::Simple obj;
-    obj.value = serde::Deserializable<decltype(obj.value)>::deserialize(deserializer);
-    return obj;
-}
-
-namespace Program {
-
-    inline bool operator==(const BrilligOutputs::Array &lhs, const BrilligOutputs::Array &rhs) {
-        if (!(lhs.value == rhs.value)) { return false; }
-        return true;
-    }
-
-    inline std::vector<uint8_t> BrilligOutputs::Array::bincodeSerialize() const {
-        auto serializer = serde::BincodeSerializer();
-        serde::Serializable<BrilligOutputs::Array>::serialize(*this, serializer);
-        return std::move(serializer).bytes();
-    }
-
-    inline BrilligOutputs::Array BrilligOutputs::Array::bincodeDeserialize(std::vector<uint8_t> input) {
-        auto deserializer = serde::BincodeDeserializer(input);
-        auto value = serde::Deserializable<BrilligOutputs::Array>::deserialize(deserializer);
-        if (deserializer.get_buffer_offset() < input.size()) {
-            throw serde::deserialization_error("Some input bytes were not read");
-        }
-        return value;
-    }
-
-} // end of namespace Program
-
-template <>
-template <typename Serializer>
-void serde::Serializable<Program::BrilligOutputs::Array>::serialize(const Program::BrilligOutputs::Array &obj, Serializer &serializer) {
-    serde::Serializable<decltype(obj.value)>::serialize(obj.value, serializer);
-}
-
-template <>
-template <typename Deserializer>
-Program::BrilligOutputs::Array serde::Deserializable<Program::BrilligOutputs::Array>::deserialize(Deserializer &deserializer) {
-    Program::BrilligOutputs::Array obj;
-    obj.value = serde::Deserializable<decltype(obj.value)>::deserialize(deserializer);
-    return obj;
-}
-
-namespace Program {
-
-    inline bool operator==(const Circuit &lhs, const Circuit &rhs) {
-        if (!(lhs.current_witness_index == rhs.current_witness_index)) { return false; }
-        if (!(lhs.opcodes == rhs.opcodes)) { return false; }
-        if (!(lhs.expression_width == rhs.expression_width)) { return false; }
-        if (!(lhs.private_parameters == rhs.private_parameters)) { return false; }
-        if (!(lhs.public_parameters == rhs.public_parameters)) { return false; }
-        if (!(lhs.return_values == rhs.return_values)) { return false; }
-        if (!(lhs.assert_messages == rhs.assert_messages)) { return false; }
-        if (!(lhs.recursive == rhs.recursive)) { return false; }
-        return true;
-    }
-
-    inline std::vector<uint8_t> Circuit::bincodeSerialize() const {
-        auto serializer = serde::BincodeSerializer();
-        serde::Serializable<Circuit>::serialize(*this, serializer);
-        return std::move(serializer).bytes();
-    }
-
-    inline Circuit Circuit::bincodeDeserialize(std::vector<uint8_t> input) {
-        auto deserializer = serde::BincodeDeserializer(input);
-        auto value = serde::Deserializable<Circuit>::deserialize(deserializer);
-        if (deserializer.get_buffer_offset() < input.size()) {
-            throw serde::deserialization_error("Some input bytes were not read");
-        }
-        return value;
-    }
-
-} // end of namespace Program
-
-template <>
-template <typename Serializer>
-void serde::Serializable<Program::Circuit>::serialize(const Program::Circuit &obj, Serializer &serializer) {
-    serializer.increase_container_depth();
-    serde::Serializable<decltype(obj.current_witness_index)>::serialize(obj.current_witness_index, serializer);
-    serde::Serializable<decltype(obj.opcodes)>::serialize(obj.opcodes, serializer);
-    serde::Serializable<decltype(obj.expression_width)>::serialize(obj.expression_width, serializer);
-    serde::Serializable<decltype(obj.private_parameters)>::serialize(obj.private_parameters, serializer);
-    serde::Serializable<decltype(obj.public_parameters)>::serialize(obj.public_parameters, serializer);
-    serde::Serializable<decltype(obj.return_values)>::serialize(obj.return_values, serializer);
-    serde::Serializable<decltype(obj.assert_messages)>::serialize(obj.assert_messages, serializer);
-    serde::Serializable<decltype(obj.recursive)>::serialize(obj.recursive, serializer);
-    serializer.decrease_container_depth();
-}
-
-template <>
-template <typename Deserializer>
-Program::Circuit serde::Deserializable<Program::Circuit>::deserialize(Deserializer &deserializer) {
-    deserializer.increase_container_depth();
-    Program::Circuit obj;
-    obj.current_witness_index = serde::Deserializable<decltype(obj.current_witness_index)>::deserialize(deserializer);
-    obj.opcodes = serde::Deserializable<decltype(obj.opcodes)>::deserialize(deserializer);
-    obj.expression_width = serde::Deserializable<decltype(obj.expression_width)>::deserialize(deserializer);
-    obj.private_parameters = serde::Deserializable<decltype(obj.private_parameters)>::deserialize(deserializer);
-    obj.public_parameters = serde::Deserializable<decltype(obj.public_parameters)>::deserialize(deserializer);
-    obj.return_values = serde::Deserializable<decltype(obj.return_values)>::deserialize(deserializer);
-    obj.assert_messages = serde::Deserializable<decltype(obj.assert_messages)>::deserialize(deserializer);
-    obj.recursive = serde::Deserializable<decltype(obj.recursive)>::deserialize(deserializer);
-    deserializer.decrease_container_depth();
-    return obj;
-}
-
-namespace Program {
-
-    inline bool operator==(const Directive &lhs, const Directive &rhs) {
-        if (!(lhs.value == rhs.value)) { return false; }
-        return true;
-    }
-
-    inline std::vector<uint8_t> Directive::bincodeSerialize() const {
-        auto serializer = serde::BincodeSerializer();
-        serde::Serializable<Directive>::serialize(*this, serializer);
-        return std::move(serializer).bytes();
-    }
-
-    inline Directive Directive::bincodeDeserialize(std::vector<uint8_t> input) {
-        auto deserializer = serde::BincodeDeserializer(input);
-        auto value = serde::Deserializable<Directive>::deserialize(deserializer);
-        if (deserializer.get_buffer_offset() < input.size()) {
-            throw serde::deserialization_error("Some input bytes were not read");
-        }
-        return value;
-    }
-
-} // end of namespace Program
-
-template <>
-template <typename Serializer>
-void serde::Serializable<Program::Directive>::serialize(const Program::Directive &obj, Serializer &serializer) {
-    serializer.increase_container_depth();
-    serde::Serializable<decltype(obj.value)>::serialize(obj.value, serializer);
-    serializer.decrease_container_depth();
-}
-
-template <>
-template <typename Deserializer>
-Program::Directive serde::Deserializable<Program::Directive>::deserialize(Deserializer &deserializer) {
-    deserializer.increase_container_depth();
-    Program::Directive obj;
-    obj.value = serde::Deserializable<decltype(obj.value)>::deserialize(deserializer);
-    deserializer.decrease_container_depth();
-    return obj;
-}
-
-namespace Program {
-
-    inline bool operator==(const Directive::ToLeRadix &lhs, const Directive::ToLeRadix &rhs) {
-        if (!(lhs.a == rhs.a)) { return false; }
-        if (!(lhs.b == rhs.b)) { return false; }
-        if (!(lhs.radix == rhs.radix)) { return false; }
-        return true;
-    }
-
-    inline std::vector<uint8_t> Directive::ToLeRadix::bincodeSerialize() const {
-        auto serializer = serde::BincodeSerializer();
-        serde::Serializable<Directive::ToLeRadix>::serialize(*this, serializer);
-        return std::move(serializer).bytes();
-    }
-
-    inline Directive::ToLeRadix Directive::ToLeRadix::bincodeDeserialize(std::vector<uint8_t> input) {
-        auto deserializer = serde::BincodeDeserializer(input);
-        auto value = serde::Deserializable<Directive::ToLeRadix>::deserialize(deserializer);
-        if (deserializer.get_buffer_offset() < input.size()) {
-            throw serde::deserialization_error("Some input bytes were not read");
-        }
-        return value;
-    }
-
-} // end of namespace Program
-
-template <>
-template <typename Serializer>
-void serde::Serializable<Program::Directive::ToLeRadix>::serialize(const Program::Directive::ToLeRadix &obj, Serializer &serializer) {
-    serde::Serializable<decltype(obj.a)>::serialize(obj.a, serializer);
-    serde::Serializable<decltype(obj.b)>::serialize(obj.b, serializer);
-    serde::Serializable<decltype(obj.radix)>::serialize(obj.radix, serializer);
-}
-
-template <>
-template <typename Deserializer>
-Program::Directive::ToLeRadix serde::Deserializable<Program::Directive::ToLeRadix>::deserialize(Deserializer &deserializer) {
-    Program::Directive::ToLeRadix obj;
-    obj.a = serde::Deserializable<decltype(obj.a)>::deserialize(deserializer);
-    obj.b = serde::Deserializable<decltype(obj.b)>::deserialize(deserializer);
-    obj.radix = serde::Deserializable<decltype(obj.radix)>::deserialize(deserializer);
-    return obj;
-}
-
-namespace Program {
-
-    inline bool operator==(const Expression &lhs, const Expression &rhs) {
-        if (!(lhs.mul_terms == rhs.mul_terms)) { return false; }
-        if (!(lhs.linear_combinations == rhs.linear_combinations)) { return false; }
-        if (!(lhs.q_c == rhs.q_c)) { return false; }
-        return true;
-    }
-
-    inline std::vector<uint8_t> Expression::bincodeSerialize() const {
-        auto serializer = serde::BincodeSerializer();
-        serde::Serializable<Expression>::serialize(*this, serializer);
-        return std::move(serializer).bytes();
-    }
-
-    inline Expression Expression::bincodeDeserialize(std::vector<uint8_t> input) {
-        auto deserializer = serde::BincodeDeserializer(input);
-        auto value = serde::Deserializable<Expression>::deserialize(deserializer);
-        if (deserializer.get_buffer_offset() < input.size()) {
-            throw serde::deserialization_error("Some input bytes were not read");
-        }
-        return value;
-    }
-
-} // end of namespace Program
-
-template <>
-template <typename Serializer>
-void serde::Serializable<Program::Expression>::serialize(const Program::Expression &obj, Serializer &serializer) {
-    serializer.increase_container_depth();
-    serde::Serializable<decltype(obj.mul_terms)>::serialize(obj.mul_terms, serializer);
-    serde::Serializable<decltype(obj.linear_combinations)>::serialize(obj.linear_combinations, serializer);
-    serde::Serializable<decltype(obj.q_c)>::serialize(obj.q_c, serializer);
-    serializer.decrease_container_depth();
-}
-
-template <>
-template <typename Deserializer>
-Program::Expression serde::Deserializable<Program::Expression>::deserialize(Deserializer &deserializer) {
-    deserializer.increase_container_depth();
-    Program::Expression obj;
-    obj.mul_terms = serde::Deserializable<decltype(obj.mul_terms)>::deserialize(deserializer);
-    obj.linear_combinations = serde::Deserializable<decltype(obj.linear_combinations)>::deserialize(deserializer);
-    obj.q_c = serde::Deserializable<decltype(obj.q_c)>::deserialize(deserializer);
-    deserializer.decrease_container_depth();
-    return obj;
-}
-
-namespace Program {
-
-    inline bool operator==(const ExpressionWidth &lhs, const ExpressionWidth &rhs) {
-        if (!(lhs.value == rhs.value)) { return false; }
-        return true;
-    }
-
-    inline std::vector<uint8_t> ExpressionWidth::bincodeSerialize() const {
-        auto serializer = serde::BincodeSerializer();
-        serde::Serializable<ExpressionWidth>::serialize(*this, serializer);
-        return std::move(serializer).bytes();
-    }
-
-    inline ExpressionWidth ExpressionWidth::bincodeDeserialize(std::vector<uint8_t> input) {
-        auto deserializer = serde::BincodeDeserializer(input);
-        auto value = serde::Deserializable<ExpressionWidth>::deserialize(deserializer);
-        if (deserializer.get_buffer_offset() < input.size()) {
-            throw serde::deserialization_error("Some input bytes were not read");
-        }
-        return value;
-    }
-
-} // end of namespace Program
-
-template <>
-template <typename Serializer>
-void serde::Serializable<Program::ExpressionWidth>::serialize(const Program::ExpressionWidth &obj, Serializer &serializer) {
-    serializer.increase_container_depth();
-    serde::Serializable<decltype(obj.value)>::serialize(obj.value, serializer);
-    serializer.decrease_container_depth();
-}
-
-template <>
-template <typename Deserializer>
-Program::ExpressionWidth serde::Deserializable<Program::ExpressionWidth>::deserialize(Deserializer &deserializer) {
-    deserializer.increase_container_depth();
-    Program::ExpressionWidth obj;
-    obj.value = serde::Deserializable<decltype(obj.value)>::deserialize(deserializer);
-    deserializer.decrease_container_depth();
-    return obj;
-}
-
-namespace Program {
-
-    inline bool operator==(const ExpressionWidth::Unbounded &lhs, const ExpressionWidth::Unbounded &rhs) {
-        return true;
-    }
-
-    inline std::vector<uint8_t> ExpressionWidth::Unbounded::bincodeSerialize() const {
-        auto serializer = serde::BincodeSerializer();
-        serde::Serializable<ExpressionWidth::Unbounded>::serialize(*this, serializer);
-        return std::move(serializer).bytes();
-    }
-
-    inline ExpressionWidth::Unbounded ExpressionWidth::Unbounded::bincodeDeserialize(std::vector<uint8_t> input) {
-        auto deserializer = serde::BincodeDeserializer(input);
-        auto value = serde::Deserializable<ExpressionWidth::Unbounded>::deserialize(deserializer);
-        if (deserializer.get_buffer_offset() < input.size()) {
-            throw serde::deserialization_error("Some input bytes were not read");
-        }
-        return value;
-    }
-
-} // end of namespace Program
-
-template <>
-template <typename Serializer>
-void serde::Serializable<Program::ExpressionWidth::Unbounded>::serialize(const Program::ExpressionWidth::Unbounded &obj, Serializer &serializer) {
-}
-
-template <>
-template <typename Deserializer>
-Program::ExpressionWidth::Unbounded serde::Deserializable<Program::ExpressionWidth::Unbounded>::deserialize(Deserializer &deserializer) {
-    Program::ExpressionWidth::Unbounded obj;
-    return obj;
-}
-
-namespace Program {
-
-    inline bool operator==(const ExpressionWidth::Bounded &lhs, const ExpressionWidth::Bounded &rhs) {
-        if (!(lhs.width == rhs.width)) { return false; }
-        return true;
-    }
-
-    inline std::vector<uint8_t> ExpressionWidth::Bounded::bincodeSerialize() const {
-        auto serializer = serde::BincodeSerializer();
-        serde::Serializable<ExpressionWidth::Bounded>::serialize(*this, serializer);
-        return std::move(serializer).bytes();
-    }
-
-    inline ExpressionWidth::Bounded ExpressionWidth::Bounded::bincodeDeserialize(std::vector<uint8_t> input) {
-        auto deserializer = serde::BincodeDeserializer(input);
-        auto value = serde::Deserializable<ExpressionWidth::Bounded>::deserialize(deserializer);
-        if (deserializer.get_buffer_offset() < input.size()) {
-            throw serde::deserialization_error("Some input bytes were not read");
-        }
-        return value;
-    }
-
-} // end of namespace Program
-
-template <>
-template <typename Serializer>
-void serde::Serializable<Program::ExpressionWidth::Bounded>::serialize(const Program::ExpressionWidth::Bounded &obj, Serializer &serializer) {
-    serde::Serializable<decltype(obj.width)>::serialize(obj.width, serializer);
-}
-
-template <>
-template <typename Deserializer>
-Program::ExpressionWidth::Bounded serde::Deserializable<Program::ExpressionWidth::Bounded>::deserialize(Deserializer &deserializer) {
-    Program::ExpressionWidth::Bounded obj;
-    obj.width = serde::Deserializable<decltype(obj.width)>::deserialize(deserializer);
-    return obj;
-}
-
-namespace Program {
-
-    inline bool operator==(const FunctionInput &lhs, const FunctionInput &rhs) {
-        if (!(lhs.witness == rhs.witness)) { return false; }
-        if (!(lhs.num_bits == rhs.num_bits)) { return false; }
-        return true;
-    }
-
-    inline std::vector<uint8_t> FunctionInput::bincodeSerialize() const {
-        auto serializer = serde::BincodeSerializer();
-        serde::Serializable<FunctionInput>::serialize(*this, serializer);
-        return std::move(serializer).bytes();
-    }
-
-    inline FunctionInput FunctionInput::bincodeDeserialize(std::vector<uint8_t> input) {
-        auto deserializer = serde::BincodeDeserializer(input);
-        auto value = serde::Deserializable<FunctionInput>::deserialize(deserializer);
-        if (deserializer.get_buffer_offset() < input.size()) {
-            throw serde::deserialization_error("Some input bytes were not read");
-        }
-        return value;
-    }
-
-} // end of namespace Program
-
-template <>
-template <typename Serializer>
-void serde::Serializable<Program::FunctionInput>::serialize(const Program::FunctionInput &obj, Serializer &serializer) {
-    serializer.increase_container_depth();
-    serde::Serializable<decltype(obj.witness)>::serialize(obj.witness, serializer);
-    serde::Serializable<decltype(obj.num_bits)>::serialize(obj.num_bits, serializer);
-    serializer.decrease_container_depth();
-}
-
-template <>
-template <typename Deserializer>
-Program::FunctionInput serde::Deserializable<Program::FunctionInput>::deserialize(Deserializer &deserializer) {
-    deserializer.increase_container_depth();
-    Program::FunctionInput obj;
-    obj.witness = serde::Deserializable<decltype(obj.witness)>::deserialize(deserializer);
-    obj.num_bits = serde::Deserializable<decltype(obj.num_bits)>::deserialize(deserializer);
-    deserializer.decrease_container_depth();
-    return obj;
-}
-
-namespace Program {
-
-    inline bool operator==(const HeapArray &lhs, const HeapArray &rhs) {
-        if (!(lhs.pointer == rhs.pointer)) { return false; }
-        if (!(lhs.size == rhs.size)) { return false; }
-        return true;
-    }
-
-    inline std::vector<uint8_t> HeapArray::bincodeSerialize() const {
-        auto serializer = serde::BincodeSerializer();
-        serde::Serializable<HeapArray>::serialize(*this, serializer);
-        return std::move(serializer).bytes();
-    }
-
-    inline HeapArray HeapArray::bincodeDeserialize(std::vector<uint8_t> input) {
-        auto deserializer = serde::BincodeDeserializer(input);
-        auto value = serde::Deserializable<HeapArray>::deserialize(deserializer);
-        if (deserializer.get_buffer_offset() < input.size()) {
-            throw serde::deserialization_error("Some input bytes were not read");
-        }
-        return value;
-    }
-
-} // end of namespace Program
-
-template <>
-template <typename Serializer>
-void serde::Serializable<Program::HeapArray>::serialize(const Program::HeapArray &obj, Serializer &serializer) {
-    serializer.increase_container_depth();
-    serde::Serializable<decltype(obj.pointer)>::serialize(obj.pointer, serializer);
-    serde::Serializable<decltype(obj.size)>::serialize(obj.size, serializer);
-    serializer.decrease_container_depth();
-}
-
-template <>
-template <typename Deserializer>
-Program::HeapArray serde::Deserializable<Program::HeapArray>::deserialize(Deserializer &deserializer) {
-    deserializer.increase_container_depth();
-    Program::HeapArray obj;
-    obj.pointer = serde::Deserializable<decltype(obj.pointer)>::deserialize(deserializer);
-    obj.size = serde::Deserializable<decltype(obj.size)>::deserialize(deserializer);
-    deserializer.decrease_container_depth();
-    return obj;
-}
-
-namespace Program {
-
-    inline bool operator==(const HeapValueType &lhs, const HeapValueType &rhs) {
-        if (!(lhs.value == rhs.value)) { return false; }
-        return true;
-    }
-
-    inline std::vector<uint8_t> HeapValueType::bincodeSerialize() const {
-        auto serializer = serde::BincodeSerializer();
-        serde::Serializable<HeapValueType>::serialize(*this, serializer);
-        return std::move(serializer).bytes();
-    }
-
-    inline HeapValueType HeapValueType::bincodeDeserialize(std::vector<uint8_t> input) {
-        auto deserializer = serde::BincodeDeserializer(input);
-        auto value = serde::Deserializable<HeapValueType>::deserialize(deserializer);
-        if (deserializer.get_buffer_offset() < input.size()) {
-            throw serde::deserialization_error("Some input bytes were not read");
-        }
-        return value;
-    }
-
-} // end of namespace Program
-
-template <>
-template <typename Serializer>
-void serde::Serializable<Program::HeapValueType>::serialize(const Program::HeapValueType &obj, Serializer &serializer) {
-    serializer.increase_container_depth();
-    serde::Serializable<decltype(obj.value)>::serialize(obj.value, serializer);
-    serializer.decrease_container_depth();
-}
-
-template <>
-template <typename Deserializer>
-Program::HeapValueType serde::Deserializable<Program::HeapValueType>::deserialize(Deserializer &deserializer) {
-    deserializer.increase_container_depth();
-    Program::HeapValueType obj;
-    obj.value = serde::Deserializable<decltype(obj.value)>::deserialize(deserializer);
-    deserializer.decrease_container_depth();
-    return obj;
-}
-
-namespace Program {
-
-    inline bool operator==(const HeapValueType::Simple &lhs, const HeapValueType::Simple &rhs) {
-        if (!(lhs.value == rhs.value)) { return false; }
-        return true;
-    }
-
-    inline std::vector<uint8_t> HeapValueType::Simple::bincodeSerialize() const {
-        auto serializer = serde::BincodeSerializer();
-        serde::Serializable<HeapValueType::Simple>::serialize(*this, serializer);
-        return std::move(serializer).bytes();
-    }
-
-    inline HeapValueType::Simple HeapValueType::Simple::bincodeDeserialize(std::vector<uint8_t> input) {
-        auto deserializer = serde::BincodeDeserializer(input);
-        auto value = serde::Deserializable<HeapValueType::Simple>::deserialize(deserializer);
-        if (deserializer.get_buffer_offset() < input.size()) {
-            throw serde::deserialization_error("Some input bytes were not read");
-        }
-        return value;
-    }
-
-} // end of namespace Program
-
-template <>
-template <typename Serializer>
-void serde::Serializable<Program::HeapValueType::Simple>::serialize(const Program::HeapValueType::Simple &obj, Serializer &serializer) {
-    serde::Serializable<decltype(obj.value)>::serialize(obj.value, serializer);
-}
-
-template <>
-template <typename Deserializer>
-Program::HeapValueType::Simple serde::Deserializable<Program::HeapValueType::Simple>::deserialize(Deserializer &deserializer) {
-    Program::HeapValueType::Simple obj;
-    obj.value = serde::Deserializable<decltype(obj.value)>::deserialize(deserializer);
-    return obj;
-}
-
-namespace Program {
-
-    inline bool operator==(const HeapValueType::Array &lhs, const HeapValueType::Array &rhs) {
-        if (!(lhs.value_types == rhs.value_types)) { return false; }
-        if (!(lhs.size == rhs.size)) { return false; }
-        return true;
-    }
-
-    inline std::vector<uint8_t> HeapValueType::Array::bincodeSerialize() const {
-        auto serializer = serde::BincodeSerializer();
-        serde::Serializable<HeapValueType::Array>::serialize(*this, serializer);
-        return std::move(serializer).bytes();
-    }
-
-    inline HeapValueType::Array HeapValueType::Array::bincodeDeserialize(std::vector<uint8_t> input) {
-        auto deserializer = serde::BincodeDeserializer(input);
-        auto value = serde::Deserializable<HeapValueType::Array>::deserialize(deserializer);
-        if (deserializer.get_buffer_offset() < input.size()) {
-            throw serde::deserialization_error("Some input bytes were not read");
-        }
-        return value;
-    }
-
-} // end of namespace Program
-
-template <>
-template <typename Serializer>
-void serde::Serializable<Program::HeapValueType::Array>::serialize(const Program::HeapValueType::Array &obj, Serializer &serializer) {
-    serde::Serializable<decltype(obj.value_types)>::serialize(obj.value_types, serializer);
-    serde::Serializable<decltype(obj.size)>::serialize(obj.size, serializer);
-}
-
-template <>
-template <typename Deserializer>
-Program::HeapValueType::Array serde::Deserializable<Program::HeapValueType::Array>::deserialize(Deserializer &deserializer) {
-    Program::HeapValueType::Array obj;
-    obj.value_types = serde::Deserializable<decltype(obj.value_types)>::deserialize(deserializer);
-    obj.size = serde::Deserializable<decltype(obj.size)>::deserialize(deserializer);
-    return obj;
-}
-
-namespace Program {
-
-    inline bool operator==(const HeapValueType::Vector &lhs, const HeapValueType::Vector &rhs) {
-        if (!(lhs.value_types == rhs.value_types)) { return false; }
-        return true;
-    }
-
-    inline std::vector<uint8_t> HeapValueType::Vector::bincodeSerialize() const {
-        auto serializer = serde::BincodeSerializer();
-        serde::Serializable<HeapValueType::Vector>::serialize(*this, serializer);
-        return std::move(serializer).bytes();
-    }
-
-    inline HeapValueType::Vector HeapValueType::Vector::bincodeDeserialize(std::vector<uint8_t> input) {
-        auto deserializer = serde::BincodeDeserializer(input);
-        auto value = serde::Deserializable<HeapValueType::Vector>::deserialize(deserializer);
-        if (deserializer.get_buffer_offset() < input.size()) {
-            throw serde::deserialization_error("Some input bytes were not read");
-        }
-        return value;
-    }
-
-} // end of namespace Program
-
-template <>
-template <typename Serializer>
-void serde::Serializable<Program::HeapValueType::Vector>::serialize(const Program::HeapValueType::Vector &obj, Serializer &serializer) {
-    serde::Serializable<decltype(obj.value_types)>::serialize(obj.value_types, serializer);
-}
-
-template <>
-template <typename Deserializer>
-Program::HeapValueType::Vector serde::Deserializable<Program::HeapValueType::Vector>::deserialize(Deserializer &deserializer) {
-    Program::HeapValueType::Vector obj;
-    obj.value_types = serde::Deserializable<decltype(obj.value_types)>::deserialize(deserializer);
-    return obj;
-}
-
-namespace Program {
-
-    inline bool operator==(const HeapVector &lhs, const HeapVector &rhs) {
-        if (!(lhs.pointer == rhs.pointer)) { return false; }
-        if (!(lhs.size == rhs.size)) { return false; }
-        return true;
-    }
-
-    inline std::vector<uint8_t> HeapVector::bincodeSerialize() const {
-        auto serializer = serde::BincodeSerializer();
-        serde::Serializable<HeapVector>::serialize(*this, serializer);
-        return std::move(serializer).bytes();
-    }
-
-    inline HeapVector HeapVector::bincodeDeserialize(std::vector<uint8_t> input) {
-        auto deserializer = serde::BincodeDeserializer(input);
-        auto value = serde::Deserializable<HeapVector>::deserialize(deserializer);
-        if (deserializer.get_buffer_offset() < input.size()) {
-            throw serde::deserialization_error("Some input bytes were not read");
-        }
-        return value;
-    }
-
-} // end of namespace Program
-
-template <>
-template <typename Serializer>
-void serde::Serializable<Program::HeapVector>::serialize(const Program::HeapVector &obj, Serializer &serializer) {
-    serializer.increase_container_depth();
-    serde::Serializable<decltype(obj.pointer)>::serialize(obj.pointer, serializer);
-    serde::Serializable<decltype(obj.size)>::serialize(obj.size, serializer);
-    serializer.decrease_container_depth();
-}
-
-template <>
-template <typename Deserializer>
-Program::HeapVector serde::Deserializable<Program::HeapVector>::deserialize(Deserializer &deserializer) {
-    deserializer.increase_container_depth();
-    Program::HeapVector obj;
-    obj.pointer = serde::Deserializable<decltype(obj.pointer)>::deserialize(deserializer);
-    obj.size = serde::Deserializable<decltype(obj.size)>::deserialize(deserializer);
-    deserializer.decrease_container_depth();
-    return obj;
-}
-
-namespace Program {
-
-    inline bool operator==(const MemOp &lhs, const MemOp &rhs) {
-        if (!(lhs.operation == rhs.operation)) { return false; }
-        if (!(lhs.index == rhs.index)) { return false; }
-        if (!(lhs.value == rhs.value)) { return false; }
-        return true;
-    }
-
-    inline std::vector<uint8_t> MemOp::bincodeSerialize() const {
-        auto serializer = serde::BincodeSerializer();
-        serde::Serializable<MemOp>::serialize(*this, serializer);
-        return std::move(serializer).bytes();
-    }
-
-    inline MemOp MemOp::bincodeDeserialize(std::vector<uint8_t> input) {
-        auto deserializer = serde::BincodeDeserializer(input);
-        auto value = serde::Deserializable<MemOp>::deserialize(deserializer);
-        if (deserializer.get_buffer_offset() < input.size()) {
-            throw serde::deserialization_error("Some input bytes were not read");
-        }
-        return value;
-    }
-
-} // end of namespace Program
-
-template <>
-template <typename Serializer>
-void serde::Serializable<Program::MemOp>::serialize(const Program::MemOp &obj, Serializer &serializer) {
-    serializer.increase_container_depth();
-    serde::Serializable<decltype(obj.operation)>::serialize(obj.operation, serializer);
-    serde::Serializable<decltype(obj.index)>::serialize(obj.index, serializer);
-    serde::Serializable<decltype(obj.value)>::serialize(obj.value, serializer);
-    serializer.decrease_container_depth();
-}
-
-template <>
-template <typename Deserializer>
-Program::MemOp serde::Deserializable<Program::MemOp>::deserialize(Deserializer &deserializer) {
-    deserializer.increase_container_depth();
-    Program::MemOp obj;
-    obj.operation = serde::Deserializable<decltype(obj.operation)>::deserialize(deserializer);
-    obj.index = serde::Deserializable<decltype(obj.index)>::deserialize(deserializer);
-    obj.value = serde::Deserializable<decltype(obj.value)>::deserialize(deserializer);
-    deserializer.decrease_container_depth();
-    return obj;
-}
-
-namespace Program {
-
-    inline bool operator==(const MemoryAddress &lhs, const MemoryAddress &rhs) {
-        if (!(lhs.value == rhs.value)) { return false; }
-        return true;
-    }
-
-    inline std::vector<uint8_t> MemoryAddress::bincodeSerialize() const {
-        auto serializer = serde::BincodeSerializer();
-        serde::Serializable<MemoryAddress>::serialize(*this, serializer);
-        return std::move(serializer).bytes();
-    }
-
-    inline MemoryAddress MemoryAddress::bincodeDeserialize(std::vector<uint8_t> input) {
-        auto deserializer = serde::BincodeDeserializer(input);
-        auto value = serde::Deserializable<MemoryAddress>::deserialize(deserializer);
-        if (deserializer.get_buffer_offset() < input.size()) {
-            throw serde::deserialization_error("Some input bytes were not read");
-        }
-        return value;
-    }
-
-} // end of namespace Program
-
-template <>
-template <typename Serializer>
-void serde::Serializable<Program::MemoryAddress>::serialize(const Program::MemoryAddress &obj, Serializer &serializer) {
-    serializer.increase_container_depth();
-    serde::Serializable<decltype(obj.value)>::serialize(obj.value, serializer);
-    serializer.decrease_container_depth();
-}
-
-template <>
-template <typename Deserializer>
-Program::MemoryAddress serde::Deserializable<Program::MemoryAddress>::deserialize(Deserializer &deserializer) {
-    deserializer.increase_container_depth();
-    Program::MemoryAddress obj;
-    obj.value = serde::Deserializable<decltype(obj.value)>::deserialize(deserializer);
-    deserializer.decrease_container_depth();
-    return obj;
-}
-
-namespace Program {
-
-    inline bool operator==(const Opcode &lhs, const Opcode &rhs) {
-        if (!(lhs.value == rhs.value)) { return false; }
-        return true;
-    }
-
-    inline std::vector<uint8_t> Opcode::bincodeSerialize() const {
-        auto serializer = serde::BincodeSerializer();
-        serde::Serializable<Opcode>::serialize(*this, serializer);
-        return std::move(serializer).bytes();
->>>>>>> f8495758
-    }
-
-    inline Opcode::AssertZero
-    Opcode::AssertZero::bincodeDeserialize(std::vector<uint8_t> input) {
-      auto deserializer = serde::BincodeDeserializer(input);
-      auto value =
-          serde::Deserializable<Opcode::AssertZero>::deserialize(deserializer);
-      if (deserializer.get_buffer_offset() < input.size()) {
-        throw serde::deserialization_error("Some input bytes were not read");
-      }
-      return value;
-    }
-
-    } // end of namespace Program
-
-    template <>
-    template <typename Serializer>
-    void serde::Serializable<Program::Opcode::AssertZero>::serialize(
-        const Program::Opcode::AssertZero &obj, Serializer &serializer) {
-      serde::Serializable<decltype(obj.value)>::serialize(obj.value,
-                                                          serializer);
-    }
-
-    template <>
-    template <typename Deserializer>
-    Program::Opcode::AssertZero
-    serde::Deserializable<Program::Opcode::AssertZero>::deserialize(
-        Deserializer &deserializer) {
-      Program::Opcode::AssertZero obj;
-      obj.value =
-          serde::Deserializable<decltype(obj.value)>::deserialize(deserializer);
-      return obj;
-    }
-
-    namespace Program {
-
-    inline bool operator==(const Opcode::BlackBoxFuncCall &lhs,
-                           const Opcode::BlackBoxFuncCall &rhs) {
-      if (!(lhs.value == rhs.value)) {
-        return false;
-      }
-      return true;
-    }
-
-    inline std::vector<uint8_t>
-    Opcode::BlackBoxFuncCall::bincodeSerialize() const {
-      auto serializer = serde::BincodeSerializer();
-      serde::Serializable<Opcode::BlackBoxFuncCall>::serialize(*this,
-                                                               serializer);
-      return std::move(serializer).bytes();
-    }
-
-    inline Opcode::BlackBoxFuncCall
-    Opcode::BlackBoxFuncCall::bincodeDeserialize(std::vector<uint8_t> input) {
-      auto deserializer = serde::BincodeDeserializer(input);
-      auto value = serde::Deserializable<Opcode::BlackBoxFuncCall>::deserialize(
-          deserializer);
-      if (deserializer.get_buffer_offset() < input.size()) {
-        throw serde::deserialization_error("Some input bytes were not read");
-      }
-      return value;
-    }
-
-    } // end of namespace Program
-
-    template <>
-    template <typename Serializer>
-    void serde::Serializable<Program::Opcode::BlackBoxFuncCall>::serialize(
-        const Program::Opcode::BlackBoxFuncCall &obj, Serializer &serializer) {
-      serde::Serializable<decltype(obj.value)>::serialize(obj.value,
-                                                          serializer);
-    }
-
-    template <>
-    template <typename Deserializer>
-    Program::Opcode::BlackBoxFuncCall
-    serde::Deserializable<Program::Opcode::BlackBoxFuncCall>::deserialize(
-        Deserializer &deserializer) {
-      Program::Opcode::BlackBoxFuncCall obj;
-      obj.value =
-          serde::Deserializable<decltype(obj.value)>::deserialize(deserializer);
-      return obj;
-    }
-
-    namespace Program {
-
-    inline bool operator==(const Opcode::Directive &lhs,
-                           const Opcode::Directive &rhs) {
-      if (!(lhs.value == rhs.value)) {
-        return false;
-      }
-      return true;
-    }
-
-    inline std::vector<uint8_t> Opcode::Directive::bincodeSerialize() const {
-      auto serializer = serde::BincodeSerializer();
-      serde::Serializable<Opcode::Directive>::serialize(*this, serializer);
-      return std::move(serializer).bytes();
-    }
-
-    inline Opcode::Directive
-    Opcode::Directive::bincodeDeserialize(std::vector<uint8_t> input) {
-      auto deserializer = serde::BincodeDeserializer(input);
-      auto value =
-          serde::Deserializable<Opcode::Directive>::deserialize(deserializer);
-      if (deserializer.get_buffer_offset() < input.size()) {
-        throw serde::deserialization_error("Some input bytes were not read");
-      }
-      return value;
-    }
-
-    } // end of namespace Program
-
-    template <>
-    template <typename Serializer>
-    void serde::Serializable<Program::Opcode::Directive>::serialize(
-        const Program::Opcode::Directive &obj, Serializer &serializer) {
-      serde::Serializable<decltype(obj.value)>::serialize(obj.value,
-                                                          serializer);
-    }
-
-    template <>
-    template <typename Deserializer>
-    Program::Opcode::Directive
-    serde::Deserializable<Program::Opcode::Directive>::deserialize(
-        Deserializer &deserializer) {
-      Program::Opcode::Directive obj;
-      obj.value =
-          serde::Deserializable<decltype(obj.value)>::deserialize(deserializer);
-      return obj;
-    }
-
-    namespace Program {
-
-    inline bool operator==(const Opcode::Brillig &lhs,
-                           const Opcode::Brillig &rhs) {
-      if (!(lhs.value == rhs.value)) {
-        return false;
-      }
-      return true;
-    }
-
-    inline std::vector<uint8_t> Opcode::Brillig::bincodeSerialize() const {
-      auto serializer = serde::BincodeSerializer();
-      serde::Serializable<Opcode::Brillig>::serialize(*this, serializer);
-      return std::move(serializer).bytes();
-    }
-
-    inline Opcode::Brillig
-    Opcode::Brillig::bincodeDeserialize(std::vector<uint8_t> input) {
-      auto deserializer = serde::BincodeDeserializer(input);
-      auto value =
-          serde::Deserializable<Opcode::Brillig>::deserialize(deserializer);
-      if (deserializer.get_buffer_offset() < input.size()) {
-        throw serde::deserialization_error("Some input bytes were not read");
-      }
-      return value;
-    }
-
-    } // end of namespace Program
-
-    template <>
-    template <typename Serializer>
-    void serde::Serializable<Program::Opcode::Brillig>::serialize(
-        const Program::Opcode::Brillig &obj, Serializer &serializer) {
-      serde::Serializable<decltype(obj.value)>::serialize(obj.value,
-                                                          serializer);
-    }
-
-    template <>
-    template <typename Deserializer>
-    Program::Opcode::Brillig
-    serde::Deserializable<Program::Opcode::Brillig>::deserialize(
-        Deserializer &deserializer) {
-      Program::Opcode::Brillig obj;
-      obj.value =
-          serde::Deserializable<decltype(obj.value)>::deserialize(deserializer);
-      return obj;
-    }
-
-    namespace Program {
-
-    inline bool operator==(const Opcode::MemoryOp &lhs,
-                           const Opcode::MemoryOp &rhs) {
-      if (!(lhs.block_id == rhs.block_id)) {
-        return false;
-      }
-      if (!(lhs.op == rhs.op)) {
-        return false;
-      }
-      if (!(lhs.predicate == rhs.predicate)) {
-        return false;
-      }
-      return true;
-    }
-
-    inline std::vector<uint8_t> Opcode::MemoryOp::bincodeSerialize() const {
-      auto serializer = serde::BincodeSerializer();
-      serde::Serializable<Opcode::MemoryOp>::serialize(*this, serializer);
-      return std::move(serializer).bytes();
-    }
-
-    inline Opcode::MemoryOp
-    Opcode::MemoryOp::bincodeDeserialize(std::vector<uint8_t> input) {
-      auto deserializer = serde::BincodeDeserializer(input);
-      auto value =
-          serde::Deserializable<Opcode::MemoryOp>::deserialize(deserializer);
-      if (deserializer.get_buffer_offset() < input.size()) {
-        throw serde::deserialization_error("Some input bytes were not read");
-      }
-      return value;
-    }
-
-    } // end of namespace Program
-
-    template <>
-    template <typename Serializer>
-    void serde::Serializable<Program::Opcode::MemoryOp>::serialize(
-        const Program::Opcode::MemoryOp &obj, Serializer &serializer) {
-      serde::Serializable<decltype(obj.block_id)>::serialize(obj.block_id,
-                                                             serializer);
-      serde::Serializable<decltype(obj.op)>::serialize(obj.op, serializer);
-      serde::Serializable<decltype(obj.predicate)>::serialize(obj.predicate,
-                                                              serializer);
-    }
-
-    template <>
-    template <typename Deserializer>
-    Program::Opcode::MemoryOp
-    serde::Deserializable<Program::Opcode::MemoryOp>::deserialize(
-        Deserializer &deserializer) {
-      Program::Opcode::MemoryOp obj;
-      obj.block_id = serde::Deserializable<decltype(obj.block_id)>::deserialize(
-          deserializer);
-      obj.op =
-          serde::Deserializable<decltype(obj.op)>::deserialize(deserializer);
-      obj.predicate =
-          serde::Deserializable<decltype(obj.predicate)>::deserialize(
-              deserializer);
-      return obj;
-    }
-
-    namespace Program {
-
-    inline bool operator==(const Opcode::MemoryInit &lhs,
-                           const Opcode::MemoryInit &rhs) {
-      if (!(lhs.block_id == rhs.block_id)) {
-        return false;
-      }
-      if (!(lhs.init == rhs.init)) {
-        return false;
-      }
-      return true;
-    }
-
-    inline std::vector<uint8_t> Opcode::MemoryInit::bincodeSerialize() const {
-      auto serializer = serde::BincodeSerializer();
-      serde::Serializable<Opcode::MemoryInit>::serialize(*this, serializer);
-      return std::move(serializer).bytes();
-    }
-
-    inline Opcode::MemoryInit
-    Opcode::MemoryInit::bincodeDeserialize(std::vector<uint8_t> input) {
-      auto deserializer = serde::BincodeDeserializer(input);
-      auto value =
-          serde::Deserializable<Opcode::MemoryInit>::deserialize(deserializer);
-      if (deserializer.get_buffer_offset() < input.size()) {
-        throw serde::deserialization_error("Some input bytes were not read");
-      }
-      return value;
-    }
-
-    } // end of namespace Program
-
-    template <>
-    template <typename Serializer>
-    void serde::Serializable<Program::Opcode::MemoryInit>::serialize(
-        const Program::Opcode::MemoryInit &obj, Serializer &serializer) {
-      serde::Serializable<decltype(obj.block_id)>::serialize(obj.block_id,
-                                                             serializer);
-      serde::Serializable<decltype(obj.init)>::serialize(obj.init, serializer);
-    }
-
-    template <>
-    template <typename Deserializer>
-    Program::Opcode::MemoryInit
-    serde::Deserializable<Program::Opcode::MemoryInit>::deserialize(
-        Deserializer &deserializer) {
-      Program::Opcode::MemoryInit obj;
-      obj.block_id = serde::Deserializable<decltype(obj.block_id)>::deserialize(
-          deserializer);
-      obj.init =
-          serde::Deserializable<decltype(obj.init)>::deserialize(deserializer);
-      return obj;
-    }
-
-    namespace Program {
-
-    inline bool operator==(const Opcode::BrilligCall &lhs,
-                           const Opcode::BrilligCall &rhs) {
-      if (!(lhs.id == rhs.id)) {
-        return false;
-      }
-      if (!(lhs.inputs == rhs.inputs)) {
-        return false;
-      }
-      if (!(lhs.outputs == rhs.outputs)) {
-        return false;
-      }
-      if (!(lhs.predicate == rhs.predicate)) {
-        return false;
-      }
-      return true;
-    }
-
-    inline std::vector<uint8_t> Opcode::BrilligCall::bincodeSerialize() const {
-      auto serializer = serde::BincodeSerializer();
-      serde::Serializable<Opcode::BrilligCall>::serialize(*this, serializer);
-      return std::move(serializer).bytes();
-    }
-
-    inline Opcode::BrilligCall
-    Opcode::BrilligCall::bincodeDeserialize(std::vector<uint8_t> input) {
-      auto deserializer = serde::BincodeDeserializer(input);
-      auto value =
-          serde::Deserializable<Opcode::BrilligCall>::deserialize(deserializer);
-      if (deserializer.get_buffer_offset() < input.size()) {
-        throw serde::deserialization_error("Some input bytes were not read");
-      }
-      return value;
-    }
-
-    } // end of namespace Program
-
-    template <>
-    template <typename Serializer>
-    void serde::Serializable<Program::Opcode::BrilligCall>::serialize(
-        const Program::Opcode::BrilligCall &obj, Serializer &serializer) {
-      serde::Serializable<decltype(obj.id)>::serialize(obj.id, serializer);
-      serde::Serializable<decltype(obj.inputs)>::serialize(obj.inputs,
-                                                           serializer);
-      serde::Serializable<decltype(obj.outputs)>::serialize(obj.outputs,
-                                                            serializer);
-      serde::Serializable<decltype(obj.predicate)>::serialize(obj.predicate,
-                                                              serializer);
-    }
-
-    template <>
-    template <typename Deserializer>
-    Program::Opcode::BrilligCall
-    serde::Deserializable<Program::Opcode::BrilligCall>::deserialize(
-        Deserializer &deserializer) {
-      Program::Opcode::BrilligCall obj;
-      obj.id =
-          serde::Deserializable<decltype(obj.id)>::deserialize(deserializer);
-      obj.inputs = serde::Deserializable<decltype(obj.inputs)>::deserialize(
-          deserializer);
-      obj.outputs = serde::Deserializable<decltype(obj.outputs)>::deserialize(
-          deserializer);
-      obj.predicate =
-          serde::Deserializable<decltype(obj.predicate)>::deserialize(
-              deserializer);
-      return obj;
-    }
-
-    namespace Program {
-
-    inline bool operator==(const Opcode::Call &lhs, const Opcode::Call &rhs) {
-      if (!(lhs.id == rhs.id)) {
-        return false;
-      }
-      if (!(lhs.inputs == rhs.inputs)) {
-        return false;
-      }
-      if (!(lhs.outputs == rhs.outputs)) {
-        return false;
-      }
-      if (!(lhs.predicate == rhs.predicate)) {
-        return false;
-      }
-      return true;
-    }
-
-    inline std::vector<uint8_t> Opcode::Call::bincodeSerialize() const {
-      auto serializer = serde::BincodeSerializer();
-      serde::Serializable<Opcode::Call>::serialize(*this, serializer);
-      return std::move(serializer).bytes();
-    }
-
-    inline Opcode::Call
-    Opcode::Call::bincodeDeserialize(std::vector<uint8_t> input) {
-      auto deserializer = serde::BincodeDeserializer(input);
-      auto value =
-          serde::Deserializable<Opcode::Call>::deserialize(deserializer);
-      if (deserializer.get_buffer_offset() < input.size()) {
-        throw serde::deserialization_error("Some input bytes were not read");
-      }
-      return value;
-    }
-
-    } // end of namespace Program
-
-    template <>
-    template <typename Serializer>
-    void serde::Serializable<Program::Opcode::Call>::serialize(
-        const Program::Opcode::Call &obj, Serializer &serializer) {
-      serde::Serializable<decltype(obj.id)>::serialize(obj.id, serializer);
-      serde::Serializable<decltype(obj.inputs)>::serialize(obj.inputs,
-                                                           serializer);
-      serde::Serializable<decltype(obj.outputs)>::serialize(obj.outputs,
-                                                            serializer);
-      serde::Serializable<decltype(obj.predicate)>::serialize(obj.predicate,
-                                                              serializer);
-    }
-
-    template <>
-    template <typename Deserializer>
-    Program::Opcode::Call
-    serde::Deserializable<Program::Opcode::Call>::deserialize(
-        Deserializer &deserializer) {
-      Program::Opcode::Call obj;
-      obj.id =
-          serde::Deserializable<decltype(obj.id)>::deserialize(deserializer);
-      obj.inputs = serde::Deserializable<decltype(obj.inputs)>::deserialize(
-          deserializer);
-      obj.outputs = serde::Deserializable<decltype(obj.outputs)>::deserialize(
-          deserializer);
-      obj.predicate =
-          serde::Deserializable<decltype(obj.predicate)>::deserialize(
-              deserializer);
-      return obj;
-    }
-
-    namespace Program {
-
-    inline bool operator==(const OpcodeLocation &lhs,
-                           const OpcodeLocation &rhs) {
-      if (!(lhs.value == rhs.value)) {
-        return false;
-      }
-      return true;
-    }
-
-    inline std::vector<uint8_t> OpcodeLocation::bincodeSerialize() const {
-      auto serializer = serde::BincodeSerializer();
-      serde::Serializable<OpcodeLocation>::serialize(*this, serializer);
-      return std::move(serializer).bytes();
-    }
-
-    inline OpcodeLocation
-    OpcodeLocation::bincodeDeserialize(std::vector<uint8_t> input) {
-      auto deserializer = serde::BincodeDeserializer(input);
-      auto value =
-          serde::Deserializable<OpcodeLocation>::deserialize(deserializer);
-      if (deserializer.get_buffer_offset() < input.size()) {
-        throw serde::deserialization_error("Some input bytes were not read");
-      }
-      return value;
-    }
-
-    } // end of namespace Program
-
-    template <>
-    template <typename Serializer>
-    void serde::Serializable<Program::OpcodeLocation>::serialize(
-        const Program::OpcodeLocation &obj, Serializer &serializer) {
-      serializer.increase_container_depth();
-      serde::Serializable<decltype(obj.value)>::serialize(obj.value,
-                                                          serializer);
-      serializer.decrease_container_depth();
-    }
-
-    template <>
-    template <typename Deserializer>
-    Program::OpcodeLocation
-    serde::Deserializable<Program::OpcodeLocation>::deserialize(
-        Deserializer &deserializer) {
-      deserializer.increase_container_depth();
-      Program::OpcodeLocation obj;
-      obj.value =
-          serde::Deserializable<decltype(obj.value)>::deserialize(deserializer);
-      deserializer.decrease_container_depth();
-      return obj;
-    }
-
-    namespace Program {
-
-    inline bool operator==(const OpcodeLocation::Acir &lhs,
-                           const OpcodeLocation::Acir &rhs) {
-      if (!(lhs.value == rhs.value)) {
-        return false;
-      }
-      return true;
-    }
-
-    inline std::vector<uint8_t> OpcodeLocation::Acir::bincodeSerialize() const {
-      auto serializer = serde::BincodeSerializer();
-      serde::Serializable<OpcodeLocation::Acir>::serialize(*this, serializer);
-      return std::move(serializer).bytes();
-    }
-
-    inline OpcodeLocation::Acir
-    OpcodeLocation::Acir::bincodeDeserialize(std::vector<uint8_t> input) {
-      auto deserializer = serde::BincodeDeserializer(input);
-      auto value = serde::Deserializable<OpcodeLocation::Acir>::deserialize(
-          deserializer);
-      if (deserializer.get_buffer_offset() < input.size()) {
-        throw serde::deserialization_error("Some input bytes were not read");
-      }
-      return value;
-    }
-
-    } // end of namespace Program
-
-    template <>
-    template <typename Serializer>
-    void serde::Serializable<Program::OpcodeLocation::Acir>::serialize(
-        const Program::OpcodeLocation::Acir &obj, Serializer &serializer) {
-      serde::Serializable<decltype(obj.value)>::serialize(obj.value,
-                                                          serializer);
-    }
-
-    template <>
-    template <typename Deserializer>
-    Program::OpcodeLocation::Acir
-    serde::Deserializable<Program::OpcodeLocation::Acir>::deserialize(
-        Deserializer &deserializer) {
-      Program::OpcodeLocation::Acir obj;
-      obj.value =
-          serde::Deserializable<decltype(obj.value)>::deserialize(deserializer);
-      return obj;
-    }
-
-    namespace Program {
-
-    inline bool operator==(const OpcodeLocation::Brillig &lhs,
-                           const OpcodeLocation::Brillig &rhs) {
-      if (!(lhs.acir_index == rhs.acir_index)) {
-        return false;
-      }
-      if (!(lhs.brillig_index == rhs.brillig_index)) {
-        return false;
-      }
-      return true;
-    }
-
-    inline std::vector<uint8_t>
-    OpcodeLocation::Brillig::bincodeSerialize() const {
-      auto serializer = serde::BincodeSerializer();
-      serde::Serializable<OpcodeLocation::Brillig>::serialize(*this,
-                                                              serializer);
-      return std::move(serializer).bytes();
-    }
-
-    inline OpcodeLocation::Brillig
-    OpcodeLocation::Brillig::bincodeDeserialize(std::vector<uint8_t> input) {
-      auto deserializer = serde::BincodeDeserializer(input);
-      auto value = serde::Deserializable<OpcodeLocation::Brillig>::deserialize(
-          deserializer);
-      if (deserializer.get_buffer_offset() < input.size()) {
-        throw serde::deserialization_error("Some input bytes were not read");
-      }
-      return value;
-    }
-
-    } // end of namespace Program
-
-    template <>
-    template <typename Serializer>
-    void serde::Serializable<Program::OpcodeLocation::Brillig>::serialize(
-        const Program::OpcodeLocation::Brillig &obj, Serializer &serializer) {
-      serde::Serializable<decltype(obj.acir_index)>::serialize(obj.acir_index,
-                                                               serializer);
-      serde::Serializable<decltype(obj.brillig_index)>::serialize(
-          obj.brillig_index, serializer);
-    }
-
-    template <>
-    template <typename Deserializer>
-    Program::OpcodeLocation::Brillig
-    serde::Deserializable<Program::OpcodeLocation::Brillig>::deserialize(
-        Deserializer &deserializer) {
-      Program::OpcodeLocation::Brillig obj;
-      obj.acir_index =
-          serde::Deserializable<decltype(obj.acir_index)>::deserialize(
-              deserializer);
-      obj.brillig_index =
-          serde::Deserializable<decltype(obj.brillig_index)>::deserialize(
-              deserializer);
-      return obj;
-    }
-
-    namespace Program {
-
-    inline bool operator==(const Program &lhs, const Program &rhs) {
-      if (!(lhs.functions == rhs.functions)) {
-        return false;
-      }
-      if (!(lhs.unconstrained_functions == rhs.unconstrained_functions)) {
-        return false;
-      }
-      return true;
-    }
-
-    inline std::vector<uint8_t> Program::bincodeSerialize() const {
-      auto serializer = serde::BincodeSerializer();
-      serde::Serializable<Program>::serialize(*this, serializer);
-      return std::move(serializer).bytes();
-    }
-
-    inline Program Program::bincodeDeserialize(std::vector<uint8_t> input) {
-      auto deserializer = serde::BincodeDeserializer(input);
-      auto value = serde::Deserializable<Program>::deserialize(deserializer);
-      if (deserializer.get_buffer_offset() < input.size()) {
-        throw serde::deserialization_error("Some input bytes were not read");
-      }
-      return value;
-    }
-
-    } // end of namespace Program
-
-    template <>
-    template <typename Serializer>
-    void serde::Serializable<Program::Program>::serialize(
-        const Program::Program &obj, Serializer &serializer) {
-      serializer.increase_container_depth();
-      serde::Serializable<decltype(obj.functions)>::serialize(obj.functions,
-                                                              serializer);
-      serde::Serializable<decltype(obj.unconstrained_functions)>::serialize(
-          obj.unconstrained_functions, serializer);
-      serializer.decrease_container_depth();
-    }
-
-    template <>
-    template <typename Deserializer>
-    Program::Program serde::Deserializable<Program::Program>::deserialize(
-        Deserializer &deserializer) {
-      deserializer.increase_container_depth();
-      Program::Program obj;
-      obj.functions =
-          serde::Deserializable<decltype(obj.functions)>::deserialize(
-              deserializer);
-      obj.unconstrained_functions = serde::Deserializable<
-          decltype(obj.unconstrained_functions)>::deserialize(deserializer);
-      deserializer.decrease_container_depth();
-      return obj;
-    }
-
-    namespace Program {
-
-    inline bool operator==(const PublicInputs &lhs, const PublicInputs &rhs) {
-      if (!(lhs.value == rhs.value)) {
-        return false;
-      }
-      return true;
-    }
-
-    inline std::vector<uint8_t> PublicInputs::bincodeSerialize() const {
-      auto serializer = serde::BincodeSerializer();
-      serde::Serializable<PublicInputs>::serialize(*this, serializer);
-      return std::move(serializer).bytes();
-    }
-
-    inline PublicInputs
-    PublicInputs::bincodeDeserialize(std::vector<uint8_t> input) {
-      auto deserializer = serde::BincodeDeserializer(input);
-      auto value =
-          serde::Deserializable<PublicInputs>::deserialize(deserializer);
-      if (deserializer.get_buffer_offset() < input.size()) {
-        throw serde::deserialization_error("Some input bytes were not read");
-      }
-      return value;
-    }
-
-    } // end of namespace Program
-
-    template <>
-    template <typename Serializer>
-    void serde::Serializable<Program::PublicInputs>::serialize(
-        const Program::PublicInputs &obj, Serializer &serializer) {
-      serializer.increase_container_depth();
-      serde::Serializable<decltype(obj.value)>::serialize(obj.value,
-                                                          serializer);
-      serializer.decrease_container_depth();
-    }
-
-    template <>
-    template <typename Deserializer>
-    Program::PublicInputs
-    serde::Deserializable<Program::PublicInputs>::deserialize(
-        Deserializer &deserializer) {
-      deserializer.increase_container_depth();
-      Program::PublicInputs obj;
-      obj.value =
-          serde::Deserializable<decltype(obj.value)>::deserialize(deserializer);
-      deserializer.decrease_container_depth();
-      return obj;
-    }
-
-    namespace Program {
-
-    inline bool operator==(const ValueOrArray &lhs, const ValueOrArray &rhs) {
-      if (!(lhs.value == rhs.value)) {
-        return false;
-      }
-      return true;
-    }
-
-    inline std::vector<uint8_t> ValueOrArray::bincodeSerialize() const {
-      auto serializer = serde::BincodeSerializer();
-      serde::Serializable<ValueOrArray>::serialize(*this, serializer);
-      return std::move(serializer).bytes();
-    }
-
-    inline ValueOrArray
-    ValueOrArray::bincodeDeserialize(std::vector<uint8_t> input) {
-      auto deserializer = serde::BincodeDeserializer(input);
-      auto value =
-          serde::Deserializable<ValueOrArray>::deserialize(deserializer);
-      if (deserializer.get_buffer_offset() < input.size()) {
-        throw serde::deserialization_error("Some input bytes were not read");
-      }
-      return value;
-    }
-
-    } // end of namespace Program
-
-    template <>
-    template <typename Serializer>
-    void serde::Serializable<Program::ValueOrArray>::serialize(
-        const Program::ValueOrArray &obj, Serializer &serializer) {
-      serializer.increase_container_depth();
-      serde::Serializable<decltype(obj.value)>::serialize(obj.value,
-                                                          serializer);
-      serializer.decrease_container_depth();
-    }
-
-    template <>
-    template <typename Deserializer>
-    Program::ValueOrArray
-    serde::Deserializable<Program::ValueOrArray>::deserialize(
-        Deserializer &deserializer) {
-      deserializer.increase_container_depth();
-      Program::ValueOrArray obj;
-      obj.value =
-          serde::Deserializable<decltype(obj.value)>::deserialize(deserializer);
-      deserializer.decrease_container_depth();
-      return obj;
-    }
-
-    namespace Program {
-
-    inline bool operator==(const ValueOrArray::MemoryAddress &lhs,
-                           const ValueOrArray::MemoryAddress &rhs) {
-      if (!(lhs.value == rhs.value)) {
-        return false;
-      }
-      return true;
-    }
-
-    inline std::vector<uint8_t>
-    ValueOrArray::MemoryAddress::bincodeSerialize() const {
-      auto serializer = serde::BincodeSerializer();
-      serde::Serializable<ValueOrArray::MemoryAddress>::serialize(*this,
-                                                                  serializer);
-      return std::move(serializer).bytes();
-    }
-
-    inline ValueOrArray::MemoryAddress
-    ValueOrArray::MemoryAddress::bincodeDeserialize(
-        std::vector<uint8_t> input) {
-      auto deserializer = serde::BincodeDeserializer(input);
-      auto value =
-          serde::Deserializable<ValueOrArray::MemoryAddress>::deserialize(
-              deserializer);
-      if (deserializer.get_buffer_offset() < input.size()) {
-        throw serde::deserialization_error("Some input bytes were not read");
-      }
-      return value;
-    }
-
-    } // end of namespace Program
-
-    template <>
-    template <typename Serializer>
-    void serde::Serializable<Program::ValueOrArray::MemoryAddress>::serialize(
-        const Program::ValueOrArray::MemoryAddress &obj,
-        Serializer &serializer) {
-      serde::Serializable<decltype(obj.value)>::serialize(obj.value,
-                                                          serializer);
-    }
-
-    template <>
-    template <typename Deserializer>
-    Program::ValueOrArray::MemoryAddress
-    serde::Deserializable<Program::ValueOrArray::MemoryAddress>::deserialize(
-        Deserializer &deserializer) {
-      Program::ValueOrArray::MemoryAddress obj;
-      obj.value =
-          serde::Deserializable<decltype(obj.value)>::deserialize(deserializer);
-      return obj;
-    }
-
-    namespace Program {
-
-    inline bool operator==(const ValueOrArray::HeapArray &lhs,
-                           const ValueOrArray::HeapArray &rhs) {
-      if (!(lhs.value == rhs.value)) {
-        return false;
-      }
-      return true;
-    }
-
-    inline std::vector<uint8_t>
-    ValueOrArray::HeapArray::bincodeSerialize() const {
-      auto serializer = serde::BincodeSerializer();
-      serde::Serializable<ValueOrArray::HeapArray>::serialize(*this,
-                                                              serializer);
-      return std::move(serializer).bytes();
-    }
-
-    inline ValueOrArray::HeapArray
-    ValueOrArray::HeapArray::bincodeDeserialize(std::vector<uint8_t> input) {
-      auto deserializer = serde::BincodeDeserializer(input);
-      auto value = serde::Deserializable<ValueOrArray::HeapArray>::deserialize(
-          deserializer);
-      if (deserializer.get_buffer_offset() < input.size()) {
-        throw serde::deserialization_error("Some input bytes were not read");
-      }
-      return value;
-    }
-
-    } // end of namespace Program
-
-    template <>
-    template <typename Serializer>
-    void serde::Serializable<Program::ValueOrArray::HeapArray>::serialize(
-        const Program::ValueOrArray::HeapArray &obj, Serializer &serializer) {
-      serde::Serializable<decltype(obj.value)>::serialize(obj.value,
-                                                          serializer);
-    }
-
-    template <>
-    template <typename Deserializer>
-    Program::ValueOrArray::HeapArray
-    serde::Deserializable<Program::ValueOrArray::HeapArray>::deserialize(
-        Deserializer &deserializer) {
-      Program::ValueOrArray::HeapArray obj;
-      obj.value =
-          serde::Deserializable<decltype(obj.value)>::deserialize(deserializer);
-      return obj;
-    }
-
-    namespace Program {
-
-    inline bool operator==(const ValueOrArray::HeapVector &lhs,
-                           const ValueOrArray::HeapVector &rhs) {
-      if (!(lhs.value == rhs.value)) {
-        return false;
-      }
-      return true;
-    }
-
-    inline std::vector<uint8_t>
-    ValueOrArray::HeapVector::bincodeSerialize() const {
-      auto serializer = serde::BincodeSerializer();
-      serde::Serializable<ValueOrArray::HeapVector>::serialize(*this,
-                                                               serializer);
-      return std::move(serializer).bytes();
-    }
-
-    inline ValueOrArray::HeapVector
-    ValueOrArray::HeapVector::bincodeDeserialize(std::vector<uint8_t> input) {
-      auto deserializer = serde::BincodeDeserializer(input);
-      auto value = serde::Deserializable<ValueOrArray::HeapVector>::deserialize(
-          deserializer);
-      if (deserializer.get_buffer_offset() < input.size()) {
-        throw serde::deserialization_error("Some input bytes were not read");
-      }
-      return value;
-    }
-
-    } // end of namespace Program
-
-    template <>
-    template <typename Serializer>
-    void serde::Serializable<Program::ValueOrArray::HeapVector>::serialize(
-        const Program::ValueOrArray::HeapVector &obj, Serializer &serializer) {
-      serde::Serializable<decltype(obj.value)>::serialize(obj.value,
-                                                          serializer);
-    }
-
-    template <>
-    template <typename Deserializer>
-    Program::ValueOrArray::HeapVector
-    serde::Deserializable<Program::ValueOrArray::HeapVector>::deserialize(
-        Deserializer &deserializer) {
-      Program::ValueOrArray::HeapVector obj;
-      obj.value =
-          serde::Deserializable<decltype(obj.value)>::deserialize(deserializer);
-      return obj;
-    }
-
-    namespace Program {
-
-    inline bool operator==(const Witness &lhs, const Witness &rhs) {
-      if (!(lhs.value == rhs.value)) {
-        return false;
-      }
-      return true;
-    }
-
-    inline std::vector<uint8_t> Witness::bincodeSerialize() const {
-      auto serializer = serde::BincodeSerializer();
-      serde::Serializable<Witness>::serialize(*this, serializer);
-      return std::move(serializer).bytes();
-    }
-
-    inline Witness Witness::bincodeDeserialize(std::vector<uint8_t> input) {
-      auto deserializer = serde::BincodeDeserializer(input);
-      auto value = serde::Deserializable<Witness>::deserialize(deserializer);
-      if (deserializer.get_buffer_offset() < input.size()) {
-        throw serde::deserialization_error("Some input bytes were not read");
-      }
-      return value;
-    }
-
-    } // end of namespace Program
-
-    template <>
-    template <typename Serializer>
-    void serde::Serializable<Program::Witness>::serialize(
-        const Program::Witness &obj, Serializer &serializer) {
-      serializer.increase_container_depth();
-      serde::Serializable<decltype(obj.value)>::serialize(obj.value,
-                                                          serializer);
-      serializer.decrease_container_depth();
-    }
-
-    template <>
-    template <typename Deserializer>
-    Program::Witness serde::Deserializable<Program::Witness>::deserialize(
-        Deserializer &deserializer) {
-      deserializer.increase_container_depth();
-      Program::Witness obj;
-      obj.value =
-          serde::Deserializable<decltype(obj.value)>::deserialize(deserializer);
-      deserializer.decrease_container_depth();
-      return obj;
-    }+  return std::move(serializer).bytes();
+}
+
+inline ValueOrArray::MemoryAddress
+ValueOrArray::MemoryAddress::bincodeDeserialize(std::vector<uint8_t> input) {
+  auto deserializer = serde::BincodeDeserializer(input);
+  auto value = serde::Deserializable<ValueOrArray::MemoryAddress>::deserialize(
+      deserializer);
+  if (deserializer.get_buffer_offset() < input.size()) {
+    throw serde::deserialization_error("Some input bytes were not read");
+  }
+  return value;
+}
+
+} // end of namespace Program
+
+template <>
+template <typename Serializer>
+void serde::Serializable<Program::ValueOrArray::MemoryAddress>::serialize(
+    const Program::ValueOrArray::MemoryAddress &obj, Serializer &serializer) {
+  serde::Serializable<decltype(obj.value)>::serialize(obj.value, serializer);
+}
+
+template <>
+template <typename Deserializer>
+Program::ValueOrArray::MemoryAddress
+serde::Deserializable<Program::ValueOrArray::MemoryAddress>::deserialize(
+    Deserializer &deserializer) {
+  Program::ValueOrArray::MemoryAddress obj;
+  obj.value =
+      serde::Deserializable<decltype(obj.value)>::deserialize(deserializer);
+  return obj;
+}
+
+namespace Program {
+
+inline bool operator==(const ValueOrArray::HeapArray &lhs,
+                       const ValueOrArray::HeapArray &rhs) {
+  if (!(lhs.value == rhs.value)) {
+    return false;
+  }
+  return true;
+}
+
+inline std::vector<uint8_t> ValueOrArray::HeapArray::bincodeSerialize() const {
+  auto serializer = serde::BincodeSerializer();
+  serde::Serializable<ValueOrArray::HeapArray>::serialize(*this, serializer);
+  return std::move(serializer).bytes();
+}
+
+inline ValueOrArray::HeapArray
+ValueOrArray::HeapArray::bincodeDeserialize(std::vector<uint8_t> input) {
+  auto deserializer = serde::BincodeDeserializer(input);
+  auto value =
+      serde::Deserializable<ValueOrArray::HeapArray>::deserialize(deserializer);
+  if (deserializer.get_buffer_offset() < input.size()) {
+    throw serde::deserialization_error("Some input bytes were not read");
+  }
+  return value;
+}
+
+} // end of namespace Program
+
+template <>
+template <typename Serializer>
+void serde::Serializable<Program::ValueOrArray::HeapArray>::serialize(
+    const Program::ValueOrArray::HeapArray &obj, Serializer &serializer) {
+  serde::Serializable<decltype(obj.value)>::serialize(obj.value, serializer);
+}
+
+template <>
+template <typename Deserializer>
+Program::ValueOrArray::HeapArray
+serde::Deserializable<Program::ValueOrArray::HeapArray>::deserialize(
+    Deserializer &deserializer) {
+  Program::ValueOrArray::HeapArray obj;
+  obj.value =
+      serde::Deserializable<decltype(obj.value)>::deserialize(deserializer);
+  return obj;
+}
+
+namespace Program {
+
+inline bool operator==(const ValueOrArray::HeapVector &lhs,
+                       const ValueOrArray::HeapVector &rhs) {
+  if (!(lhs.value == rhs.value)) {
+    return false;
+  }
+  return true;
+}
+
+inline std::vector<uint8_t> ValueOrArray::HeapVector::bincodeSerialize() const {
+  auto serializer = serde::BincodeSerializer();
+  serde::Serializable<ValueOrArray::HeapVector>::serialize(*this, serializer);
+  return std::move(serializer).bytes();
+}
+
+inline ValueOrArray::HeapVector
+ValueOrArray::HeapVector::bincodeDeserialize(std::vector<uint8_t> input) {
+  auto deserializer = serde::BincodeDeserializer(input);
+  auto value = serde::Deserializable<ValueOrArray::HeapVector>::deserialize(
+      deserializer);
+  if (deserializer.get_buffer_offset() < input.size()) {
+    throw serde::deserialization_error("Some input bytes were not read");
+  }
+  return value;
+}
+
+} // end of namespace Program
+
+template <>
+template <typename Serializer>
+void serde::Serializable<Program::ValueOrArray::HeapVector>::serialize(
+    const Program::ValueOrArray::HeapVector &obj, Serializer &serializer) {
+  serde::Serializable<decltype(obj.value)>::serialize(obj.value, serializer);
+}
+
+template <>
+template <typename Deserializer>
+Program::ValueOrArray::HeapVector
+serde::Deserializable<Program::ValueOrArray::HeapVector>::deserialize(
+    Deserializer &deserializer) {
+  Program::ValueOrArray::HeapVector obj;
+  obj.value =
+      serde::Deserializable<decltype(obj.value)>::deserialize(deserializer);
+  return obj;
+}
+
+namespace Program {
+
+inline bool operator==(const Witness &lhs, const Witness &rhs) {
+  if (!(lhs.value == rhs.value)) {
+    return false;
+  }
+  return true;
+}
+
+inline std::vector<uint8_t> Witness::bincodeSerialize() const {
+  auto serializer = serde::BincodeSerializer();
+  serde::Serializable<Witness>::serialize(*this, serializer);
+  return std::move(serializer).bytes();
+}
+
+inline Witness Witness::bincodeDeserialize(std::vector<uint8_t> input) {
+  auto deserializer = serde::BincodeDeserializer(input);
+  auto value = serde::Deserializable<Witness>::deserialize(deserializer);
+  if (deserializer.get_buffer_offset() < input.size()) {
+    throw serde::deserialization_error("Some input bytes were not read");
+  }
+  return value;
+}
+
+} // end of namespace Program
+
+template <>
+template <typename Serializer>
+void serde::Serializable<Program::Witness>::serialize(
+    const Program::Witness &obj, Serializer &serializer) {
+  serializer.increase_container_depth();
+  serde::Serializable<decltype(obj.value)>::serialize(obj.value, serializer);
+  serializer.decrease_container_depth();
+}
+
+template <>
+template <typename Deserializer>
+Program::Witness serde::Deserializable<Program::Witness>::deserialize(
+    Deserializer &deserializer) {
+  deserializer.increase_container_depth();
+  Program::Witness obj;
+  obj.value =
+      serde::Deserializable<decltype(obj.value)>::deserialize(deserializer);
+  deserializer.decrease_container_depth();
+  return obj;
+}