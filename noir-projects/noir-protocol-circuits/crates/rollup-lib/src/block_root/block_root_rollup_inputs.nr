use crate::{
    abis::{
    previous_rollup_data::PreviousRollupData,
    block_root_or_block_merge_public_inputs::{BlockRootOrBlockMergePublicInputs, FeeRecipient}
},
    components
};
use blob::{blob::evaluate_blob, blob_public_inputs::BlobPublicInputs};
use parity_lib::{root::root_rollup_parity_input::RootRollupParityInput};
use types::{
    abis::{append_only_tree_snapshot::AppendOnlyTreeSnapshot},
    constants::{
<<<<<<< HEAD
    NUMBER_OF_L1_L2_MESSAGES_PER_ROLLUP, L1_TO_L2_MSG_SUBTREE_HEIGHT, FIELDS_PER_BLOB,
=======
    AZTEC_EPOCH_DURATION, NUMBER_OF_L1_L2_MESSAGES_PER_ROLLUP, L1_TO_L2_MSG_SUBTREE_HEIGHT,
>>>>>>> 1d860a82
    L1_TO_L2_MSG_SUBTREE_SIBLING_PATH_LENGTH, ARCHIVE_HEIGHT, BASE_ROLLUP_INDEX, MERGE_ROLLUP_INDEX
},
    header::Header, content_commitment::ContentCommitment,
    merkle_tree::{append_only_tree, calculate_empty_tree_root}, state_reference::StateReference,
    traits::Empty
};

global ALLOWED_PREVIOUS_CIRCUITS = [
    BASE_ROLLUP_INDEX,
    MERGE_ROLLUP_INDEX,
];

pub struct BlockRootRollupInputs {
    // All below are shared between the base and merge rollups
    previous_rollup_data: [PreviousRollupData; 2],

    l1_to_l2_roots: RootRollupParityInput,

    // inputs required to process l1 to l2 messages
    l1_to_l2_messages: [Field; NUMBER_OF_L1_L2_MESSAGES_PER_ROLLUP],
    l1_to_l2_message_subtree_sibling_path: [Field; L1_TO_L2_MSG_SUBTREE_SIBLING_PATH_LENGTH],

    start_l1_to_l2_message_tree_snapshot: AppendOnlyTreeSnapshot,

    // inputs required to add the block hash
    // TODO: Remove in favor of left.constants.last_archive
    start_archive_snapshot: AppendOnlyTreeSnapshot,
    new_archive_sibling_path: [Field; ARCHIVE_HEIGHT],
    // Added previous_block_hash to be passed through to the final root, where it will be either:
    // - checked on L1 for first block in batch
    // - checked against previous block_root.end_block_hash in a block_merge
    previous_block_hash: Field,
    // TODO(#7346): Temporarily added prover_id while we verify block-root proofs on L1
    prover_id: Field,
    // Fields for blob verification - will likely change to be accumulated and sent up to the final root
    // TODO(Miranda): Temporarily working with one blob to ensure things are working - will move to 3 before merging
    tx_effects: [Field; FIELDS_PER_BLOB],
    // see blob/src/main.nr -> main() - this is used for creating the challenge z
    blob_commitment: [Field; 2],
}

impl BlockRootRollupInputs {
    pub fn block_root_rollup_circuit(self) -> BlockRootOrBlockMergePublicInputs {
        // Verify the previous rollup proofs
        if !dep::std::runtime::is_unconstrained() {
            self.previous_rollup_data[0].verify();
            self.previous_rollup_data[0].validate_in_vk_tree(ALLOWED_PREVIOUS_CIRCUITS);

            self.previous_rollup_data[1].verify();
            self.previous_rollup_data[1].validate_in_vk_tree(ALLOWED_PREVIOUS_CIRCUITS);

            // verify the root parity
            self.l1_to_l2_roots.verify();
            self.l1_to_l2_roots.validate_in_vk_tree();
        }

        let left = self.previous_rollup_data[0].base_or_merge_rollup_public_inputs;
        let right = self.previous_rollup_data[1].base_or_merge_rollup_public_inputs;

        components::assert_txs_filled_from_left(left, right);
        components::assert_equal_constants(left, right);
        components::assert_prev_rollups_follow_on_from_each_other(left, right);
        components::assert_first_sponge_blob_empty(left);

        // Insert subtree into the l1 to l2 data tree
        let empty_l1_to_l2_subtree_root = calculate_empty_tree_root(L1_TO_L2_MSG_SUBTREE_HEIGHT);
        let new_l1_to_l2_message_tree_snapshot = append_only_tree::insert_subtree_to_snapshot_tree(
            self.start_l1_to_l2_message_tree_snapshot,
            self.l1_to_l2_message_subtree_sibling_path,
            empty_l1_to_l2_subtree_root,
            self.l1_to_l2_roots.public_inputs.converted_root,
            // TODO(Kev): For now we can add a test that this fits inside of
            // a u8.
            L1_TO_L2_MSG_SUBTREE_HEIGHT as u8
        );

        let state = StateReference { l1_to_l2_message_tree: new_l1_to_l2_message_tree_snapshot, partial: right.end };

        let content_commitment = ContentCommitment {
            num_txs: (left.num_txs + right.num_txs) as Field,
            in_hash: self.l1_to_l2_roots.public_inputs.sha_root,
            out_hash: components::compute_out_hash(self.previous_rollup_data)
        };

        let total_fees = components::accumulate_fees(left, right);

        let header = Header {
            last_archive: left.constants.last_archive,
            content_commitment,
            state,
            global_variables: left.constants.global_variables,
            total_fees
        };

        // Build the block hash for this by hashing the header and then insert the new leaf to archive tree.
        let block_hash = header.hash();

        // Update the archive
        let archive = append_only_tree::insert_subtree_to_snapshot_tree(
            self.start_archive_snapshot,
            self.new_archive_sibling_path,
            0,
            block_hash,
            0
        );

        let mut fee_arr = [FeeRecipient::empty(); AZTEC_EPOCH_DURATION];
        fee_arr[0] = FeeRecipient { recipient: left.constants.global_variables.coinbase, value: total_fees };

        let mut blob_public_inputs = [BlobPublicInputs::empty(); 32];
        blob_public_inputs[0] = evaluate_blob(self.tx_effects, self.blob_commitment, right.end_sponge_blob);

        BlockRootOrBlockMergePublicInputs {
            previous_archive: left.constants.last_archive, // archive before this block was added
            new_archive: archive, // archive once this block was added
            previous_block_hash: self.previous_block_hash,
            end_block_hash: block_hash, // current newest block hash = this block hash
            start_global_variables: left.constants.global_variables, // we have asserted that left.constants == right.constants => ...
            end_global_variables: left.constants.global_variables, // with a current block range of 1, we only have 1 set of constants
            out_hash: content_commitment.out_hash,
            fees: fee_arr,
            vk_tree_root: left.constants.vk_tree_root,
<<<<<<< HEAD
            prover_id: self.prover_id,
            blob_public_inputs
=======
            protocol_contract_tree_root: left.constants.protocol_contract_tree_root,
            prover_id: self.prover_id
>>>>>>> 1d860a82
        }
    }
}

impl Empty for BlockRootRollupInputs {
    fn empty() -> Self {
        BlockRootRollupInputs {
            previous_rollup_data: [PreviousRollupData::empty(); 2],
            l1_to_l2_roots: RootRollupParityInput::empty(),
            l1_to_l2_messages: [0; NUMBER_OF_L1_L2_MESSAGES_PER_ROLLUP],
            l1_to_l2_message_subtree_sibling_path: [0; L1_TO_L2_MSG_SUBTREE_SIBLING_PATH_LENGTH],
            start_l1_to_l2_message_tree_snapshot: AppendOnlyTreeSnapshot::zero(),
            start_archive_snapshot: AppendOnlyTreeSnapshot::zero(),
            new_archive_sibling_path: [0; ARCHIVE_HEIGHT],
            previous_block_hash: 0,
            prover_id: 0,
            tx_effects: [0; FIELDS_PER_BLOB],
            blob_commitment: [0; 2]
        }
    }
}<|MERGE_RESOLUTION|>--- conflicted
+++ resolved
@@ -10,11 +10,7 @@
 use types::{
     abis::{append_only_tree_snapshot::AppendOnlyTreeSnapshot},
     constants::{
-<<<<<<< HEAD
-    NUMBER_OF_L1_L2_MESSAGES_PER_ROLLUP, L1_TO_L2_MSG_SUBTREE_HEIGHT, FIELDS_PER_BLOB,
-=======
-    AZTEC_EPOCH_DURATION, NUMBER_OF_L1_L2_MESSAGES_PER_ROLLUP, L1_TO_L2_MSG_SUBTREE_HEIGHT,
->>>>>>> 1d860a82
+    AZTEC_EPOCH_DURATION, NUMBER_OF_L1_L2_MESSAGES_PER_ROLLUP, L1_TO_L2_MSG_SUBTREE_HEIGHT, FIELDS_PER_BLOB,
     L1_TO_L2_MSG_SUBTREE_SIBLING_PATH_LENGTH, ARCHIVE_HEIGHT, BASE_ROLLUP_INDEX, MERGE_ROLLUP_INDEX
 },
     header::Header, content_commitment::ContentCommitment,
@@ -137,13 +133,9 @@
             out_hash: content_commitment.out_hash,
             fees: fee_arr,
             vk_tree_root: left.constants.vk_tree_root,
-<<<<<<< HEAD
+            protocol_contract_tree_root: left.constants.protocol_contract_tree_root,
             prover_id: self.prover_id,
             blob_public_inputs
-=======
-            protocol_contract_tree_root: left.constants.protocol_contract_tree_root,
-            prover_id: self.prover_id
->>>>>>> 1d860a82
         }
     }
 }
