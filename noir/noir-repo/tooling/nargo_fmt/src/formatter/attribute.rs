use noirc_frontend::token::{
    Attribute, Attributes, FunctionAttribute, MetaAttribute, SecondaryAttribute, TestScope, Token,
};

use crate::chunks::ChunkGroup;

use super::Formatter;

impl<'a> Formatter<'a> {
    pub(super) fn format_attributes(&mut self, attributes: Attributes) {
        let mut all_attributes = Vec::new();
        for attribute in attributes.secondary {
            all_attributes.push(Attribute::Secondary(attribute));
        }
        if let Some((function_attribute, index)) = attributes.function {
            all_attributes.insert(index, Attribute::Function(function_attribute));
        }
        for attribute in all_attributes {
            self.format_attribute(attribute);
        }
    }

    pub(super) fn format_secondary_attributes(&mut self, attributes: Vec<SecondaryAttribute>) {
        for attribute in attributes {
            self.format_secondary_attribute(attribute);
        }
    }

    fn format_attribute(&mut self, attribute: Attribute) {
        match attribute {
            Attribute::Function(function_attribute) => {
                self.format_function_attribute(function_attribute);
            }
            Attribute::Secondary(secondary_attribute) => {
                self.format_secondary_attribute(secondary_attribute);
            }
        }
    }

    fn format_function_attribute(&mut self, attribute: FunctionAttribute) {
        self.skip_comments_and_whitespace();
        self.write_indentation();

        if !matches!(self.token, Token::AttributeStart { .. }) {
            panic!("Expected attribute start, got: {:?}", self.token);
        }

        match attribute {
            FunctionAttribute::Foreign(_)
            | FunctionAttribute::Builtin(_)
            | FunctionAttribute::Oracle(_) => self.format_one_arg_attribute(),
            FunctionAttribute::Test(test_scope) => self.format_test_attribute(test_scope),
<<<<<<< HEAD
            FunctionAttribute::Fold
=======
            FunctionAttribute::Recursive
            | FunctionAttribute::Fold
>>>>>>> e03d9fc0
            | FunctionAttribute::NoPredicates
            | FunctionAttribute::InlineAlways => self.format_no_args_attribute(),
        }

        self.write_line();
    }

    pub(super) fn format_secondary_attribute(&mut self, attribute: SecondaryAttribute) {
        self.skip_comments_and_whitespace();
        self.write_indentation();

        if !matches!(self.token, Token::AttributeStart { .. }) {
            panic!("Expected attribute start, got: {:?}", self.token);
        }

        match attribute {
            SecondaryAttribute::Deprecated(message) => {
                self.format_deprecated_attribute(message);
            }
            SecondaryAttribute::ContractLibraryMethod
            | SecondaryAttribute::Export
            | SecondaryAttribute::Varargs
            | SecondaryAttribute::UseCallersScope => {
                self.format_no_args_attribute();
            }
            SecondaryAttribute::Field(_)
            | SecondaryAttribute::Abi(_)
            | SecondaryAttribute::Allow(_) => {
                self.format_one_arg_attribute();
            }
            SecondaryAttribute::Tag(custom_attribute) => {
                self.write_and_skip_span_without_formatting(custom_attribute.span);
            }
            SecondaryAttribute::Meta(meta_attribute) => {
                self.format_meta_attribute(meta_attribute);
            }
        }

        self.write_line();
    }

    fn format_deprecated_attribute(&mut self, message: Option<String>) {
        self.write_current_token_and_bump(); // #[
        self.skip_comments_and_whitespace();
        if message.is_some() {
            self.write_current_token_and_bump(); // deprecated
            self.write_left_paren(); // (
            self.skip_comments_and_whitespace(); // message
            self.write_current_token_and_bump(); // )
            self.write_right_paren();
        } else {
            self.write_current_token_and_bump();
        }
        self.write_right_bracket(); // ]
    }

    fn format_test_attribute(&mut self, test_scope: TestScope) {
        self.write_current_token_and_bump(); // #[
        self.skip_comments_and_whitespace();
        self.write_current_token_and_bump(); // test

        match test_scope {
            TestScope::None => (),
            TestScope::ShouldFailWith { reason: None } => {
                self.write_left_paren(); // (
                self.skip_comments_and_whitespace();
                self.write_current_token_and_bump(); // should_fail
                self.write_right_paren(); // )
            }
            TestScope::ShouldFailWith { reason: Some(..) } => {
                self.write_left_paren(); // (
                self.skip_comments_and_whitespace();
                self.write_current_token_and_bump(); // should_fail_with
                self.write_space();
                self.write_token(Token::Assign);
                self.write_space();
                self.skip_comments_and_whitespace();
                self.write_current_token_and_bump(); // "reason"
                self.write_right_paren(); // )
            }
        }

        self.write_right_bracket(); // ]
    }

    fn format_meta_attribute(&mut self, meta_attribute: MetaAttribute) {
        self.write_current_token_and_bump(); // #[
        self.skip_comments_and_whitespace();
        self.format_path(meta_attribute.name);
        self.skip_comments_and_whitespace();
        if self.is_at(Token::LeftParen) {
            let comments_count_before_arguments = self.written_comments_count;
            let has_arguments = !meta_attribute.arguments.is_empty();

            let mut chunk_formatter = self.chunk_formatter();
            let mut group = ChunkGroup::new();
            group.text(chunk_formatter.chunk(|formatter| {
                formatter.write_left_paren();
            }));
            chunk_formatter.format_expressions_separated_by_comma(
                meta_attribute.arguments,
                false, // force trailing comma
                &mut group,
            );
            group.text(chunk_formatter.chunk(|formatter| {
                formatter.write_right_paren();
            }));
            if has_arguments || self.written_comments_count > comments_count_before_arguments {
                self.format_chunk_group(group);
            }
        }
        self.write_right_bracket();
    }

    fn format_no_args_attribute(&mut self) {
        self.write_current_token_and_bump(); // #[
        self.skip_comments_and_whitespace();
        self.write_current_token_and_bump(); // name
        self.write_right_bracket(); // ]
    }

    fn format_one_arg_attribute(&mut self) {
        self.write_current_token_and_bump(); // #[
        self.skip_comments_and_whitespace();
        self.write_current_token_and_bump(); // name
        self.write_left_paren(); // (
        loop {
            self.skip_comments_and_whitespace();
            if self.is_at(Token::RightParen) {
                self.write_right_paren();
                break;
            } else {
                self.write_current_token_and_bump();
            }
        }
        self.write_right_bracket(); // ]
    }
}

#[cfg(test)]
mod tests {
    use crate::assert_format;

    fn assert_format_attribute(src: &str, expected: &str) {
        let src = format!("  {src} fn foo() {{}}");
        let expected = format!("{expected}\nfn foo() {{}}\n");
        assert_format(&src, &expected);
    }

    #[test]
    fn format_inner_tag_attribute() {
        let src = "  #!['foo] ";
        let expected = "#!['foo]\n";
        assert_format(src, expected);
    }

    #[test]
    fn format_deprecated_attribute() {
        let src = "  #[ deprecated ] ";
        let expected = "#[deprecated]";
        assert_format_attribute(src, expected);
    }

    #[test]
    fn format_deprecated_attribute_with_message() {
        let src = "  #[ deprecated ( \"use something else\" ) ] ";
        let expected = "#[deprecated(\"use something else\")]";
        assert_format_attribute(src, expected);
    }

    #[test]
    fn format_contract_library_method() {
        let src = "  #[ contract_library_method ] ";
        let expected = "#[contract_library_method]";
        assert_format_attribute(src, expected);
    }

    #[test]
    fn format_export() {
        let src = "  #[ export ] ";
        let expected = "#[export]";
        assert_format_attribute(src, expected);
    }

    #[test]
    fn format_varargs() {
        let src = "  #[ varargs ] ";
        let expected = "#[varargs]";
        assert_format_attribute(src, expected);
    }

    #[test]
    fn format_use_callers_scope() {
        let src = "  #[ use_callers_scope ] ";
        let expected = "#[use_callers_scope]";
        assert_format_attribute(src, expected);
    }

    #[test]
    fn format_field_attribute() {
        let src = "  #[ field ( bn256 ) ] ";
        let expected = "#[field(bn256)]";
        assert_format_attribute(src, expected);
    }

    #[test]
    fn format_abi_attribute() {
        let src = "  #[ abi ( foo ) ] ";
        let expected = "#[abi(foo)]";
        assert_format_attribute(src, expected);
    }

    #[test]
    fn format_allow_attribute() {
        let src = "  #[ allow ( unused_vars ) ] ";
        let expected = "#[allow(unused_vars)]";
        assert_format_attribute(src, expected);
    }

    #[test]
    fn format_meta_attribute_without_arguments() {
        let src = "  #[ custom  ] ";
        let expected = "#[custom]";
        assert_format_attribute(src, expected);
    }

    #[test]
    fn format_meta_attribute_without_arguments_removes_parentheses() {
        let src = "  #[ custom (  ) ] ";
        let expected = "#[custom]";
        assert_format_attribute(src, expected);
    }

    #[test]
    fn format_meta_attribute_without_arguments_but_comment() {
        let src = "  #[ custom ( /* nothing */ ) ] ";
        let expected = "#[custom( /* nothing */ )]";
        assert_format_attribute(src, expected);
    }

    #[test]
    fn format_meta_attribute_with_arguments() {
        let src = "  #[ custom ( 1 , 2,  [ 3, 4 ],  ) ] ";
        let expected = "#[custom(1, 2, [3, 4])]";
        assert_format_attribute(src, expected);
    }

    #[test]
    fn format_foreign_attribute() {
        let src = "  #[ foreign ( foo ) ] ";
        let expected = "#[foreign(foo)]";
        assert_format_attribute(src, expected);
    }

    #[test]
    fn format_recursive_attribute() {
        let src = "  #[ recursive ] ";
        let expected = "#[recursive]";
        assert_format_attribute(src, expected);
    }

    #[test]
    fn format_test_attribute() {
        let src = "  #[ test ] ";
        let expected = "#[test]";
        assert_format_attribute(src, expected);
    }

    #[test]
    fn format_test_should_fail_attribute() {
        let src = "  #[ test ( should_fail )] ";
        let expected = "#[test(should_fail)]";
        assert_format_attribute(src, expected);
    }

    #[test]
    fn format_test_should_fail_with_reason_attribute() {
        let src = "  #[ test ( should_fail_with=\"reason\" )] ";
        let expected = "#[test(should_fail_with = \"reason\")]";
        assert_format_attribute(src, expected);
    }

    #[test]
    fn format_multiple_function_attributes() {
        let src = " #[foo] #[test] #[bar]  ";
        let expected = "#[foo]\n#[test]\n#[bar]";
        assert_format_attribute(src, expected);
    }
}<|MERGE_RESOLUTION|>--- conflicted
+++ resolved
@@ -50,12 +50,8 @@
             | FunctionAttribute::Builtin(_)
             | FunctionAttribute::Oracle(_) => self.format_one_arg_attribute(),
             FunctionAttribute::Test(test_scope) => self.format_test_attribute(test_scope),
-<<<<<<< HEAD
-            FunctionAttribute::Fold
-=======
             FunctionAttribute::Recursive
             | FunctionAttribute::Fold
->>>>>>> e03d9fc0
             | FunctionAttribute::NoPredicates
             | FunctionAttribute::InlineAlways => self.format_no_args_attribute(),
         }
