use noirc_errors::Span;

use crate::ast::{Expression, ExpressionKind, Ident, Literal, Path};
use crate::lexer::errors::LexerErrorKind;
use crate::parser::labels::ParsingRuleLabel;
use crate::parser::ParserErrorReason;
use crate::token::{Attribute, FunctionAttribute, MetaAttribute, TestScope, Token};
use crate::token::{CustomAttribute, SecondaryAttribute};

use super::parse_many::without_separator;
use super::Parser;

impl<'a> Parser<'a> {
    /// InnerAttribute = '#![' SecondaryAttribute ']'
    pub(super) fn parse_inner_attribute(&mut self) -> Option<SecondaryAttribute> {
        let start_span = self.current_token_span;
        let is_tag = self.eat_inner_attribute_start()?;
        let attribute = if is_tag {
            self.parse_tag_attribute(start_span)
        } else {
            self.parse_non_tag_attribute(start_span)
        };

        match attribute {
            Attribute::Function(function_attribute) => {
                self.errors.push(
                    LexerErrorKind::InvalidInnerAttribute {
                        span: self.span_since(start_span),
                        found: function_attribute.to_string(),
                    }
                    .into(),
                );
                None
            }
            Attribute::Secondary(secondary_attribute) => Some(secondary_attribute),
        }
    }

    /// Attributes = Attribute*
    pub(super) fn parse_attributes(&mut self) -> Vec<(Attribute, Span)> {
        self.parse_many("attributes", without_separator(), Self::parse_attribute)
    }

    /// Attribute = '#[' (FunctionAttribute | SecondaryAttribute) ']'
    ///
    /// FunctionAttribute
    ///     = 'builtin' '(' AttributeValue ')'
    ///     | 'fold'
    ///     | 'foreign' '(' AttributeValue ')'
    ///     | 'inline_always'
    ///     | 'no_predicates'
    ///     | 'oracle' '(' AttributeValue ')'
    ///     | 'recursive'
    ///     | 'test'
    ///     | 'test' '(' 'should_fail' ')'
    ///     | 'test' '(' 'should_fail_with' '=' string ')'
    ///
    /// SecondaryAttribute
    ///     = 'abi' '(' AttributeValue ')'
    ///     | 'allow' '(' AttributeValue ')'
    ///     | 'deprecated'
    ///     | 'deprecated' '(' string ')'
    ///     | 'contract_library_method'
    ///     | 'export'
    ///     | 'field' '(' AttributeValue ')'
    ///     | 'use_callers_scope'
    ///     | 'varargs'
    ///     | MetaAttribute
    ///
    /// MetaAttribute
    ///     = Path Arguments?
    ///
    /// AttributeValue
    ///     = Path
    ///     | integer
    pub(crate) fn parse_attribute(&mut self) -> Option<(Attribute, Span)> {
        let start_span = self.current_token_span;
        let is_tag = self.eat_attribute_start()?;
        let attribute = if is_tag {
            self.parse_tag_attribute(start_span)
        } else {
            self.parse_non_tag_attribute(start_span)
        };
        Some((attribute, self.span_since(start_span)))
    }

    pub(super) fn validate_secondary_attributes(
        &mut self,
        attributes: Vec<(Attribute, Span)>,
    ) -> Vec<SecondaryAttribute> {
        attributes
            .into_iter()
            .filter_map(|(attribute, span)| match attribute {
                Attribute::Function(..) => {
                    self.push_error(ParserErrorReason::NoFunctionAttributesAllowedOnStruct, span);
                    None
                }
                Attribute::Secondary(attr) => Some(attr),
            })
            .collect()
    }

    fn parse_tag_attribute(&mut self, start_span: Span) -> Attribute {
        let contents_start_span = self.current_token_span;
        let mut contents_span = contents_start_span;
        let mut contents = String::new();

        let mut brackets_count = 1; // 1 because of the starting `#[`

        while !self.at_eof() {
            if self.at(Token::LeftBracket) {
                brackets_count += 1;
            } else if self.at(Token::RightBracket) {
                brackets_count -= 1;
                if brackets_count == 0 {
                    contents_span = self.span_since(contents_start_span);
                    self.bump();
                    break;
                }
            }

            contents.push_str(&self.token.to_string());
            self.bump();
        }

        Attribute::Secondary(SecondaryAttribute::Tag(CustomAttribute {
            contents,
            span: self.span_since(start_span),
            contents_span,
        }))
    }

    fn parse_non_tag_attribute(&mut self, start_span: Span) -> Attribute {
        if matches!(&self.token.token(), Token::Keyword(..))
            && (self.next_is(Token::LeftParen) || self.next_is(Token::RightBracket))
        {
            // This is a Meta attribute with the syntax `keyword(arg1, arg2, .., argN)`
            let path = Path::from_single(self.token.to_string(), self.current_token_span);
            self.bump();
            self.parse_meta_attribute(path, start_span)
        } else if let Some(path) = self.parse_path_no_turbofish() {
            if let Some(ident) = path.as_ident() {
                if ident.0.contents == "test" {
                    // The test attribute is the only secondary attribute that has `a = b` in its syntax
                    // (`should_fail_with = "..."``) so we parse it differently.
                    self.parse_test_attribute(start_span)
                } else {
                    // Every other attribute has the form `name(arg1, arg2, .., argN)`
                    self.parse_ident_attribute_other_than_test(ident, start_span)
                }
            } else {
                // This is a Meta attribute with the syntax `path(arg1, arg2, .., argN)`
                self.parse_meta_attribute(path, start_span)
            }
        } else {
            self.expected_label(ParsingRuleLabel::Path);
            self.parse_tag_attribute(start_span)
        }
    }

    fn parse_meta_attribute(&mut self, name: Path, start_span: Span) -> Attribute {
        let arguments = self.parse_arguments().unwrap_or_default();
        self.skip_until_right_bracket();
        Attribute::Secondary(SecondaryAttribute::Meta(MetaAttribute {
            name,
            arguments,
            span: self.span_since(start_span),
        }))
    }

    fn parse_ident_attribute_other_than_test(
        &mut self,
        ident: &Ident,
        start_span: Span,
    ) -> Attribute {
        let arguments = self.parse_arguments().unwrap_or_default();
        self.skip_until_right_bracket();
        match ident.0.contents.as_str() {
            "abi" => self.parse_single_name_attribute(ident, arguments, start_span, |name| {
                Attribute::Secondary(SecondaryAttribute::Abi(name))
            }),
            "allow" => self.parse_single_name_attribute(ident, arguments, start_span, |name| {
                Attribute::Secondary(SecondaryAttribute::Allow(name))
            }),
            "builtin" => self.parse_single_name_attribute(ident, arguments, start_span, |name| {
                Attribute::Function(FunctionAttribute::Builtin(name))
            }),
            "deprecated" => self.parse_deprecated_attribute(ident, arguments),
            "contract_library_method" => {
                let attr = Attribute::Secondary(SecondaryAttribute::ContractLibraryMethod);
                self.parse_no_args_attribute(ident, arguments, attr)
            }
            "export" => {
                let attr = Attribute::Secondary(SecondaryAttribute::Export);
                self.parse_no_args_attribute(ident, arguments, attr)
            }
            "field" => self.parse_single_name_attribute(ident, arguments, start_span, |name| {
                Attribute::Secondary(SecondaryAttribute::Field(name))
            }),
            "fold" => {
                let attr = Attribute::Function(FunctionAttribute::Fold);
                self.parse_no_args_attribute(ident, arguments, attr)
            }
            "foreign" => self.parse_single_name_attribute(ident, arguments, start_span, |name| {
                Attribute::Function(FunctionAttribute::Foreign(name))
            }),
            "inline_always" => {
                let attr = Attribute::Function(FunctionAttribute::InlineAlways);
                self.parse_no_args_attribute(ident, arguments, attr)
            }
            "no_predicates" => {
                let attr = Attribute::Function(FunctionAttribute::NoPredicates);
                self.parse_no_args_attribute(ident, arguments, attr)
            }
            "oracle" => self.parse_single_name_attribute(ident, arguments, start_span, |name| {
                Attribute::Function(FunctionAttribute::Oracle(name))
            }),
<<<<<<< HEAD
=======
            "recursive" => {
                let attr = Attribute::Function(FunctionAttribute::Recursive);
                self.parse_no_args_attribute(ident, arguments, attr)
            }
>>>>>>> e03d9fc0
            "use_callers_scope" => {
                let attr = Attribute::Secondary(SecondaryAttribute::UseCallersScope);
                self.parse_no_args_attribute(ident, arguments, attr)
            }
            "varargs" => {
                let attr = Attribute::Secondary(SecondaryAttribute::Varargs);
                self.parse_no_args_attribute(ident, arguments, attr)
            }
            _ => Attribute::Secondary(SecondaryAttribute::Meta(MetaAttribute {
                name: Path::from_ident(ident.clone()),
                arguments,
                span: self.span_since(start_span),
            })),
        }
    }

    fn parse_deprecated_attribute(
        &mut self,
        ident: &Ident,
        mut arguments: Vec<Expression>,
    ) -> Attribute {
        if arguments.is_empty() {
            return Attribute::Secondary(SecondaryAttribute::Deprecated(None));
        }

        if arguments.len() > 1 {
            self.push_error(
                ParserErrorReason::WrongNumberOfAttributeArguments {
                    name: ident.to_string(),
                    min: 0,
                    max: 1,
                    found: arguments.len(),
                },
                ident.span(),
            );
            return Attribute::Secondary(SecondaryAttribute::Deprecated(None));
        }

        let argument = arguments.remove(0);
        let ExpressionKind::Literal(Literal::Str(message)) = argument.kind else {
            self.push_error(
                ParserErrorReason::DeprecatedAttributeExpectsAStringArgument,
                argument.span,
            );
            return Attribute::Secondary(SecondaryAttribute::Deprecated(None));
        };

        Attribute::Secondary(SecondaryAttribute::Deprecated(Some(message)))
    }

    fn parse_test_attribute(&mut self, start_span: Span) -> Attribute {
        let scope = if self.eat_left_paren() {
            let scope = if let Some(ident) = self.eat_ident() {
                match ident.0.contents.as_str() {
                    "should_fail" => Some(TestScope::ShouldFailWith { reason: None }),
                    "should_fail_with" => {
                        self.eat_or_error(Token::Assign);
                        if let Some(reason) = self.eat_str() {
                            Some(TestScope::ShouldFailWith { reason: Some(reason) })
                        } else {
                            Some(TestScope::ShouldFailWith { reason: None })
                        }
                    }
                    _ => None,
                }
            } else {
                None
            };
            self.eat_or_error(Token::RightParen);
            scope
        } else {
            Some(TestScope::None)
        };

        self.skip_until_right_bracket();

        let scope = if let Some(scope) = scope {
            scope
        } else {
            self.errors.push(
                LexerErrorKind::MalformedTestAttribute { span: self.span_since(start_span) }.into(),
            );
            TestScope::None
        };

        Attribute::Function(FunctionAttribute::Test(scope))
    }

    fn parse_single_name_attribute<F>(
        &mut self,
        ident: &Ident,
        mut arguments: Vec<Expression>,
        start_span: Span,
        f: F,
    ) -> Attribute
    where
        F: FnOnce(String) -> Attribute,
    {
        if arguments.len() != 1 {
            self.push_error(
                ParserErrorReason::WrongNumberOfAttributeArguments {
                    name: ident.to_string(),
                    min: 1,
                    max: 1,
                    found: arguments.len(),
                },
                self.current_token_span,
            );
            return f(String::new());
        }

        let argument = arguments.remove(0);
        match argument.kind {
            ExpressionKind::Variable(..) | ExpressionKind::Literal(Literal::Integer(..)) => {
                f(argument.to_string())
            }
            _ => {
                let span = self.span_since(start_span);
                self.errors.push(
                    LexerErrorKind::MalformedFuncAttribute { span, found: argument.to_string() }
                        .into(),
                );
                f(String::new())
            }
        }
    }

    fn parse_no_args_attribute(
        &mut self,
        ident: &Ident,
        arguments: Vec<Expression>,
        attribute: Attribute,
    ) -> Attribute {
        if !arguments.is_empty() {
            self.push_error(
                ParserErrorReason::WrongNumberOfAttributeArguments {
                    name: ident.to_string(),
                    min: 0,
                    max: 0,
                    found: arguments.len(),
                },
                ident.span(),
            );
        }

        attribute
    }

    fn skip_until_right_bracket(&mut self) {
        let mut brackets_count = 1; // 1 because of the starting `#[`

        while !self.at_eof() {
            if self.at(Token::LeftBracket) {
                brackets_count += 1;
            } else if self.at(Token::RightBracket) {
                brackets_count -= 1;
                if brackets_count == 0 {
                    self.bump();
                    break;
                }
            }

            self.expected_token(Token::RightBracket);
            self.bump();
        }
    }
}

#[cfg(test)]
mod tests {
    use noirc_errors::Span;

    use crate::{
        parser::{parser::tests::expect_no_errors, Parser},
        token::{Attribute, FunctionAttribute, SecondaryAttribute, TestScope},
    };

    fn parse_inner_secondary_attribute_no_errors(src: &str, expected: SecondaryAttribute) {
        let mut parser = Parser::for_str(src);
        let attribute = parser.parse_inner_attribute();
        expect_no_errors(&parser.errors);
        assert_eq!(attribute.unwrap(), expected);
    }

    fn parse_attribute_no_errors(src: &str, expected: Attribute) {
        let mut parser = Parser::for_str(src);
        let (attribute, _span) = parser.parse_attribute().unwrap();
        expect_no_errors(&parser.errors);
        assert_eq!(attribute, expected);
    }

    #[test]
    fn parses_inner_attribute_as_tag() {
        let src = "#!['hello]";
        let mut parser = Parser::for_str(src);
        let Some(SecondaryAttribute::Tag(custom)) = parser.parse_inner_attribute() else {
            panic!("Expected inner tag attribute");
        };
        expect_no_errors(&parser.errors);
        assert_eq!(custom.contents, "hello");
        assert_eq!(custom.span, Span::from(0..src.len() as u32));
        assert_eq!(custom.contents_span, Span::from(4..src.len() as u32 - 1));
    }

    #[test]
    fn parses_inner_attribute_as_tag_with_nested_brackets() {
        let src = "#!['hello[1]]";
        let mut parser = Parser::for_str(src);
        let Some(SecondaryAttribute::Tag(custom)) = parser.parse_inner_attribute() else {
            panic!("Expected inner tag attribute");
        };
        expect_no_errors(&parser.errors);
        assert_eq!(custom.contents, "hello[1]");
    }

    #[test]
    fn parses_inner_attribute_deprecated() {
        let src = "#![deprecated]";
        let expected = SecondaryAttribute::Deprecated(None);
        parse_inner_secondary_attribute_no_errors(src, expected);
    }

    #[test]
    fn parses_inner_attribute_deprecated_with_message() {
        let src = "#![deprecated(\"use something else\")]";
        let expected = SecondaryAttribute::Deprecated(Some("use something else".to_string()));
        parse_inner_secondary_attribute_no_errors(src, expected);
    }

    #[test]
    fn parses_inner_attribute_contract_library_method() {
        let src = "#![contract_library_method]";
        let expected = SecondaryAttribute::ContractLibraryMethod;
        parse_inner_secondary_attribute_no_errors(src, expected);
    }

    #[test]
    fn parses_inner_attribute_export() {
        let src = "#![export]";
        let expected = SecondaryAttribute::Export;
        parse_inner_secondary_attribute_no_errors(src, expected);
    }

    #[test]
    fn parses_inner_attribute_varargs() {
        let src = "#![varargs]";
        let expected = SecondaryAttribute::Varargs;
        parse_inner_secondary_attribute_no_errors(src, expected);
    }

    #[test]
    fn parses_inner_attribute_use_callers_scope() {
        let src = "#![use_callers_scope]";
        let expected = SecondaryAttribute::UseCallersScope;
        parse_inner_secondary_attribute_no_errors(src, expected);
    }

    #[test]
    fn parses_attribute_abi() {
        let src = "#[abi(foo)]";
        let expected = Attribute::Secondary(SecondaryAttribute::Abi("foo".to_string()));
        parse_attribute_no_errors(src, expected);
    }

    #[test]
    fn parses_attribute_foreign() {
        let src = "#[foreign(foo)]";
        let expected = Attribute::Function(FunctionAttribute::Foreign("foo".to_string()));
        parse_attribute_no_errors(src, expected);
    }

    #[test]
    fn parses_attribute_builtin() {
        let src = "#[builtin(foo)]";
        let expected = Attribute::Function(FunctionAttribute::Builtin("foo".to_string()));
        parse_attribute_no_errors(src, expected);
    }

    #[test]
    fn parses_attribute_oracle() {
        let src = "#[oracle(foo)]";
        let expected = Attribute::Function(FunctionAttribute::Oracle("foo".to_string()));
        parse_attribute_no_errors(src, expected);
    }

    #[test]
<<<<<<< HEAD
=======
    fn parses_attribute_recursive() {
        let src = "#[recursive]";
        let expected = Attribute::Function(FunctionAttribute::Recursive);
        parse_attribute_no_errors(src, expected);
    }

    #[test]
>>>>>>> e03d9fc0
    fn parses_attribute_fold() {
        let src = "#[fold]";
        let expected = Attribute::Function(FunctionAttribute::Fold);
        parse_attribute_no_errors(src, expected);
    }

    #[test]
    fn parses_attribute_no_predicates() {
        let src = "#[no_predicates]";
        let expected = Attribute::Function(FunctionAttribute::NoPredicates);
        parse_attribute_no_errors(src, expected);
    }

    #[test]
    fn parses_attribute_inline_always() {
        let src = "#[inline_always]";
        let expected = Attribute::Function(FunctionAttribute::InlineAlways);
        parse_attribute_no_errors(src, expected);
    }

    #[test]
    fn parses_attribute_field() {
        let src = "#[field(bn254)]";
        let expected = Attribute::Secondary(SecondaryAttribute::Field("bn254".to_string()));
        parse_attribute_no_errors(src, expected);
    }

    #[test]
    fn parses_attribute_field_with_integer() {
        let src = "#[field(23)]";
        let expected = Attribute::Secondary(SecondaryAttribute::Field("23".to_string()));
        parse_attribute_no_errors(src, expected);
    }

    #[test]
    fn parses_attribute_allow() {
        let src = "#[allow(unused_vars)]";
        let expected = Attribute::Secondary(SecondaryAttribute::Allow("unused_vars".to_string()));
        parse_attribute_no_errors(src, expected);
    }

    #[test]
    fn parses_attribute_test_no_scope() {
        let src = "#[test]";
        let expected = Attribute::Function(FunctionAttribute::Test(TestScope::None));
        parse_attribute_no_errors(src, expected);
    }

    #[test]
    fn parses_attribute_test_should_fail() {
        let src = "#[test(should_fail)]";
        let expected = Attribute::Function(FunctionAttribute::Test(TestScope::ShouldFailWith {
            reason: None,
        }));
        parse_attribute_no_errors(src, expected);
    }

    #[test]
    fn parses_attribute_test_should_fail_with() {
        let src = "#[test(should_fail_with = \"reason\")]";
        let expected = Attribute::Function(FunctionAttribute::Test(TestScope::ShouldFailWith {
            reason: Some("reason".to_string()),
        }));
        parse_attribute_no_errors(src, expected);
    }

    #[test]
    fn parses_meta_attribute_single_identifier_no_arguments() {
        let src = "#[foo]";
        let mut parser = Parser::for_str(src);
        let (attribute, _span) = parser.parse_attribute().unwrap();
        expect_no_errors(&parser.errors);
        let Attribute::Secondary(SecondaryAttribute::Meta(meta)) = attribute else {
            panic!("Expected meta attribute");
        };
        assert_eq!(meta.name.to_string(), "foo");
        assert!(meta.arguments.is_empty());
    }

    #[test]
    fn parses_meta_attribute_single_identifier_as_keyword() {
        let src = "#[dep]";
        let mut parser = Parser::for_str(src);
        let (attribute, _span) = parser.parse_attribute().unwrap();
        expect_no_errors(&parser.errors);
        let Attribute::Secondary(SecondaryAttribute::Meta(meta)) = attribute else {
            panic!("Expected meta attribute");
        };
        assert_eq!(meta.name.to_string(), "dep");
        assert!(meta.arguments.is_empty());
    }

    #[test]
    fn parses_meta_attribute_single_identifier_with_arguments() {
        let src = "#[foo(1, 2, 3)]";
        let mut parser = Parser::for_str(src);
        let (attribute, _span) = parser.parse_attribute().unwrap();
        expect_no_errors(&parser.errors);
        let Attribute::Secondary(SecondaryAttribute::Meta(meta)) = attribute else {
            panic!("Expected meta attribute");
        };
        assert_eq!(meta.name.to_string(), "foo");
        assert_eq!(meta.arguments.len(), 3);
        assert_eq!(meta.arguments[0].to_string(), "1");
    }

    #[test]
    fn parses_meta_attribute_path_with_arguments() {
        let src = "#[foo::bar(1, 2, 3)]";
        let mut parser = Parser::for_str(src);
        let (attribute, _span) = parser.parse_attribute().unwrap();
        expect_no_errors(&parser.errors);
        let Attribute::Secondary(SecondaryAttribute::Meta(meta)) = attribute else {
            panic!("Expected meta attribute");
        };
        assert_eq!(meta.name.to_string(), "foo::bar");
        assert_eq!(meta.arguments.len(), 3);
        assert_eq!(meta.arguments[0].to_string(), "1");
    }

    #[test]
    fn parses_attributes() {
        let src = "#[test] #[deprecated]";
        let mut parser = Parser::for_str(src);
        let mut attributes = parser.parse_attributes();
        expect_no_errors(&parser.errors);
        assert_eq!(attributes.len(), 2);

        let (attr, _) = attributes.remove(0);
        assert!(matches!(attr, Attribute::Function(FunctionAttribute::Test(TestScope::None))));

        let (attr, _) = attributes.remove(0);
        assert!(matches!(attr, Attribute::Secondary(SecondaryAttribute::Deprecated(None))));
    }
}<|MERGE_RESOLUTION|>--- conflicted
+++ resolved
@@ -215,13 +215,10 @@
             "oracle" => self.parse_single_name_attribute(ident, arguments, start_span, |name| {
                 Attribute::Function(FunctionAttribute::Oracle(name))
             }),
-<<<<<<< HEAD
-=======
             "recursive" => {
                 let attr = Attribute::Function(FunctionAttribute::Recursive);
                 self.parse_no_args_attribute(ident, arguments, attr)
             }
->>>>>>> e03d9fc0
             "use_callers_scope" => {
                 let attr = Attribute::Secondary(SecondaryAttribute::UseCallersScope);
                 self.parse_no_args_attribute(ident, arguments, attr)
@@ -508,8 +505,6 @@
     }
 
     #[test]
-<<<<<<< HEAD
-=======
     fn parses_attribute_recursive() {
         let src = "#[recursive]";
         let expected = Attribute::Function(FunctionAttribute::Recursive);
@@ -517,7 +512,6 @@
     }
 
     #[test]
->>>>>>> e03d9fc0
     fn parses_attribute_fold() {
         let src = "#[fold]";
         let expected = Attribute::Function(FunctionAttribute::Fold);
