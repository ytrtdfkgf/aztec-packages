import {
  EncryptedL2BlockL2Logs,
  EncryptedNoteL2BlockL2Logs,
  InboxLeaf,
  L2Block,
  LogType,
  UnencryptedL2BlockL2Logs,
} from '@aztec/circuit-types';
<<<<<<< HEAD
import { GENESIS_ARCHIVE_ROOT } from '@aztec/circuits.js';
import { Blob } from '@aztec/foundation/blob';
=======
import { ETHEREUM_SLOT_DURATION, GENESIS_ARCHIVE_ROOT } from '@aztec/circuits.js';
>>>>>>> ae7cfe72
import { EthAddress } from '@aztec/foundation/eth-address';
import { Fr } from '@aztec/foundation/fields';
import { sleep } from '@aztec/foundation/sleep';
import { type InboxAbi, RollupAbi } from '@aztec/l1-artifacts';

import { jest } from '@jest/globals';
import { type MockProxy, mock } from 'jest-mock-extended';
import {
  type Chain,
  type HttpTransport,
  type Log,
  type PublicClient,
  type Transaction,
  encodeFunctionData,
  toHex,
} from 'viem';

import { Archiver } from './archiver.js';
import { type ArchiverDataStore } from './archiver_store.js';
import { type ArchiverInstrumentation } from './instrumentation.js';
import { MemoryArchiverStore } from './memory_archiver_store/memory_archiver_store.js';

interface MockRollupContractRead {
  archiveAt: (args: readonly [bigint]) => Promise<`0x${string}`>;
  status: (args: readonly [bigint]) => Promise<[bigint, `0x${string}`, bigint, `0x${string}`, `0x${string}`]>;
}

interface MockInboxContractRead {
  totalMessagesInserted: () => Promise<bigint>;
}

describe('Archiver', () => {
  const rollupAddress = EthAddress.ZERO;
  const inboxAddress = EthAddress.ZERO;
  const registryAddress = EthAddress.ZERO;
  const blockNumbers = [1, 2, 3];

  let publicClient: MockProxy<PublicClient<HttpTransport, Chain>>;
  let instrumentation: MockProxy<ArchiverInstrumentation>;
  let archiverStore: ArchiverDataStore;
  let now: number;

  let rollupRead: MockProxy<MockRollupContractRead>;
  let inboxRead: MockProxy<MockInboxContractRead>;
  let archiver: Archiver;
  let blocks: L2Block[];

  const GENESIS_ROOT = new Fr(GENESIS_ARCHIVE_ROOT).toString();

  beforeEach(() => {
    now = +new Date();
    publicClient = mock<PublicClient<HttpTransport, Chain>>({
      getBlock: ((args: any) => ({
        timestamp: args.blockNumber * BigInt(ETHEREUM_SLOT_DURATION) + BigInt(now),
      })) as any,
    });

    instrumentation = mock({ isEnabled: () => true });
    archiverStore = new MemoryArchiverStore(1000);

    archiver = new Archiver(
      publicClient,
      rollupAddress,
      inboxAddress,
      registryAddress,
      archiverStore,
      1000,
      instrumentation,
    );

    blocks = blockNumbers.map(x => L2Block.random(x, 4, x, x + 1, 2, 2));

    rollupRead = mock<MockRollupContractRead>();
    rollupRead.archiveAt.mockImplementation((args: readonly [bigint]) =>
      Promise.resolve(blocks[Number(args[0] - 1n)].archive.root.toString()),
    );

    ((archiver as any).rollup as any).read = rollupRead;

    inboxRead = mock<MockInboxContractRead>();
    ((archiver as any).inbox as any).read = inboxRead;
  });

  afterEach(async () => {
    await archiver?.stop();
  });

  it('can start, sync and stop and handle l1 to l2 messages and logs', async () => {
    let latestBlockNum = await archiver.getBlockNumber();
    expect(latestBlockNum).toEqual(0);

    blocks.forEach((b, i) => (b.header.globalVariables.timestamp = new Fr(now + ETHEREUM_SLOT_DURATION * (i + 1))));
    const rollupTxs = blocks.map(makeRollupTx);

    publicClient.getBlockNumber.mockResolvedValueOnce(2500n).mockResolvedValueOnce(2600n).mockResolvedValueOnce(2700n);

    rollupRead.status
      .mockResolvedValueOnce([0n, GENESIS_ROOT, 1n, blocks[0].archive.root.toString(), GENESIS_ROOT])
      .mockResolvedValue([
        1n,
        blocks[0].archive.root.toString(),
        3n,
        blocks[2].archive.root.toString(),
        blocks[0].archive.root.toString(),
      ]);

    inboxRead.totalMessagesInserted.mockResolvedValueOnce(2n).mockResolvedValueOnce(6n);

    mockGetLogs({
      messageSent: [
        makeMessageSentEventWithIndexInL2BlockSubtree(98n, 1n, 0n),
        makeMessageSentEventWithIndexInL2BlockSubtree(99n, 1n, 1n),
      ],
      L2BlockProposed: [makeL2BlockProposedEvent(101n, 1n, blocks[0].archive.root.toString())],
    });

    mockGetLogs({
      messageSent: [
        makeMessageSentEventWithIndexInL2BlockSubtree(2504n, 2n, 0n),
        makeMessageSentEventWithIndexInL2BlockSubtree(2505n, 2n, 1n),
        makeMessageSentEventWithIndexInL2BlockSubtree(2505n, 2n, 2n),
        makeMessageSentEventWithIndexInL2BlockSubtree(2506n, 3n, 1n),
      ],
      L2BlockProposed: [
        makeL2BlockProposedEvent(2510n, 2n, blocks[1].archive.root.toString()),
        makeL2BlockProposedEvent(2520n, 3n, blocks[2].archive.root.toString()),
      ],
    });

    publicClient.getTransaction.mockResolvedValueOnce(rollupTxs[0]);

    rollupTxs.slice(1).forEach(tx => publicClient.getTransaction.mockResolvedValueOnce(tx));

    await archiver.start(false);

    // Wait until block 3 is processed. If this won't happen the test will fail with timeout.
    while ((await archiver.getBlockNumber()) !== 3) {
      await sleep(100);
    }

    latestBlockNum = await archiver.getBlockNumber();
    expect(latestBlockNum).toEqual(3);

    // L1 to L2 messages
    {
      // Checks that I get correct amount of sequenced new messages for L2 blocks 1 and 2
      let l1ToL2Messages = await archiver.getL1ToL2Messages(1n);
      expect(l1ToL2Messages.length).toEqual(2);

      l1ToL2Messages = await archiver.getL1ToL2Messages(2n);
      expect(l1ToL2Messages.length).toEqual(3);

      // Check that I cannot get messages for block 3 because there is a message gap (message with index 0 was not
      // processed) --> since we are fetching events individually for each message there is a message gap check when
      // fetching the messages for the block in order to ensure that all the messages were really obtained. E.g. if we
      // receive messages with indices 0, 1, 2, 4, 5, 6 we can be sure there is an issue because we are missing message
      // with index 3.
      await expect(async () => {
        await archiver.getL1ToL2Messages(3n);
      }).rejects.toThrow(`L1 to L2 message gap found in block ${3}`);
    }

    // Expect logs to correspond to what is set by L2Block.random(...)
    const noteEncryptedLogs = await archiver.getLogs(1, 100, LogType.NOTEENCRYPTED);
    expect(noteEncryptedLogs.length).toEqual(blockNumbers.length);

    for (const [index, x] of blockNumbers.entries()) {
      const expectedTotalNumEncryptedLogs = 4 * x * 2;
      const totalNumEncryptedLogs = EncryptedNoteL2BlockL2Logs.unrollLogs([noteEncryptedLogs[index]]).length;
      expect(totalNumEncryptedLogs).toEqual(expectedTotalNumEncryptedLogs);
    }

    const encryptedLogs = await archiver.getLogs(1, 100, LogType.ENCRYPTED);
    expect(encryptedLogs.length).toEqual(blockNumbers.length);

    for (const [index, x] of blockNumbers.entries()) {
      const expectedTotalNumEncryptedLogs = 4 * x * 2;
      const totalNumEncryptedLogs = EncryptedL2BlockL2Logs.unrollLogs([encryptedLogs[index]]).length;
      expect(totalNumEncryptedLogs).toEqual(expectedTotalNumEncryptedLogs);
    }

    const unencryptedLogs = await archiver.getLogs(1, 100, LogType.UNENCRYPTED);
    expect(unencryptedLogs.length).toEqual(blockNumbers.length);

    blockNumbers.forEach((x, index) => {
      const expectedTotalNumUnencryptedLogs = 4 * (x + 1) * 2;
      const totalNumUnencryptedLogs = UnencryptedL2BlockL2Logs.unrollLogs([unencryptedLogs[index]]).length;
      expect(totalNumUnencryptedLogs).toEqual(expectedTotalNumUnencryptedLogs);
    });

    // Check last proven block number
    const provenBlockNumber = await archiver.getProvenBlockNumber();
    expect(provenBlockNumber).toEqual(1);

    // Check getting only proven blocks
    expect((await archiver.getBlocks(1, 100)).map(b => b.number)).toEqual([1, 2, 3]);
    expect((await archiver.getBlocks(1, 100, true)).map(b => b.number)).toEqual([1]);
  }, 10_000);

  it('ignores block 3 because it have been pruned (simulate pruning)', async () => {
    const loggerSpy = jest.spyOn((archiver as any).log, 'warn');

    let latestBlockNum = await archiver.getBlockNumber();
    expect(latestBlockNum).toEqual(0);

    const numL2BlocksInTest = 2;

    const rollupTxs = blocks.map(makeRollupTx);

    // Here we set the current L1 block number to 102. L1 to L2 messages after this should not be read.
    publicClient.getBlockNumber.mockResolvedValue(102n);

    const badArchive = Fr.random().toString();

    rollupRead.status.mockResolvedValue([0n, GENESIS_ROOT, 2n, blocks[1].archive.root.toString(), GENESIS_ROOT]);

    inboxRead.totalMessagesInserted.mockResolvedValueOnce(2n).mockResolvedValueOnce(2n);

    mockGetLogs({
      messageSent: [
        makeMessageSentEventWithIndexInL2BlockSubtree(66n, 1n, 0n),
        makeMessageSentEventWithIndexInL2BlockSubtree(68n, 1n, 1n),
      ],
      L2BlockProposed: [
        makeL2BlockProposedEvent(70n, 1n, blocks[0].archive.root.toString()),
        makeL2BlockProposedEvent(80n, 2n, blocks[1].archive.root.toString()),
        makeL2BlockProposedEvent(90n, 3n, badArchive),
      ],
    });

    rollupTxs.forEach(tx => publicClient.getTransaction.mockResolvedValueOnce(tx));

    await archiver.start(false);

    while ((await archiver.getBlockNumber()) !== numL2BlocksInTest) {
      await sleep(100);
    }

    latestBlockNum = await archiver.getBlockNumber();
    expect(latestBlockNum).toEqual(numL2BlocksInTest);
    const errorMessage = `Archive mismatch matching, ignoring block ${3} with archive: ${badArchive}, expected ${blocks[2].archive.root.toString()}`;
    expect(loggerSpy).toHaveBeenCalledWith(errorMessage);
  }, 10_000);

  it('skip event search if no changes found', async () => {
    const loggerSpy = jest.spyOn((archiver as any).log, 'verbose');

    let latestBlockNum = await archiver.getBlockNumber();
    expect(latestBlockNum).toEqual(0);

    const numL2BlocksInTest = 2;

    const rollupTxs = blocks.map(makeRollupTx);

    publicClient.getBlockNumber.mockResolvedValueOnce(50n).mockResolvedValueOnce(100n);
    rollupRead.status
      .mockResolvedValueOnce([0n, GENESIS_ROOT, 0n, GENESIS_ROOT, GENESIS_ROOT])
      .mockResolvedValueOnce([0n, GENESIS_ROOT, 2n, blocks[1].archive.root.toString(), GENESIS_ROOT]);

    inboxRead.totalMessagesInserted.mockResolvedValueOnce(0n).mockResolvedValueOnce(2n);

    mockGetLogs({
      messageSent: [
        makeMessageSentEventWithIndexInL2BlockSubtree(66n, 1n, 0n),
        makeMessageSentEventWithIndexInL2BlockSubtree(68n, 1n, 1n),
      ],
      L2BlockProposed: [
        makeL2BlockProposedEvent(70n, 1n, blocks[0].archive.root.toString()),
        makeL2BlockProposedEvent(80n, 2n, blocks[1].archive.root.toString()),
      ],
    });

    rollupTxs.forEach(tx => publicClient.getTransaction.mockResolvedValueOnce(tx));

    await archiver.start(false);

    while ((await archiver.getBlockNumber()) !== numL2BlocksInTest) {
      await sleep(100);
    }

    latestBlockNum = await archiver.getBlockNumber();
    expect(latestBlockNum).toEqual(numL2BlocksInTest);

    // For some reason, this is 1-indexed.
    expect(loggerSpy).toHaveBeenNthCalledWith(
      1,
      `Retrieved no new L1 -> L2 messages between L1 blocks ${1n} and ${50}.`,
    );
    expect(loggerSpy).toHaveBeenNthCalledWith(2, `No blocks to retrieve from ${1n} to ${50n}`);
  }, 10_000);

  it('handles L2 reorg', async () => {
    const loggerSpy = jest.spyOn((archiver as any).log, 'verbose');

    let latestBlockNum = await archiver.getBlockNumber();
    expect(latestBlockNum).toEqual(0);

    const numL2BlocksInTest = 2;

    const rollupTxs = blocks.map(makeRollupTx);

    publicClient.getBlockNumber.mockResolvedValueOnce(50n).mockResolvedValueOnce(100n).mockResolvedValueOnce(150n);

    // We will return status at first to have an empty round, then as if we have 2 pending blocks, and finally
    // Just a single pending block returning a "failure" for the expected pending block
    rollupRead.status
      .mockResolvedValueOnce([0n, GENESIS_ROOT, 0n, GENESIS_ROOT, GENESIS_ROOT])
      .mockResolvedValueOnce([0n, GENESIS_ROOT, 2n, blocks[1].archive.root.toString(), GENESIS_ROOT])
      .mockResolvedValueOnce([0n, GENESIS_ROOT, 1n, blocks[0].archive.root.toString(), Fr.ZERO.toString()]);

    rollupRead.archiveAt
      .mockResolvedValueOnce(blocks[0].archive.root.toString())
      .mockResolvedValueOnce(blocks[1].archive.root.toString())
      .mockResolvedValueOnce(Fr.ZERO.toString());

    inboxRead.totalMessagesInserted
      .mockResolvedValueOnce(0n)
      .mockResolvedValueOnce(2n)
      .mockResolvedValueOnce(2n)
      .mockResolvedValueOnce(2n);

    mockGetLogs({
      messageSent: [
        makeMessageSentEventWithIndexInL2BlockSubtree(66n, 1n, 0n),
        makeMessageSentEventWithIndexInL2BlockSubtree(68n, 1n, 1n),
      ],
      L2BlockProposed: [
        makeL2BlockProposedEvent(70n, 1n, blocks[0].archive.root.toString()),
        makeL2BlockProposedEvent(80n, 2n, blocks[1].archive.root.toString()),
      ],
    });

    rollupTxs.forEach(tx => publicClient.getTransaction.mockResolvedValueOnce(tx));

    await archiver.start(false);

    while ((await archiver.getBlockNumber()) !== numL2BlocksInTest) {
      await sleep(100);
    }

    latestBlockNum = await archiver.getBlockNumber();
    expect(latestBlockNum).toEqual(numL2BlocksInTest);

    // For some reason, this is 1-indexed.
    expect(loggerSpy).toHaveBeenNthCalledWith(
      1,
      `Retrieved no new L1 -> L2 messages between L1 blocks ${1n} and ${50}.`,
    );
    expect(loggerSpy).toHaveBeenNthCalledWith(2, `No blocks to retrieve from ${1n} to ${50n}`);

    // Lets take a look to see if we can find re-org stuff!
    await sleep(1000);

    expect(loggerSpy).toHaveBeenNthCalledWith(6, `L2 prune have occurred, unwind state`);
    expect(loggerSpy).toHaveBeenNthCalledWith(7, `Unwinding 1 block from block 2`);

    // Should also see the block number be reduced
    latestBlockNum = await archiver.getBlockNumber();
    expect(latestBlockNum).toEqual(numL2BlocksInTest - 1);

    const txHash = blocks[1].body.txEffects[0].txHash;
    expect(await archiver.getTxEffect(txHash)).resolves.toBeUndefined;
    expect(await archiver.getBlock(2)).resolves.toBeUndefined;

    [LogType.NOTEENCRYPTED, LogType.ENCRYPTED, LogType.UNENCRYPTED].forEach(async t => {
      expect(await archiver.getLogs(2, 1, t)).toEqual([]);
    });

    // The random blocks don't include contract instances nor classes we we cannot look for those here.
  }, 10_000);

  // TODO(palla/reorg): Add a unit test for the archiver handleEpochPrune
  xit('handles an upcoming L2 prune', () => {});

  // logs should be created in order of how archiver syncs.
  const mockGetLogs = (logs: {
    messageSent?: ReturnType<typeof makeMessageSentEventWithIndexInL2BlockSubtree>[];
    L2BlockProposed?: ReturnType<typeof makeL2BlockProposedEvent>[];
  }) => {
    if (logs.messageSent) {
      publicClient.getLogs.mockResolvedValueOnce(logs.messageSent);
    }
    if (logs.L2BlockProposed) {
      publicClient.getLogs.mockResolvedValueOnce(logs.L2BlockProposed);
    }
  };
});

/**
 * Makes a fake L2BlockProposed event for testing purposes.
 * @param l1BlockNum - L1 block number.
 * @param l2BlockNum - L2 Block number.
 * @returns An L2BlockProposed event log.
 */
function makeL2BlockProposedEvent(l1BlockNum: bigint, l2BlockNum: bigint, archive: `0x${string}`) {
  return {
    blockNumber: l1BlockNum,
    args: { blockNumber: l2BlockNum, archive },
    transactionHash: `0x${l2BlockNum}`,
  } as Log<bigint, number, false, undefined, true, typeof RollupAbi, 'L2BlockProposed'>;
}

/**
 * Makes fake L1ToL2 MessageSent events for testing purposes.
 * @param l1BlockNum - L1 block number.
 * @param l2BlockNumber - The L2 block number for which the message was included.
 * @param indexInSubtree - the index in the l2Block's subtree in the L1 to L2 Messages Tree.
 * @returns MessageSent event logs.
 */
function makeMessageSentEventWithIndexInL2BlockSubtree(
  l1BlockNum: bigint,
  l2BlockNumber: bigint,
  indexInSubtree: bigint,
) {
  const index = indexInSubtree + InboxLeaf.smallestIndexFromL2Block(l2BlockNumber);
  return {
    blockNumber: l1BlockNum,
    args: {
      l2BlockNumber,
      index,
      hash: Fr.random().toString(),
    },
    transactionHash: `0x${l1BlockNum}`,
  } as Log<bigint, number, false, undefined, true, typeof InboxAbi, 'MessageSent'>;
}

/**
 * Makes a fake rollup tx for testing purposes.
 * @param block - The L2Block.
 * @returns A fake tx with calldata that corresponds to calling process in the Rollup contract.
 */
function makeRollupTx(l2Block: L2Block) {
  const header = toHex(l2Block.header.toBuffer());
  const body = toHex(l2Block.body.toBuffer());
  const blobInput = new Blob(l2Block.body.toFields()).getEthBlobEvaluationInputs();
  const archive = toHex(l2Block.archive.root.toBuffer());
  const blockHash = toHex(l2Block.header.hash().toBuffer());
  const input = encodeFunctionData({
    abi: RollupAbi,
    functionName: 'propose',
    args: [header, archive, blockHash, [], [], body, blobInput],
  });
  return { input } as Transaction<bigint, number>;
}<|MERGE_RESOLUTION|>--- conflicted
+++ resolved
@@ -6,12 +6,8 @@
   LogType,
   UnencryptedL2BlockL2Logs,
 } from '@aztec/circuit-types';
-<<<<<<< HEAD
-import { GENESIS_ARCHIVE_ROOT } from '@aztec/circuits.js';
+import { ETHEREUM_SLOT_DURATION, GENESIS_ARCHIVE_ROOT } from '@aztec/circuits.js';
 import { Blob } from '@aztec/foundation/blob';
-=======
-import { ETHEREUM_SLOT_DURATION, GENESIS_ARCHIVE_ROOT } from '@aztec/circuits.js';
->>>>>>> ae7cfe72
 import { EthAddress } from '@aztec/foundation/eth-address';
 import { Fr } from '@aztec/foundation/fields';
 import { sleep } from '@aztec/foundation/sleep';
