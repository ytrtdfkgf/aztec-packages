<<<<<<< HEAD
import { AvmExecutionHints, AvmHint } from '@aztec/circuits.js';
=======
import { AvmExecutionHints, AvmHint, Vector } from '@aztec/circuits.js';
>>>>>>> f3234f1b
import { Fr } from '@aztec/foundation/fields';

import {
  type TracedL1toL2MessageCheck,
  type TracedNoteHash,
  type TracedNoteHashCheck,
  type TracedNullifier,
  type TracedNullifierCheck,
  type TracedPublicStorageRead,
  type TracedPublicStorageWrite,
  type TracedUnencryptedL2Log,
} from './trace_types.js';

export class WorldStateAccessTrace {
  public accessCounter: number;

  public publicStorageReads: TracedPublicStorageRead[] = [];
  public publicStorageWrites: TracedPublicStorageWrite[] = [];

  public noteHashChecks: TracedNoteHashCheck[] = [];
  public newNoteHashes: TracedNoteHash[] = [];
  public nullifierChecks: TracedNullifierCheck[] = [];
  public newNullifiers: TracedNullifier[] = [];
  public l1ToL2MessageChecks: TracedL1toL2MessageCheck[] = [];
  public newLogsHashes: TracedUnencryptedL2Log[] = [];

  //public contractCalls: TracedContractCall[] = [];
  //public archiveChecks: TracedArchiveLeafCheck[] = [];

  constructor(parentTrace?: WorldStateAccessTrace) {
    this.accessCounter = parentTrace ? parentTrace.accessCounter : 0;
    // TODO(4805): consider tracking the parent's trace vector lengths so we can enforce limits
  }

  public getAccessCounter() {
    return this.accessCounter;
  }

  public tracePublicStorageRead(storageAddress: Fr, slot: Fr, value: Fr, exists: boolean, cached: boolean) {
    // TODO(4805): check if some threshold is reached for max storage reads
    // (need access to parent length, or trace needs to be initialized with parent's contents)
    const traced: TracedPublicStorageRead = {
      //  callPointer: Fr.ZERO,
      storageAddress,
      slot,
      value,
      exists,
      cached,
      counter: new Fr(this.accessCounter),
      //  endLifetime: Fr.ZERO,
    };
    this.publicStorageReads.push(traced);
    this.incrementAccessCounter();
  }

  public tracePublicStorageWrite(storageAddress: Fr, slot: Fr, value: Fr) {
    // TODO(4805): check if some threshold is reached for max storage writes
    // (need access to parent length, or trace needs to be initialized with parent's contents)
    const traced: TracedPublicStorageWrite = {
      //  callPointer: Fr.ZERO,
      storageAddress,
      slot,
      value,
      counter: new Fr(this.accessCounter),
      //  endLifetime: Fr.ZERO,
    };
    this.publicStorageWrites.push(traced);
    this.incrementAccessCounter();
  }

  public traceNoteHashCheck(storageAddress: Fr, noteHash: Fr, exists: boolean, leafIndex: Fr) {
    const traced: TracedNoteHashCheck = {
      // callPointer: Fr.ZERO,
      storageAddress,
      noteHash,
      exists,
      counter: new Fr(this.accessCounter),
      // endLifetime: Fr.ZERO,
      leafIndex,
    };
    this.noteHashChecks.push(traced);
    this.incrementAccessCounter();
  }

  public traceNewNoteHash(storageAddress: Fr, noteHash: Fr) {
    // TODO(4805): check if some threshold is reached for max new note hash
    const traced: TracedNoteHash = {
      //  callPointer: Fr.ZERO,
      storageAddress,
      noteHash,
      counter: new Fr(this.accessCounter),
      //  endLifetime: Fr.ZERO,
    };
    this.newNoteHashes.push(traced);
    this.incrementAccessCounter();
  }

  public traceNullifierCheck(storageAddress: Fr, nullifier: Fr, exists: boolean, isPending: boolean, leafIndex: Fr) {
    // TODO(4805): check if some threshold is reached for max new nullifier
    const traced: TracedNullifierCheck = {
      // callPointer: Fr.ZERO,
      storageAddress,
      nullifier,
      exists,
      counter: new Fr(this.accessCounter),
      // endLifetime: Fr.ZERO,
      isPending,
      leafIndex,
    };
    this.nullifierChecks.push(traced);
    this.incrementAccessCounter();
  }

  public traceNewNullifier(storageAddress: Fr, nullifier: Fr) {
    // TODO(4805): check if some threshold is reached for max new nullifier
    const tracedNullifier: TracedNullifier = {
      // callPointer: Fr.ZERO,
      storageAddress,
      nullifier,
      counter: new Fr(this.accessCounter),
      // endLifetime: Fr.ZERO,
    };
    this.newNullifiers.push(tracedNullifier);
    this.incrementAccessCounter();
  }

  public traceL1ToL2MessageCheck(msgHash: Fr, msgLeafIndex: Fr, exists: boolean) {
    // TODO(4805): check if some threshold is reached for max message reads
    const traced: TracedL1toL2MessageCheck = {
      //callPointer: Fr.ZERO, // FIXME
      leafIndex: msgLeafIndex,
      msgHash: msgHash,
      exists: exists,
      counter: new Fr(this.accessCounter),
      //endLifetime: Fr.ZERO, // FIXME
    };
    this.l1ToL2MessageChecks.push(traced);
    this.incrementAccessCounter();
  }

  public traceNewLog(logHash: Fr) {
    const traced: TracedUnencryptedL2Log = {
      logHash,
      counter: new Fr(this.accessCounter),
    };
    this.newLogsHashes.push(traced);
    this.incrementAccessCounter();
  }

  private incrementAccessCounter() {
    this.accessCounter++;
  }

  /**
   * Merges another trace into this one
   *
   * @param incomingTrace - the incoming trace to merge into this instance
   */
  public acceptAndMerge(incomingTrace: WorldStateAccessTrace) {
    // Merge storage read and write journals
    this.publicStorageReads.push(...incomingTrace.publicStorageReads);
    this.publicStorageWrites.push(...incomingTrace.publicStorageWrites);
    // Merge new note hashes and nullifiers
    this.noteHashChecks.push(...incomingTrace.noteHashChecks);
    this.newNoteHashes.push(...incomingTrace.newNoteHashes);
    this.nullifierChecks.push(...incomingTrace.nullifierChecks);
    this.newNullifiers.push(...incomingTrace.newNullifiers);
    this.l1ToL2MessageChecks.push(...incomingTrace.l1ToL2MessageChecks);
    this.newLogsHashes.push(...incomingTrace.newLogsHashes);
    // it is assumed that the incoming trace was initialized with this as parent, so accept counter
    this.accessCounter = incomingTrace.accessCounter;
  }

  // TODO(dbanks12): should only return hints for one call.... shouldn't include nested calls (merged in traces)
  public toHints(): AvmExecutionHints {
    return new AvmExecutionHints(
<<<<<<< HEAD
      this.publicStorageReads.map(read => new AvmHint(read.counter, read.value)),
      this.noteHashChecks.map(check => new AvmHint(check.counter, new Fr(check.exists ? 1 : 0))),
      this.nullifierChecks.map(check => new AvmHint(check.counter, new Fr(check.exists ? 1 : 0))),
      this.l1ToL2MessageChecks.map(check => new AvmHint(check.counter, new Fr(check.exists ? 1 : 0))),
=======
      new Vector(this.publicStorageReads.map(read => new AvmHint(read.counter, read.value))),
      new Vector(this.noteHashChecks.map(check => new AvmHint(check.counter, new Fr(check.exists ? 1 : 0)))),
      new Vector(this.nullifierChecks.map(check => new AvmHint(check.counter, new Fr(check.exists ? 1 : 0)))),
      new Vector(this.l1ToL2MessageChecks.map(check => new AvmHint(check.counter, new Fr(check.exists ? 1 : 0)))),
>>>>>>> f3234f1b
    );
  }
}<|MERGE_RESOLUTION|>--- conflicted
+++ resolved
@@ -1,8 +1,4 @@
-<<<<<<< HEAD
-import { AvmExecutionHints, AvmHint } from '@aztec/circuits.js';
-=======
 import { AvmExecutionHints, AvmHint, Vector } from '@aztec/circuits.js';
->>>>>>> f3234f1b
 import { Fr } from '@aztec/foundation/fields';
 
 import {
@@ -179,17 +175,10 @@
   // TODO(dbanks12): should only return hints for one call.... shouldn't include nested calls (merged in traces)
   public toHints(): AvmExecutionHints {
     return new AvmExecutionHints(
-<<<<<<< HEAD
-      this.publicStorageReads.map(read => new AvmHint(read.counter, read.value)),
-      this.noteHashChecks.map(check => new AvmHint(check.counter, new Fr(check.exists ? 1 : 0))),
-      this.nullifierChecks.map(check => new AvmHint(check.counter, new Fr(check.exists ? 1 : 0))),
-      this.l1ToL2MessageChecks.map(check => new AvmHint(check.counter, new Fr(check.exists ? 1 : 0))),
-=======
       new Vector(this.publicStorageReads.map(read => new AvmHint(read.counter, read.value))),
       new Vector(this.noteHashChecks.map(check => new AvmHint(check.counter, new Fr(check.exists ? 1 : 0)))),
       new Vector(this.nullifierChecks.map(check => new AvmHint(check.counter, new Fr(check.exists ? 1 : 0)))),
       new Vector(this.l1ToL2MessageChecks.map(check => new AvmHint(check.counter, new Fr(check.exists ? 1 : 0)))),
->>>>>>> f3234f1b
     );
   }
 }