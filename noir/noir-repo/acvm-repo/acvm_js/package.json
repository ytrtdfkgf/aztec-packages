{
  "name": "@noir-lang/acvm_js",
<<<<<<< HEAD
  "version": "0.53.0",
=======
  "version": "0.54.0",
>>>>>>> a3a3c01c
  "publishConfig": {
    "access": "public"
  },
  "contributors": [
    "The Noir Team <team@noir-lang.org>"
  ],
  "homepage": "https://noir-lang.org/",
  "repository": {
    "url": "https://github.com/noir-lang/noir.git",
    "directory": "acvm_repo/acvm_js",
    "type": "git"
  },
  "bugs": {
    "url": "https://github.com/noir-lang/noir/issues"
  },
  "license": "MIT",
  "main": "./nodejs/acvm_js.js",
  "types": "./web/acvm_js.d.ts",
  "module": "./web/acvm_js.js",
  "files": [
    "nodejs",
    "web",
    "package.json"
  ],
  "sideEffects": false,
  "packageManager": "yarn@3.5.1",
  "scripts": {
    "build": "bash ./build.sh",
    "test": "env TS_NODE_COMPILER_OPTIONS='{\"module\": \"commonjs\" }' mocha",
    "test:browser": "web-test-runner",
    "lint": "NODE_NO_WARNINGS=1 eslint . --ext .ts --ignore-path ./.eslintignore  --max-warnings 0",
    "publish": "echo 📡 publishing `$npm_package_name` && yarn npm publish",
    "nightly:version": "jq --arg new_version \"-$(git rev-parse --short HEAD)$1\" '.version = .version + $new_version' package.json > package-tmp.json && mv package-tmp.json package.json",
    "clean": "chmod u+w web nodejs || true && rm -rf web nodejs"
  },
  "devDependencies": {
    "@esm-bundle/chai": "^4.3.4-fix.0",
    "@web/dev-server-esbuild": "^0.3.6",
    "@web/test-runner": "^0.18.1",
    "@web/test-runner-playwright": "^0.11.0",
    "chai": "^4.4.1",
    "eslint": "^8.57.0",
    "eslint-plugin-prettier": "^5.1.3",
    "mocha": "^10.2.0",
    "prettier": "3.2.5",
    "ts-node": "^10.9.1",
    "typescript": "^5.4.2"
  }
}<|MERGE_RESOLUTION|>--- conflicted
+++ resolved
@@ -1,10 +1,6 @@
 {
   "name": "@noir-lang/acvm_js",
-<<<<<<< HEAD
-  "version": "0.53.0",
-=======
   "version": "0.54.0",
->>>>>>> a3a3c01c
   "publishConfig": {
     "access": "public"
   },
