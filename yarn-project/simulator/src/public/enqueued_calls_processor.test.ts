--- conflicted
+++ resolved
@@ -189,10 +189,6 @@
     expect(txResult.revertCode).toEqual(RevertCode.OK);
     expect(txResult.revertReason).toBe(undefined);
 
-<<<<<<< HEAD
-    expect(tailSpy).toHaveBeenCalledTimes(1);
-    expect(publicExecutor.simulate).toHaveBeenCalledTimes(2);
-=======
     const expectedPublicGasUsed = enqueuedCallGasUsed.mul(2); // For 2 setup calls.
     const expectedTotalGas = privateGasUsed.add(expectedPublicGasUsed);
     expect(txResult.gasUsed).toEqual({
@@ -211,7 +207,6 @@
 
     // We keep all data.
     expect(countAccumulatedItems(output.accumulatedData.nullifiers)).toBe(3);
->>>>>>> f4626571
   });
 
   it('runs a tx with enqueued public calls in app logic phase only', async () => {
@@ -257,8 +252,6 @@
     expect(txResult.processedPhases).toEqual([
       expect.objectContaining({ phase: TxExecutionPhase.TEARDOWN, revertReason: undefined }),
     ]);
-<<<<<<< HEAD
-=======
     expect(txResult.revertCode).toEqual(RevertCode.OK);
     expect(txResult.revertReason).toBe(undefined);
 
@@ -279,7 +272,6 @@
 
     // We keep all data.
     expect(countAccumulatedItems(output.accumulatedData.nullifiers)).toBe(3);
->>>>>>> f4626571
   });
 
   it('runs a tx with all phases', async () => {
@@ -464,19 +456,8 @@
       availableGasForSecondAppLogic,
       teardownGasLimits,
     ]);
-<<<<<<< HEAD
-  });
-
-  it('runs a tx with all phases', async function () {
-    const tx = mockTx(1, {
-      numberOfNonRevertiblePublicCallRequests: 1,
-      numberOfRevertiblePublicCallRequests: 1,
-      hasPublicTeardownCallRequest: true,
-    });
-=======
-
-    const output = txResult.avmProvingRequest!.inputs.output;
->>>>>>> f4626571
+
+    const output = txResult.avmProvingRequest!.inputs.output;
 
     const expectedTotalGasForFee = expectedTotalGas.sub(expectedTeardownGasUsed).add(teardownGasLimits);
     const expectedTxFee = expectedTotalGasForFee.computeFee(gasFees);
