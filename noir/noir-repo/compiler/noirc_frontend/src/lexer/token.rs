use acvm::FieldElement;
use noirc_errors::{Position, Span, Spanned};
use std::fmt::{self, Display};

use crate::{
    ast::{Expression, Path},
    lexer::errors::LexerErrorKind,
    node_interner::{
        ExprId, InternedExpressionKind, InternedPattern, InternedStatementKind,
        InternedUnresolvedTypeData, QuotedTypeId,
    },
};

use super::Lexer;

/// Represents a token in noir's grammar - a word, number,
/// or symbol that can be used in noir's syntax. This is the
/// smallest unit of grammar. A parser may (will) decide to parse
/// items differently depending on the Tokens present but will
/// never parse the same ordering of identical tokens differently.
#[derive(PartialEq, Eq, Hash, Debug, Clone, PartialOrd, Ord)]
pub enum BorrowedToken<'input> {
    Ident(&'input str),
    Int(FieldElement),
    Bool(bool),
    Str(&'input str),
    /// the u8 is the number of hashes, i.e. r###..
    RawStr(&'input str, u8),
    FmtStr(&'input str),
    Keyword(Keyword),
    IntType(IntType),
    AttributeStart {
        is_inner: bool,
        is_tag: bool,
    },
    LineComment(&'input str, Option<DocStyle>),
    BlockComment(&'input str, Option<DocStyle>),
    Quote(&'input Tokens),
    QuotedType(QuotedTypeId),
    InternedExpression(InternedExpressionKind),
    InternedStatement(InternedStatementKind),
    InternedLValue(InternedExpressionKind),
    InternedUnresolvedTypeData(InternedUnresolvedTypeData),
    InternedPattern(InternedPattern),
    /// <
    Less,
    /// <=
    LessEqual,
    /// >
    Greater,
    /// >=
    GreaterEqual,
    /// ==
    Equal,
    /// !=
    NotEqual,
    /// +
    Plus,
    /// -
    Minus,
    /// *
    Star,
    /// /
    Slash,
    /// %
    Percent,
    /// &
    Ampersand,
    /// ^
    Caret,
    /// <<
    ShiftLeft,
    /// >>
    ShiftRight,
    /// .
    Dot,
    /// ..
    DoubleDot,
    /// ..=
    DoubleDotEqual,
    /// (
    LeftParen,
    /// )
    RightParen,
    /// {
    LeftBrace,
    /// }
    RightBrace,
    /// [
    LeftBracket,
    /// ]
    RightBracket,
    /// ->
    Arrow,
    /// |
    Pipe,
    /// #
    Pound,
    /// ,
    Comma,
    /// :
    Colon,
    /// ::
    DoubleColon,
    /// ;
    Semicolon,
    /// !
    Bang,
    /// $
    DollarSign,
    /// =
    Assign,
    #[allow(clippy::upper_case_acronyms)]
    EOF,

    Whitespace(&'input str),

    /// This is an implementation detail on how macros are implemented by quoting token streams.
    /// This token marks where an unquote operation is performed. The ExprId argument is the
    /// resolved variable which is being unquoted at this position in the token stream.
    UnquoteMarker(ExprId),

    /// An invalid character is one that is not in noir's language or grammar.
    ///
    /// We don't report invalid tokens in the source as errors until parsing to
    /// avoid reporting the error twice (once while lexing, again when it is encountered
    /// during parsing). Reporting during lexing then removing these from the token stream
    /// would not be equivalent as it would change the resulting parse.
    Invalid(char),
}

#[derive(PartialEq, Eq, Hash, Debug, Clone, PartialOrd, Ord)]
pub enum Token {
    Ident(String),
    Int(FieldElement),
    Bool(bool),
    Str(String),
    /// the u8 is the number of hashes, i.e. r###..
    RawStr(String, u8),
    FmtStr(String),
    Keyword(Keyword),
    IntType(IntType),
    AttributeStart {
        is_inner: bool,
        is_tag: bool,
    },
    LineComment(String, Option<DocStyle>),
    BlockComment(String, Option<DocStyle>),
    // A `quote { ... }` along with the tokens in its token stream.
    Quote(Tokens),
    /// A quoted type resulting from a `Type` object in noir code being
    /// spliced into a macro's token stream. We preserve the original type
    /// to avoid having to tokenize it, re-parse it, and re-resolve it which
    /// may change the underlying type.
    QuotedType(QuotedTypeId),
    /// A reference to an interned `ExpressionKind`.
    InternedExpr(InternedExpressionKind),
    /// A reference to an interned `StatementKind`.
    InternedStatement(InternedStatementKind),
    /// A reference to an interned `LValue`.
    InternedLValue(InternedExpressionKind),
    /// A reference to an interned `UnresolvedTypeData`.
    InternedUnresolvedTypeData(InternedUnresolvedTypeData),
    /// A reference to an interned `Patter`.
    InternedPattern(InternedPattern),
    /// <
    Less,
    /// <=
    LessEqual,
    /// >
    Greater,
    /// >=
    GreaterEqual,
    /// ==
    Equal,
    /// !=
    NotEqual,
    /// +
    Plus,
    /// -
    Minus,
    /// *
    Star,
    /// /
    Slash,
    /// %
    Percent,
    /// &
    Ampersand,
    /// ^
    Caret,
    /// <<
    ShiftLeft,
    /// >>
    ShiftRight,
    /// .
    Dot,
    /// ..
    DoubleDot,
    /// ..=
    DoubleDotEqual,
    /// (
    LeftParen,
    /// )
    RightParen,
    /// {
    LeftBrace,
    /// }
    RightBrace,
    /// [
    LeftBracket,
    /// ]
    RightBracket,
    /// ->
    Arrow,
    /// |
    Pipe,
    /// #
    Pound,
    /// ,
    Comma,
    /// :
    Colon,
    /// ::
    DoubleColon,
    /// ;
    Semicolon,
    /// !
    Bang,
    /// =
    Assign,
    /// $
    DollarSign,
    #[allow(clippy::upper_case_acronyms)]
    EOF,

    Whitespace(String),

    /// This is an implementation detail on how macros are implemented by quoting token streams.
    /// This token marks where an unquote operation is performed. The ExprId argument is the
    /// resolved variable which is being unquoted at this position in the token stream.
    UnquoteMarker(ExprId),

    /// An invalid character is one that is not in noir's language or grammar.
    ///
    /// We don't report invalid tokens in the source as errors until parsing to
    /// avoid reporting the error twice (once while lexing, again when it is encountered
    /// during parsing). Reporting during lexing then removing these from the token stream
    /// would not be equivalent as it would change the resulting parse.
    Invalid(char),
}

pub fn token_to_borrowed_token(token: &Token) -> BorrowedToken<'_> {
    match token {
        Token::Ident(ref s) => BorrowedToken::Ident(s),
        Token::Int(n) => BorrowedToken::Int(*n),
        Token::Bool(b) => BorrowedToken::Bool(*b),
        Token::Str(ref b) => BorrowedToken::Str(b),
        Token::FmtStr(ref b) => BorrowedToken::FmtStr(b),
        Token::RawStr(ref b, hashes) => BorrowedToken::RawStr(b, *hashes),
        Token::Keyword(k) => BorrowedToken::Keyword(*k),
        Token::AttributeStart { is_inner, is_tag } => {
            BorrowedToken::AttributeStart { is_inner: *is_inner, is_tag: *is_tag }
        }
        Token::LineComment(ref s, _style) => BorrowedToken::LineComment(s, *_style),
        Token::BlockComment(ref s, _style) => BorrowedToken::BlockComment(s, *_style),
        Token::Quote(stream) => BorrowedToken::Quote(stream),
        Token::QuotedType(id) => BorrowedToken::QuotedType(*id),
        Token::InternedExpr(id) => BorrowedToken::InternedExpression(*id),
        Token::InternedStatement(id) => BorrowedToken::InternedStatement(*id),
        Token::InternedLValue(id) => BorrowedToken::InternedLValue(*id),
        Token::InternedUnresolvedTypeData(id) => BorrowedToken::InternedUnresolvedTypeData(*id),
        Token::InternedPattern(id) => BorrowedToken::InternedPattern(*id),
        Token::IntType(ref i) => BorrowedToken::IntType(i.clone()),
        Token::Less => BorrowedToken::Less,
        Token::LessEqual => BorrowedToken::LessEqual,
        Token::Greater => BorrowedToken::Greater,
        Token::GreaterEqual => BorrowedToken::GreaterEqual,
        Token::Equal => BorrowedToken::Equal,
        Token::NotEqual => BorrowedToken::NotEqual,
        Token::Plus => BorrowedToken::Plus,
        Token::Minus => BorrowedToken::Minus,
        Token::Star => BorrowedToken::Star,
        Token::Slash => BorrowedToken::Slash,
        Token::Percent => BorrowedToken::Percent,
        Token::Ampersand => BorrowedToken::Ampersand,
        Token::Caret => BorrowedToken::Caret,
        Token::ShiftLeft => BorrowedToken::ShiftLeft,
        Token::ShiftRight => BorrowedToken::ShiftRight,
        Token::Dot => BorrowedToken::Dot,
        Token::DoubleDot => BorrowedToken::DoubleDot,
        Token::DoubleDotEqual => BorrowedToken::DoubleDotEqual,
        Token::LeftParen => BorrowedToken::LeftParen,
        Token::RightParen => BorrowedToken::RightParen,
        Token::LeftBrace => BorrowedToken::LeftBrace,
        Token::RightBrace => BorrowedToken::RightBrace,
        Token::LeftBracket => BorrowedToken::LeftBracket,
        Token::RightBracket => BorrowedToken::RightBracket,
        Token::Arrow => BorrowedToken::Arrow,
        Token::Pipe => BorrowedToken::Pipe,
        Token::Pound => BorrowedToken::Pound,
        Token::Comma => BorrowedToken::Comma,
        Token::Colon => BorrowedToken::Colon,
        Token::DoubleColon => BorrowedToken::DoubleColon,
        Token::Semicolon => BorrowedToken::Semicolon,
        Token::Assign => BorrowedToken::Assign,
        Token::Bang => BorrowedToken::Bang,
        Token::DollarSign => BorrowedToken::DollarSign,
        Token::EOF => BorrowedToken::EOF,
        Token::Invalid(c) => BorrowedToken::Invalid(*c),
        Token::Whitespace(ref s) => BorrowedToken::Whitespace(s),
        Token::UnquoteMarker(id) => BorrowedToken::UnquoteMarker(*id),
    }
}

#[derive(Clone, Copy, PartialEq, Eq, Hash, Debug, PartialOrd, Ord)]
pub enum DocStyle {
    Outer,
    Inner,
}

#[derive(Debug, Clone, PartialEq, Eq, Hash, PartialOrd, Ord)]
pub struct SpannedToken(Spanned<Token>);

impl PartialEq<SpannedToken> for Token {
    fn eq(&self, other: &SpannedToken) -> bool {
        self == &other.0.contents
    }
}
impl PartialEq<Token> for SpannedToken {
    fn eq(&self, other: &Token) -> bool {
        &self.0.contents == other
    }
}

impl From<SpannedToken> for Token {
    fn from(spt: SpannedToken) -> Self {
        spt.0.contents
    }
}

impl<'a> From<&'a SpannedToken> for &'a Token {
    fn from(spt: &'a SpannedToken) -> Self {
        &spt.0.contents
    }
}

impl SpannedToken {
    pub fn new(token: Token, span: Span) -> SpannedToken {
        SpannedToken(Spanned::from(span, token))
    }
    pub fn to_span(&self) -> Span {
        self.0.span()
    }
    pub fn token(&self) -> &Token {
        &self.0.contents
    }
    pub fn into_token(self) -> Token {
        self.0.contents
    }
    pub fn kind(&self) -> TokenKind {
        self.token().kind()
    }
}

impl std::fmt::Display for SpannedToken {
    fn fmt(&self, f: &mut fmt::Formatter<'_>) -> fmt::Result {
        self.token().fmt(f)
    }
}

impl fmt::Display for Token {
    fn fmt(&self, f: &mut fmt::Formatter) -> fmt::Result {
        match *self {
            Token::Ident(ref s) => write!(f, "{s}"),
            Token::Int(n) => write!(f, "{}", n),
            Token::Bool(b) => write!(f, "{b}"),
            Token::Str(ref b) => write!(f, "{b:?}"),
            Token::FmtStr(ref b) => write!(f, "f{b:?}"),
            Token::RawStr(ref b, hashes) => {
                let h: String = std::iter::once('#').cycle().take(hashes as usize).collect();
                write!(f, "r{h}{b:?}{h}")
            }
            Token::Keyword(k) => write!(f, "{k}"),
            Token::AttributeStart { is_inner, is_tag } => {
                write!(f, "#")?;
                if is_inner {
                    write!(f, "!")?;
                }
                write!(f, "[")?;
                if is_tag {
                    write!(f, "'")?;
                }
                Ok(())
            }
            Token::LineComment(ref s, style) => match style {
                Some(DocStyle::Inner) => write!(f, "//!{s}"),
                Some(DocStyle::Outer) => write!(f, "///{s}"),
                None => write!(f, "//{s}"),
            },
            Token::BlockComment(ref s, style) => match style {
                Some(DocStyle::Inner) => write!(f, "/*!{s}*/"),
                Some(DocStyle::Outer) => write!(f, "/**{s}*/"),
                None => write!(f, "/*{s}*/"),
            },
            Token::Quote(ref stream) => {
                write!(f, "quote {{")?;
                for token in stream.0.iter() {
                    write!(f, " {token}")?;
                }
                write!(f, "}}")
            }
            // Quoted types and exprs only have an ID so there is nothing to display
            Token::QuotedType(_) => write!(f, "(type)"),
            Token::InternedExpr(_)
            | Token::InternedStatement(_)
            | Token::InternedLValue(_)
            | Token::InternedPattern(_) => {
                write!(f, "(expr)")
            }
            Token::InternedUnresolvedTypeData(_) => write!(f, "(type)"),
            Token::IntType(ref i) => write!(f, "{i}"),
            Token::Less => write!(f, "<"),
            Token::LessEqual => write!(f, "<="),
            Token::Greater => write!(f, ">"),
            Token::GreaterEqual => write!(f, ">="),
            Token::Equal => write!(f, "=="),
            Token::NotEqual => write!(f, "!="),
            Token::Plus => write!(f, "+"),
            Token::Minus => write!(f, "-"),
            Token::Star => write!(f, "*"),
            Token::Slash => write!(f, "/"),
            Token::Percent => write!(f, "%"),
            Token::Ampersand => write!(f, "&"),
            Token::Caret => write!(f, "^"),
            Token::ShiftLeft => write!(f, "<<"),
            Token::ShiftRight => write!(f, ">>"),
            Token::Dot => write!(f, "."),
            Token::DoubleDot => write!(f, ".."),
            Token::DoubleDotEqual => write!(f, "..="),
            Token::LeftParen => write!(f, "("),
            Token::RightParen => write!(f, ")"),
            Token::LeftBrace => write!(f, "{{"),
            Token::RightBrace => write!(f, "}}"),
            Token::LeftBracket => write!(f, "["),
            Token::RightBracket => write!(f, "]"),
            Token::Arrow => write!(f, "->"),
            Token::Pipe => write!(f, "|"),
            Token::Pound => write!(f, "#"),
            Token::Comma => write!(f, ","),
            Token::Colon => write!(f, ":"),
            Token::DoubleColon => write!(f, "::"),
            Token::Semicolon => write!(f, ";"),
            Token::Assign => write!(f, "="),
            Token::Bang => write!(f, "!"),
            Token::DollarSign => write!(f, "$"),
            Token::EOF => write!(f, "end of input"),
            Token::Invalid(c) => write!(f, "{c}"),
            Token::Whitespace(ref s) => write!(f, "{s}"),
            Token::UnquoteMarker(_) => write!(f, "(UnquoteMarker)"),
        }
    }
}

#[derive(PartialEq, Eq, Hash, Debug, Clone, Ord, PartialOrd)]
/// The different kinds of tokens that are possible in the target language
pub enum TokenKind {
    Token(Token),
    Ident,
    Literal,
    Keyword,
    Attribute,
    InnerAttribute,
    Quote,
    QuotedType,
    InternedExpr,
    InternedStatement,
    InternedLValue,
    InternedUnresolvedTypeData,
    InternedPattern,
    UnquoteMarker,
    Comment,
    OuterDocComment,
    InnerDocComment,
}

impl fmt::Display for TokenKind {
    fn fmt(&self, f: &mut fmt::Formatter) -> fmt::Result {
        match self {
            TokenKind::Token(ref tok) => write!(f, "{tok}"),
            TokenKind::Ident => write!(f, "identifier"),
            TokenKind::Literal => write!(f, "literal"),
            TokenKind::Keyword => write!(f, "keyword"),
            TokenKind::Attribute => write!(f, "attribute"),
            TokenKind::InnerAttribute => write!(f, "inner attribute"),
            TokenKind::Quote => write!(f, "quote"),
            TokenKind::QuotedType => write!(f, "quoted type"),
            TokenKind::InternedExpr => write!(f, "interned expr"),
            TokenKind::InternedStatement => write!(f, "interned statement"),
            TokenKind::InternedLValue => write!(f, "interned lvalue"),
            TokenKind::InternedUnresolvedTypeData => write!(f, "interned unresolved type"),
            TokenKind::InternedPattern => write!(f, "interned pattern"),
            TokenKind::UnquoteMarker => write!(f, "macro result"),
            TokenKind::Comment => write!(f, "comment"),
            TokenKind::OuterDocComment => write!(f, "outer doc comment"),
            TokenKind::InnerDocComment => write!(f, "inner doc comment"),
        }
    }
}

impl Token {
    pub fn kind(&self) -> TokenKind {
        match self {
            Token::Ident(_) => TokenKind::Ident,
            Token::Int(_)
            | Token::Bool(_)
            | Token::Str(_)
            | Token::RawStr(..)
            | Token::FmtStr(_) => TokenKind::Literal,
            Token::Keyword(_) => TokenKind::Keyword,
            Token::UnquoteMarker(_) => TokenKind::UnquoteMarker,
            Token::Quote(_) => TokenKind::Quote,
            Token::QuotedType(_) => TokenKind::QuotedType,
            Token::InternedExpr(_) => TokenKind::InternedExpr,
            Token::InternedStatement(_) => TokenKind::InternedStatement,
            Token::InternedLValue(_) => TokenKind::InternedLValue,
            Token::InternedUnresolvedTypeData(_) => TokenKind::InternedUnresolvedTypeData,
            Token::InternedPattern(_) => TokenKind::InternedPattern,
            Token::LineComment(_, None) | Token::BlockComment(_, None) => TokenKind::Comment,
            Token::LineComment(_, Some(DocStyle::Outer))
            | Token::BlockComment(_, Some(DocStyle::Outer)) => TokenKind::OuterDocComment,
            Token::LineComment(_, Some(DocStyle::Inner))
            | Token::BlockComment(_, Some(DocStyle::Inner)) => TokenKind::InnerDocComment,
            tok => TokenKind::Token(tok.clone()),
        }
    }

    pub fn is_ident(&self) -> bool {
        matches!(self, Token::Ident(_))
    }

    pub(super) fn into_single_span(self, position: Position) -> SpannedToken {
        self.into_span(position, position)
    }

    pub(super) fn into_span(self, start: Position, end: Position) -> SpannedToken {
        SpannedToken(Spanned::from_position(start, end, self))
    }

    /// These are all the operators allowed as part of
    /// a short-hand assignment: a <op>= b
    pub fn assign_shorthand_operators() -> [Token; 10] {
        use Token::*;
        [Plus, Minus, Star, Slash, Percent, Ampersand, Caret, ShiftLeft, ShiftRight, Pipe]
    }

    pub fn try_into_binary_op(self, span: Span) -> Option<Spanned<crate::ast::BinaryOpKind>> {
        use crate::ast::BinaryOpKind::*;
        let binary_op = match self {
            Token::Plus => Add,
            Token::Ampersand => And,
            Token::Caret => Xor,
            Token::ShiftLeft => ShiftLeft,
            Token::ShiftRight => ShiftRight,
            Token::Pipe => Or,
            Token::Minus => Subtract,
            Token::Star => Multiply,
            Token::Slash => Divide,
            Token::Equal => Equal,
            Token::NotEqual => NotEqual,
            Token::Less => Less,
            Token::LessEqual => LessEqual,
            Token::Greater => Greater,
            Token::GreaterEqual => GreaterEqual,
            Token::Percent => Modulo,
            _ => return None,
        };
        Some(Spanned::from(span, binary_op))
    }
}

#[derive(PartialEq, Eq, Hash, Debug, Clone, PartialOrd, Ord)]
pub enum IntType {
    Unsigned(u32), // u32 = Unsigned(32)
    Signed(u32),   // i64 = Signed(64)
}

impl fmt::Display for IntType {
    fn fmt(&self, f: &mut fmt::Formatter) -> fmt::Result {
        match *self {
            IntType::Unsigned(num) => write!(f, "u{num}"),
            IntType::Signed(num) => write!(f, "i{num}"),
        }
    }
}

impl IntType {
    // XXX: Result<Option<Token, LexerErrorKind>
    // Is not the best API. We could split this into two functions. One that checks if the
    // word is a integer, which only returns an Option
    pub(crate) fn lookup_int_type(word: &str) -> Result<Option<Token>, LexerErrorKind> {
        // Check if the first string is a 'u' or 'i'

        let is_signed = if word.starts_with('i') {
            true
        } else if word.starts_with('u') {
            false
        } else {
            return Ok(None);
        };

        // Word start with 'u' or 'i'. Check if the latter is an integer

        let str_as_u32 = match word[1..].parse::<u32>() {
            Ok(str_as_u32) => str_as_u32,
            Err(_) => return Ok(None),
        };

        if is_signed {
            Ok(Some(Token::IntType(IntType::Signed(str_as_u32))))
        } else {
            Ok(Some(Token::IntType(IntType::Unsigned(str_as_u32))))
        }
    }
}

/// TestScope is used to specify additional annotations for test functions
#[derive(PartialEq, Eq, Hash, Debug, Clone, PartialOrd, Ord)]
pub enum TestScope {
    /// If a test has a scope of ShouldFailWith, then it can only pass
    /// if it fails with the specified reason. If the reason is None, then
    /// the test must unconditionally fail
    ShouldFailWith { reason: Option<String> },
    /// No scope is applied and so the test must pass
    None,
}

impl fmt::Display for TestScope {
    fn fmt(&self, f: &mut fmt::Formatter) -> fmt::Result {
        match self {
            TestScope::None => write!(f, ""),
            TestScope::ShouldFailWith { reason } => match reason {
                Some(failure_reason) => write!(f, "(should_fail_with = {failure_reason:?})"),
                None => write!(f, "(should_fail)"),
            },
        }
    }
}

#[derive(PartialEq, Eq, Debug, Clone)]
// Attributes are special language markers in the target language
// An example of one is `#[SHA256]` . Currently only Foreign attributes are supported
// Calls to functions which have the foreign attribute are executed in the host language
pub struct Attributes {
    // Each function can have a single Primary Attribute
    pub function: Option<(FunctionAttribute, usize /* index in list */)>,
    // Each function can have many Secondary Attributes
    pub secondary: Vec<SecondaryAttribute>,
}

impl Attributes {
    pub fn empty() -> Self {
        Self { function: None, secondary: Vec::new() }
    }

    pub fn function(&self) -> Option<&FunctionAttribute> {
        self.function.as_ref().map(|(attr, _)| attr)
    }

    pub fn set_function(&mut self, function: FunctionAttribute) {
        // Assume the index in the list doesn't matter anymore at this point
        self.function = Some((function, 0));
    }

    /// Returns true if one of the secondary attributes is `contract_library_method`
    ///
    /// This is useful for finding out if we should compile a contract method
    /// as an entry point or not.
    pub fn has_contract_library_method(&self) -> bool {
        self.secondary
            .iter()
            .any(|attribute| attribute == &SecondaryAttribute::ContractLibraryMethod)
    }

    pub fn is_test_function(&self) -> bool {
        matches!(self.function(), Some(FunctionAttribute::Test(_)))
    }

    /// True if these attributes mean the given function is an entry point function if it was
    /// defined within a contract. Note that this does not check if the function is actually part
    /// of a contract.
    pub fn is_contract_entry_point(&self) -> bool {
        !self.has_contract_library_method() && !self.is_test_function()
    }

    /// Returns note if a deprecated secondary attribute is found
    pub fn get_deprecated_note(&self) -> Option<Option<String>> {
        self.secondary.iter().find_map(|attr| match attr {
            SecondaryAttribute::Deprecated(note) => Some(note.clone()),
            _ => None,
        })
    }

    pub fn get_field_attribute(&self) -> Option<String> {
        for secondary in &self.secondary {
            if let SecondaryAttribute::Field(field) = secondary {
                return Some(field.to_lowercase());
            }
        }
        None
    }

    pub fn is_foldable(&self) -> bool {
        self.function().map_or(false, |func_attribute| func_attribute.is_foldable())
    }

    pub fn is_no_predicates(&self) -> bool {
        self.function().map_or(false, |func_attribute| func_attribute.is_no_predicates())
    }

    pub fn has_varargs(&self) -> bool {
        self.secondary.iter().any(|attr| matches!(attr, SecondaryAttribute::Varargs))
    }

    pub fn has_use_callers_scope(&self) -> bool {
        self.secondary.iter().any(|attr| matches!(attr, SecondaryAttribute::UseCallersScope))
    }
}

/// An Attribute can be either a Primary Attribute or a Secondary Attribute
/// A Primary Attribute can alter the function type, thus there can only be one
/// A secondary attribute has no effect and is either consumed by a library or used as a notice for the developer
#[derive(PartialEq, Eq, Debug, Clone)]
pub enum Attribute {
    Function(FunctionAttribute),
    Secondary(SecondaryAttribute),
}

impl fmt::Display for Attribute {
    fn fmt(&self, f: &mut fmt::Formatter) -> fmt::Result {
        match self {
            Attribute::Function(attribute) => write!(f, "{attribute}"),
            Attribute::Secondary(attribute) => write!(f, "{attribute}"),
        }
    }
}

<<<<<<< HEAD
=======
impl Attribute {
    /// If the string is a fixed attribute return that, else
    /// return the custom attribute
    pub(crate) fn lookup_attribute(
        word: &str,
        span: Span,
        contents_span: Span,
        is_tag: bool,
    ) -> Result<Attribute, LexerErrorKind> {
        // See if we can parse the word into "name ( contents )".
        // We first split into "first_segment ( rest".
        let word_segments = if let Some((first_segment, rest)) = word.trim().split_once('(') {
            // Now we try to remove the final ")" (it must be at the end, if it exists)
            if let Some(middle) = rest.strip_suffix(')') {
                vec![first_segment.trim(), middle.trim()]
            } else {
                vec![word]
            }
        } else {
            vec![word]
        };

        let validate = |slice: &str| {
            let is_valid = slice
                .chars()
                .all(|ch| {
                    ch.is_ascii_alphabetic()
                        || ch.is_numeric()
                        || ch.is_ascii_punctuation()
                        || ch == ' '
                })
                .then_some(());

            is_valid.ok_or(LexerErrorKind::MalformedFuncAttribute { span, found: word.to_owned() })
        };

        if is_tag {
            return Ok(Attribute::Secondary(SecondaryAttribute::Tag(CustomAttribute {
                contents: word.to_owned(),
                span,
                contents_span,
            })));
        }

        let attribute = match &word_segments[..] {
            // Primary Attributes
            ["foreign", name] => {
                validate(name)?;
                Attribute::Function(FunctionAttribute::Foreign(name.to_string()))
            }
            ["builtin", name] => {
                validate(name)?;
                Attribute::Function(FunctionAttribute::Builtin(name.to_string()))
            }
            ["oracle", name] => {
                validate(name)?;
                Attribute::Function(FunctionAttribute::Oracle(name.to_string()))
            }
            ["test"] => Attribute::Function(FunctionAttribute::Test(TestScope::None)),
            ["fold"] => Attribute::Function(FunctionAttribute::Fold),
            ["no_predicates"] => Attribute::Function(FunctionAttribute::NoPredicates),
            ["inline_always"] => Attribute::Function(FunctionAttribute::InlineAlways),
            ["test", name] => {
                validate(name)?;
                match TestScope::lookup_str(name) {
                    Some(scope) => Attribute::Function(FunctionAttribute::Test(scope)),
                    None => return Err(LexerErrorKind::MalformedTestAttribute { span }),
                }
            }
            ["field", name] => {
                validate(name)?;
                Attribute::Secondary(SecondaryAttribute::Field(name.to_string()))
            }
            // Secondary attributes
            ["deprecated"] => Attribute::Secondary(SecondaryAttribute::Deprecated(None)),
            ["contract_library_method"] => {
                Attribute::Secondary(SecondaryAttribute::ContractLibraryMethod)
            }
            ["abi", tag] => Attribute::Secondary(SecondaryAttribute::Abi(tag.to_string())),
            ["export"] => Attribute::Secondary(SecondaryAttribute::Export),
            ["deprecated", name] => {
                if !name.starts_with('"') && !name.ends_with('"') {
                    return Err(LexerErrorKind::MalformedFuncAttribute {
                        span,
                        found: word.to_owned(),
                    });
                }

                Attribute::Secondary(SecondaryAttribute::Deprecated(
                    name.trim_matches('"').to_string().into(),
                ))
            }
            ["varargs"] => Attribute::Secondary(SecondaryAttribute::Varargs),
            ["use_callers_scope"] => Attribute::Secondary(SecondaryAttribute::UseCallersScope),
            ["allow", tag] => Attribute::Secondary(SecondaryAttribute::Allow(tag.to_string())),
            tokens => {
                tokens.iter().try_for_each(|token| validate(token))?;
                Attribute::Secondary(SecondaryAttribute::Meta(CustomAttribute {
                    contents: word.to_owned(),
                    span,
                    contents_span,
                }))
            }
        };

        Ok(attribute)
    }
}

>>>>>>> ada3e3ab
/// Primary Attributes are those which a function can only have one of.
/// They change the FunctionKind and thus have direct impact on the IR output
#[derive(PartialEq, Eq, Hash, Debug, Clone, PartialOrd, Ord)]
pub enum FunctionAttribute {
    Foreign(String),
    Builtin(String),
    Oracle(String),
    Test(TestScope),
    Fold,
    NoPredicates,
    InlineAlways,
}

impl FunctionAttribute {
    pub fn builtin(&self) -> Option<&String> {
        match self {
            FunctionAttribute::Builtin(name) => Some(name),
            _ => None,
        }
    }

    pub fn foreign(&self) -> Option<&String> {
        match self {
            FunctionAttribute::Foreign(name) => Some(name),
            _ => None,
        }
    }

    pub fn oracle(&self) -> Option<&String> {
        match self {
            FunctionAttribute::Oracle(name) => Some(name),
            _ => None,
        }
    }

    pub fn is_foreign(&self) -> bool {
        matches!(self, FunctionAttribute::Foreign(_))
    }

    pub fn is_oracle(&self) -> bool {
        matches!(self, FunctionAttribute::Oracle(_))
    }

    pub fn is_low_level(&self) -> bool {
        matches!(self, FunctionAttribute::Foreign(_) | FunctionAttribute::Builtin(_))
    }

    pub fn is_foldable(&self) -> bool {
        matches!(self, FunctionAttribute::Fold)
    }

    /// Check whether we have an `inline` attribute
    /// Although we also do not want to inline foldable functions,
    /// we keep the two attributes distinct for clarity.
    pub fn is_no_predicates(&self) -> bool {
        matches!(self, FunctionAttribute::NoPredicates)
    }

    /// Check whether we have an `inline_always` attribute
    /// This is used to indicate that a function should always be inlined
    /// regardless of the target runtime.
    pub fn is_inline_always(&self) -> bool {
        matches!(self, FunctionAttribute::InlineAlways)
    }

    pub fn name(&self) -> &'static str {
        match self {
            FunctionAttribute::Foreign(_) => "foreign",
            FunctionAttribute::Builtin(_) => "builtin",
            FunctionAttribute::Oracle(_) => "oracle",
            FunctionAttribute::Test(_) => "test",
            FunctionAttribute::Fold => "fold",
            FunctionAttribute::NoPredicates => "no_predicates",
            FunctionAttribute::InlineAlways => "inline_always",
        }
    }
}

impl fmt::Display for FunctionAttribute {
    fn fmt(&self, f: &mut fmt::Formatter<'_>) -> fmt::Result {
        match self {
            FunctionAttribute::Test(scope) => write!(f, "#[test{scope}]"),
            FunctionAttribute::Foreign(ref k) => write!(f, "#[foreign({k})]"),
            FunctionAttribute::Builtin(ref k) => write!(f, "#[builtin({k})]"),
            FunctionAttribute::Oracle(ref k) => write!(f, "#[oracle({k})]"),
            FunctionAttribute::Fold => write!(f, "#[fold]"),
            FunctionAttribute::NoPredicates => write!(f, "#[no_predicates]"),
            FunctionAttribute::InlineAlways => write!(f, "#[inline_always]"),
        }
    }
}

/// Secondary attributes are those which a function can have many of.
/// They are not able to change the `FunctionKind` and thus do not have direct impact on the IR output
/// They are often consumed by libraries or used as notices for the developer
#[derive(PartialEq, Eq, Debug, Clone)]
pub enum SecondaryAttribute {
    Deprecated(Option<String>),
    // This is an attribute to specify that a function
    // is a helper method for a contract and should not be seen as
    // the entry point.
    ContractLibraryMethod,
    Export,
    Field(String),

    /// A custom tag attribute: #['foo]
    Tag(CustomAttribute),

    /// An attribute expected to run a comptime function of the same name: #[foo]
    Meta(MetaAttribute),

    Abi(String),

    /// A variable-argument comptime function.
    Varargs,

    /// Treat any metaprogramming functions within this one as resolving
    /// within the scope of the calling function/module rather than this one.
    /// This affects functions such as `Expression::resolve` or `Quoted::as_type`.
    UseCallersScope,

    /// Allow chosen warnings to happen so they are silenced.
    Allow(String),
}

impl SecondaryAttribute {
    pub(crate) fn name(&self) -> Option<String> {
        match self {
            SecondaryAttribute::Deprecated(_) => Some("deprecated".to_string()),
            SecondaryAttribute::ContractLibraryMethod => {
                Some("contract_library_method".to_string())
            }
            SecondaryAttribute::Export => Some("export".to_string()),
            SecondaryAttribute::Field(_) => Some("field".to_string()),
            SecondaryAttribute::Tag(custom) => custom.name(),
            SecondaryAttribute::Meta(meta) => Some(meta.name.last_name().to_string()),
            SecondaryAttribute::Abi(_) => Some("abi".to_string()),
            SecondaryAttribute::Varargs => Some("varargs".to_string()),
            SecondaryAttribute::UseCallersScope => Some("use_callers_scope".to_string()),
            SecondaryAttribute::Allow(_) => Some("allow".to_string()),
        }
    }

    pub(crate) fn is_allow_unused_variables(&self) -> bool {
        match self {
            SecondaryAttribute::Allow(string) => string == "unused_variables",
            _ => false,
        }
    }

    pub(crate) fn is_abi(&self) -> bool {
        matches!(self, SecondaryAttribute::Abi(_))
    }

    pub(crate) fn contents(&self) -> String {
        match self {
            SecondaryAttribute::Deprecated(None) => "deprecated".to_string(),
            SecondaryAttribute::Deprecated(Some(ref note)) => {
                format!("deprecated({note:?})")
            }
            SecondaryAttribute::Tag(ref attribute) => format!("'{}", attribute.contents),
            SecondaryAttribute::Meta(ref meta) => meta.to_string(),
            SecondaryAttribute::ContractLibraryMethod => "contract_library_method".to_string(),
            SecondaryAttribute::Export => "export".to_string(),
            SecondaryAttribute::Field(ref k) => format!("field({k})"),
            SecondaryAttribute::Abi(ref k) => format!("abi({k})"),
            SecondaryAttribute::Varargs => "varargs".to_string(),
            SecondaryAttribute::UseCallersScope => "use_callers_scope".to_string(),
            SecondaryAttribute::Allow(ref k) => format!("allow({k})"),
        }
    }
}

impl fmt::Display for SecondaryAttribute {
    fn fmt(&self, f: &mut fmt::Formatter<'_>) -> fmt::Result {
        write!(f, "#[{}]", self.contents())
    }
}

#[derive(PartialEq, Eq, Debug, Clone)]
pub struct MetaAttribute {
    pub name: Path,
    pub arguments: Vec<Expression>,
    pub span: Span,
}

impl Display for MetaAttribute {
    fn fmt(&self, f: &mut fmt::Formatter<'_>) -> fmt::Result {
        if self.arguments.is_empty() {
            write!(f, "{}", self.name)
        } else {
            let args =
                self.arguments.iter().map(ToString::to_string).collect::<Vec<_>>().join(", ");
            write!(f, "{}({})", self.name, args)
        }
    }
}

#[derive(PartialEq, Eq, Hash, Debug, Clone, PartialOrd, Ord)]
pub struct CustomAttribute {
    pub contents: String,
    // The span of the entire attribute, including leading `#[` and trailing `]`
    pub span: Span,
    // The span for the attribute contents (what's inside `#[...]`)
    pub contents_span: Span,
}

impl CustomAttribute {
    fn name(&self) -> Option<String> {
        let mut lexer = Lexer::new(&self.contents);
        let token = lexer.next()?.ok()?;
        if let Token::Ident(ident) = token.into_token() {
            Some(ident)
        } else {
            None
        }
    }
}

<<<<<<< HEAD
=======
impl AsRef<str> for FunctionAttribute {
    fn as_ref(&self) -> &str {
        match self {
            FunctionAttribute::Foreign(string) => string,
            FunctionAttribute::Builtin(string) => string,
            FunctionAttribute::Oracle(string) => string,
            FunctionAttribute::Test { .. } => "",
            FunctionAttribute::Fold => "",
            FunctionAttribute::NoPredicates => "",
            FunctionAttribute::InlineAlways => "",
        }
    }
}

impl AsRef<str> for SecondaryAttribute {
    fn as_ref(&self) -> &str {
        match self {
            SecondaryAttribute::Deprecated(Some(string)) => string,
            SecondaryAttribute::Deprecated(None) => "",
            SecondaryAttribute::Tag(attribute) => &attribute.contents,
            SecondaryAttribute::Meta(attribute) => &attribute.contents,
            SecondaryAttribute::Field(string)
            | SecondaryAttribute::Abi(string)
            | SecondaryAttribute::Allow(string) => string,
            SecondaryAttribute::ContractLibraryMethod => "",
            SecondaryAttribute::Export => "",
            SecondaryAttribute::Varargs => "",
            SecondaryAttribute::UseCallersScope => "",
        }
    }
}

>>>>>>> ada3e3ab
/// Note that `self` is not present - it is a contextual keyword rather than a true one as it is
/// only special within `impl`s. Otherwise `self` functions as a normal identifier.
#[derive(PartialEq, Eq, Hash, Debug, Copy, Clone, PartialOrd, Ord, strum_macros::EnumIter)]
pub enum Keyword {
    As,
    Assert,
    AssertEq,
    Bool,
    Break,
    CallData,
    Char,
    Comptime,
    Constrain,
    Continue,
    Contract,
    Crate,
    CtString,
    Dep,
    Else,
    Expr,
    Field,
    Fn,
    For,
    FormatString,
    FunctionDefinition,
    Global,
    If,
    Impl,
    In,
    Let,
    Mod,
    Module,
    Mut,
    Pub,
    Quoted,
    Return,
    ReturnData,
    String,
    Struct,
    StructDefinition,
    Super,
    TopLevelItem,
    Trait,
    TraitConstraint,
    TraitDefinition,
    TraitImpl,
    Type,
    TypedExpr,
    TypeType,
    Unchecked,
    Unconstrained,
    UnresolvedType,
    Unsafe,
    Use,
    Where,
    While,
}

impl fmt::Display for Keyword {
    fn fmt(&self, f: &mut fmt::Formatter) -> fmt::Result {
        match *self {
            Keyword::As => write!(f, "as"),
            Keyword::Assert => write!(f, "assert"),
            Keyword::AssertEq => write!(f, "assert_eq"),
            Keyword::Bool => write!(f, "bool"),
            Keyword::Break => write!(f, "break"),
            Keyword::Char => write!(f, "char"),
            Keyword::CallData => write!(f, "call_data"),
            Keyword::Comptime => write!(f, "comptime"),
            Keyword::Constrain => write!(f, "constrain"),
            Keyword::Continue => write!(f, "continue"),
            Keyword::Contract => write!(f, "contract"),
            Keyword::Crate => write!(f, "crate"),
            Keyword::CtString => write!(f, "CtString"),
            Keyword::Dep => write!(f, "dep"),
            Keyword::Else => write!(f, "else"),
            Keyword::Expr => write!(f, "Expr"),
            Keyword::Field => write!(f, "Field"),
            Keyword::Fn => write!(f, "fn"),
            Keyword::For => write!(f, "for"),
            Keyword::FormatString => write!(f, "fmtstr"),
            Keyword::FunctionDefinition => write!(f, "FunctionDefinition"),
            Keyword::Global => write!(f, "global"),
            Keyword::If => write!(f, "if"),
            Keyword::Impl => write!(f, "impl"),
            Keyword::In => write!(f, "in"),
            Keyword::Let => write!(f, "let"),
            Keyword::Mod => write!(f, "mod"),
            Keyword::Module => write!(f, "Module"),
            Keyword::Mut => write!(f, "mut"),
            Keyword::Pub => write!(f, "pub"),
            Keyword::Quoted => write!(f, "Quoted"),
            Keyword::Return => write!(f, "return"),
            Keyword::ReturnData => write!(f, "return_data"),
            Keyword::String => write!(f, "str"),
            Keyword::Struct => write!(f, "struct"),
            Keyword::StructDefinition => write!(f, "StructDefinition"),
            Keyword::Super => write!(f, "super"),
            Keyword::TopLevelItem => write!(f, "TopLevelItem"),
            Keyword::Trait => write!(f, "trait"),
            Keyword::TraitConstraint => write!(f, "TraitConstraint"),
            Keyword::TraitDefinition => write!(f, "TraitDefinition"),
            Keyword::TraitImpl => write!(f, "TraitImpl"),
            Keyword::Type => write!(f, "type"),
            Keyword::TypedExpr => write!(f, "TypedExpr"),
            Keyword::TypeType => write!(f, "Type"),
            Keyword::Unchecked => write!(f, "unchecked"),
            Keyword::Unconstrained => write!(f, "unconstrained"),
            Keyword::UnresolvedType => write!(f, "UnresolvedType"),
            Keyword::Unsafe => write!(f, "unsafe"),
            Keyword::Use => write!(f, "use"),
            Keyword::Where => write!(f, "where"),
            Keyword::While => write!(f, "while"),
        }
    }
}

impl Keyword {
    /// Looks up a word in the source program and returns the associated keyword, if found.
    pub(crate) fn lookup_keyword(word: &str) -> Option<Token> {
        let keyword = match word {
            "as" => Keyword::As,
            "assert" => Keyword::Assert,
            "assert_eq" => Keyword::AssertEq,
            "bool" => Keyword::Bool,
            "break" => Keyword::Break,
            "call_data" => Keyword::CallData,
            "char" => Keyword::Char,
            "comptime" => Keyword::Comptime,
            "constrain" => Keyword::Constrain,
            "continue" => Keyword::Continue,
            "contract" => Keyword::Contract,
            "crate" => Keyword::Crate,
            "CtString" => Keyword::CtString,
            "dep" => Keyword::Dep,
            "else" => Keyword::Else,
            "Expr" => Keyword::Expr,
            "Field" => Keyword::Field,
            "fn" => Keyword::Fn,
            "for" => Keyword::For,
            "fmtstr" => Keyword::FormatString,
            "FunctionDefinition" => Keyword::FunctionDefinition,
            "global" => Keyword::Global,
            "if" => Keyword::If,
            "impl" => Keyword::Impl,
            "in" => Keyword::In,
            "let" => Keyword::Let,
            "mod" => Keyword::Mod,
            "Module" => Keyword::Module,
            "mut" => Keyword::Mut,
            "pub" => Keyword::Pub,
            "Quoted" => Keyword::Quoted,
            "return" => Keyword::Return,
            "return_data" => Keyword::ReturnData,
            "str" => Keyword::String,
            "struct" => Keyword::Struct,
            "super" => Keyword::Super,
            "TopLevelItem" => Keyword::TopLevelItem,
            "trait" => Keyword::Trait,
            "TraitConstraint" => Keyword::TraitConstraint,
            "TraitDefinition" => Keyword::TraitDefinition,
            "TraitImpl" => Keyword::TraitImpl,
            "type" => Keyword::Type,
            "Type" => Keyword::TypeType,
            "TypedExpr" => Keyword::TypedExpr,
            "StructDefinition" => Keyword::StructDefinition,
            "unchecked" => Keyword::Unchecked,
            "unconstrained" => Keyword::Unconstrained,
            "UnresolvedType" => Keyword::UnresolvedType,
            "unsafe" => Keyword::Unsafe,
            "use" => Keyword::Use,
            "where" => Keyword::Where,
            "while" => Keyword::While,

            "true" => return Some(Token::Bool(true)),
            "false" => return Some(Token::Bool(false)),
            _ => return None,
        };

        Some(Token::Keyword(keyword))
    }
}

#[derive(Debug, Clone, PartialEq, Eq, PartialOrd, Ord, Hash)]
pub struct Tokens(pub Vec<SpannedToken>);

#[cfg(test)]
mod keywords {
    use strum::IntoEnumIterator;

    use super::{Keyword, Token};

    #[test]
    fn lookup_consistency() {
        for keyword in Keyword::iter() {
            let resolved_token =
                Keyword::lookup_keyword(&format!("{keyword}")).unwrap_or_else(|| {
                    panic!("Keyword::lookup_keyword couldn't find Keyword {keyword}")
                });

            assert_eq!(
                resolved_token,
                Token::Keyword(keyword),
                "Keyword::lookup_keyword returns unexpected Keyword"
            );
        }
    }
}<|MERGE_RESOLUTION|>--- conflicted
+++ resolved
@@ -745,118 +745,6 @@
     }
 }
 
-<<<<<<< HEAD
-=======
-impl Attribute {
-    /// If the string is a fixed attribute return that, else
-    /// return the custom attribute
-    pub(crate) fn lookup_attribute(
-        word: &str,
-        span: Span,
-        contents_span: Span,
-        is_tag: bool,
-    ) -> Result<Attribute, LexerErrorKind> {
-        // See if we can parse the word into "name ( contents )".
-        // We first split into "first_segment ( rest".
-        let word_segments = if let Some((first_segment, rest)) = word.trim().split_once('(') {
-            // Now we try to remove the final ")" (it must be at the end, if it exists)
-            if let Some(middle) = rest.strip_suffix(')') {
-                vec![first_segment.trim(), middle.trim()]
-            } else {
-                vec![word]
-            }
-        } else {
-            vec![word]
-        };
-
-        let validate = |slice: &str| {
-            let is_valid = slice
-                .chars()
-                .all(|ch| {
-                    ch.is_ascii_alphabetic()
-                        || ch.is_numeric()
-                        || ch.is_ascii_punctuation()
-                        || ch == ' '
-                })
-                .then_some(());
-
-            is_valid.ok_or(LexerErrorKind::MalformedFuncAttribute { span, found: word.to_owned() })
-        };
-
-        if is_tag {
-            return Ok(Attribute::Secondary(SecondaryAttribute::Tag(CustomAttribute {
-                contents: word.to_owned(),
-                span,
-                contents_span,
-            })));
-        }
-
-        let attribute = match &word_segments[..] {
-            // Primary Attributes
-            ["foreign", name] => {
-                validate(name)?;
-                Attribute::Function(FunctionAttribute::Foreign(name.to_string()))
-            }
-            ["builtin", name] => {
-                validate(name)?;
-                Attribute::Function(FunctionAttribute::Builtin(name.to_string()))
-            }
-            ["oracle", name] => {
-                validate(name)?;
-                Attribute::Function(FunctionAttribute::Oracle(name.to_string()))
-            }
-            ["test"] => Attribute::Function(FunctionAttribute::Test(TestScope::None)),
-            ["fold"] => Attribute::Function(FunctionAttribute::Fold),
-            ["no_predicates"] => Attribute::Function(FunctionAttribute::NoPredicates),
-            ["inline_always"] => Attribute::Function(FunctionAttribute::InlineAlways),
-            ["test", name] => {
-                validate(name)?;
-                match TestScope::lookup_str(name) {
-                    Some(scope) => Attribute::Function(FunctionAttribute::Test(scope)),
-                    None => return Err(LexerErrorKind::MalformedTestAttribute { span }),
-                }
-            }
-            ["field", name] => {
-                validate(name)?;
-                Attribute::Secondary(SecondaryAttribute::Field(name.to_string()))
-            }
-            // Secondary attributes
-            ["deprecated"] => Attribute::Secondary(SecondaryAttribute::Deprecated(None)),
-            ["contract_library_method"] => {
-                Attribute::Secondary(SecondaryAttribute::ContractLibraryMethod)
-            }
-            ["abi", tag] => Attribute::Secondary(SecondaryAttribute::Abi(tag.to_string())),
-            ["export"] => Attribute::Secondary(SecondaryAttribute::Export),
-            ["deprecated", name] => {
-                if !name.starts_with('"') && !name.ends_with('"') {
-                    return Err(LexerErrorKind::MalformedFuncAttribute {
-                        span,
-                        found: word.to_owned(),
-                    });
-                }
-
-                Attribute::Secondary(SecondaryAttribute::Deprecated(
-                    name.trim_matches('"').to_string().into(),
-                ))
-            }
-            ["varargs"] => Attribute::Secondary(SecondaryAttribute::Varargs),
-            ["use_callers_scope"] => Attribute::Secondary(SecondaryAttribute::UseCallersScope),
-            ["allow", tag] => Attribute::Secondary(SecondaryAttribute::Allow(tag.to_string())),
-            tokens => {
-                tokens.iter().try_for_each(|token| validate(token))?;
-                Attribute::Secondary(SecondaryAttribute::Meta(CustomAttribute {
-                    contents: word.to_owned(),
-                    span,
-                    contents_span,
-                }))
-            }
-        };
-
-        Ok(attribute)
-    }
-}
-
->>>>>>> ada3e3ab
 /// Primary Attributes are those which a function can only have one of.
 /// They change the FunctionKind and thus have direct impact on the IR output
 #[derive(PartialEq, Eq, Hash, Debug, Clone, PartialOrd, Ord)]
@@ -1076,41 +964,6 @@
     }
 }
 
-<<<<<<< HEAD
-=======
-impl AsRef<str> for FunctionAttribute {
-    fn as_ref(&self) -> &str {
-        match self {
-            FunctionAttribute::Foreign(string) => string,
-            FunctionAttribute::Builtin(string) => string,
-            FunctionAttribute::Oracle(string) => string,
-            FunctionAttribute::Test { .. } => "",
-            FunctionAttribute::Fold => "",
-            FunctionAttribute::NoPredicates => "",
-            FunctionAttribute::InlineAlways => "",
-        }
-    }
-}
-
-impl AsRef<str> for SecondaryAttribute {
-    fn as_ref(&self) -> &str {
-        match self {
-            SecondaryAttribute::Deprecated(Some(string)) => string,
-            SecondaryAttribute::Deprecated(None) => "",
-            SecondaryAttribute::Tag(attribute) => &attribute.contents,
-            SecondaryAttribute::Meta(attribute) => &attribute.contents,
-            SecondaryAttribute::Field(string)
-            | SecondaryAttribute::Abi(string)
-            | SecondaryAttribute::Allow(string) => string,
-            SecondaryAttribute::ContractLibraryMethod => "",
-            SecondaryAttribute::Export => "",
-            SecondaryAttribute::Varargs => "",
-            SecondaryAttribute::UseCallersScope => "",
-        }
-    }
-}
-
->>>>>>> ada3e3ab
 /// Note that `self` is not present - it is a contextual keyword rather than a true one as it is
 /// only special within `impl`s. Otherwise `self` functions as a normal identifier.
 #[derive(PartialEq, Eq, Hash, Debug, Copy, Clone, PartialOrd, Ord, strum_macros::EnumIter)]
