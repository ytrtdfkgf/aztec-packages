--- conflicted
+++ resolved
@@ -1,10 +1,6 @@
 use dep::mock_types::{
-<<<<<<< HEAD
-    PrivateKernelPublicInputs, MAX_COMMITMENT_READ_REQUESTS_PER_TX, MAX_COMMITMENTS_PER_TX,
-    PROOF_TYPE_PG, CLIENT_IVC_VERIFICATION_KEY_LENGTH_IN_FIELDS
-=======
-    MAX_COMMITMENT_READ_REQUESTS_PER_TX, MAX_COMMITMENTS_PER_TX, PrivateKernelPublicInputs,
->>>>>>> 80f9cc47
+    CLIENT_IVC_VERIFICATION_KEY_LENGTH_IN_FIELDS, MAX_COMMITMENT_READ_REQUESTS_PER_TX,
+    MAX_COMMITMENTS_PER_TX, PrivateKernelPublicInputs, PROOF_TYPE_PG,
 };
 
 // Mock reset kernel that reset read requests.
@@ -12,7 +8,7 @@
 fn main(
     mut prev_kernel_public_inputs: call_data(0) PrivateKernelPublicInputs,
     kernel_vk: [Field; CLIENT_IVC_VERIFICATION_KEY_LENGTH_IN_FIELDS],
-    commitment_read_hints: [u32; MAX_COMMITMENT_READ_REQUESTS_PER_TX]
+    commitment_read_hints: [u32; MAX_COMMITMENT_READ_REQUESTS_PER_TX],
 ) -> return_data PrivateKernelPublicInputs {
     std::verify_proof_with_type(kernel_vk, [], [], 0, PROOF_TYPE_PG);
 
