--- conflicted
+++ resolved
@@ -1213,10 +1213,6 @@
                            const std::string& witnessPath,
                            const std::string& outputPath)
 {
-<<<<<<< HEAD
-    // info("at prove_honk_output_all");
-=======
->>>>>>> 5ca10601
     using Builder = Flavor::CircuitBuilder;
     using Prover = UltraProver_<Flavor>;
     using VerificationKey = Flavor::VerificationKey;
@@ -1225,23 +1221,19 @@
     if constexpr (IsAnyOf<Flavor, UltraFlavor>) {
         honk_recursion = true;
     }
-<<<<<<< HEAD
+
     auto constraint_system = get_constraint_system(bytecodePath, honk_recursion);
-    // info("after get_constraint_system");
     auto witness = get_witness(witnessPath);
-    // info("after get_witness");
+
     auto builder = acir_format::create_circuit<Builder>(constraint_system, 0, witness, honk_recursion);
-    // info("after create_circuit");
+
     auto num_extra_gates = builder.get_num_gates_added_to_ensure_nonzero_polynomials();
     size_t srs_size = builder.get_circuit_subgroup_size(builder.get_total_circuit_size() + num_extra_gates);
     init_bn254_crs(srs_size);
 
-    // CircuitChecker circuit_checker;
-    // info("check result: ", circuit_checker.check<Builder>(builder));
     // Construct Honk proof
     Prover prover{ builder };
     auto proof = prover.construct_proof();
-    // info("after construct_proof");
 
     // We have been given a directory, we will write the proof and verification key
     // into the directory in both 'binary' and 'fields' formats
@@ -1255,110 +1247,23 @@
 
     // Write the 'binary' proof
     write_file(proofPath, to_buffer</*include_size=*/true>(proof));
-    info("binary proof written to: ", proofPath);
+    vinfo("binary proof written to: ", proofPath);
 
     // Write the proof as fields
     std::string proofJson = to_json(proof);
     write_file(proofFieldsPath, { proofJson.begin(), proofJson.end() });
-    // info("proof as fields written to: ", proofFieldsPath);
+    vinfo("proof as fields written to: ", proofFieldsPath);
 
     // Write the vk as binary
     auto serialized_vk = to_buffer(vk);
     write_file(vkOutputPath, serialized_vk);
-    // info("vk written to: ", vkOutputPath);
+    vinfo("vk written to: ", vkOutputPath);
 
     // Write the vk as fields
     std::vector<bb::fr> vk_data = vk.to_field_elements();
     auto vk_json = honk_vk_to_json(vk_data);
     write_file(vkFieldsOutputPath, { vk_json.begin(), vk_json.end() });
-    // info("vk as fields written to: ", vkFieldsOutputPath);
-}
-
-/**
- * @brief Creates a Honk proof for an ACIR circuit, outputs the proof and verification key in binary and 'field' format
- *
- * Communication:
- * - Filesystem: The proof is written to the path specified by outputPath
- *
- * @param bytecodePath Path to the file containing the serialized circuit
- * @param witnessPath Path to the file containing the serialized witness
- * @param outputPath Directory into which we write the proof and verification key data
- */
-template <IsUltraFlavor Flavor> void prove_honk_output_all_fake(const std::string& outputPath)
-{
-    using Builder = Flavor::CircuitBuilder;
-    using Prover = UltraProver_<Flavor>;
-    using VerificationKey = Flavor::VerificationKey;
-
-    Builder builder;
-    // Create mock circuit
-    MockCircuits::construct_arithmetic_circuit(builder, 10, /*random=*/false, /*has_pub_input=*/false);
-=======
-
-    auto constraint_system = get_constraint_system(bytecodePath, honk_recursion);
-    auto witness = get_witness(witnessPath);
-
-    auto builder = acir_format::create_circuit<Builder>(constraint_system, 0, witness, honk_recursion);
->>>>>>> 5ca10601
-
-    auto num_extra_gates = builder.get_num_gates_added_to_ensure_nonzero_polynomials();
-    size_t srs_size = builder.get_circuit_subgroup_size(builder.get_total_circuit_size() + num_extra_gates);
-    init_bn254_crs(srs_size);
-
-    // Construct Honk proof
-    Prover prover{ builder };
-    auto proof = prover.construct_proof();
-
-    // We have been given a directory, we will write the proof and verification key
-    // into the directory in both 'binary' and 'fields' formats
-    std::string vkOutputPath = outputPath + "/vk";
-    std::string proofPath = outputPath + "/proof";
-    std::string vkFieldsOutputPath = outputPath + "/vk_fields.json";
-    std::string proofFieldsPath = outputPath + "/proof_fields.json";
-
-    VerificationKey vk(
-        prover.instance->proving_key); // uses a partial form of the proving key which only has precomputed entities
-<<<<<<< HEAD
-    info("fake honk vk circuit size: ", vk.circuit_size);
-    info("fake honk vk num public inputs: ", vk.num_public_inputs);
-
-    // Write the 'binary' proof
-    write_file(proofPath, to_buffer</*include_size=*/true>(proof));
-    vinfo("fake honk binary proof written to: ", proofPath);
-=======
-
-    // Write the 'binary' proof
-    write_file(proofPath, to_buffer</*include_size=*/true>(proof));
-    vinfo("binary proof written to: ", proofPath);
->>>>>>> 5ca10601
-
-    // Write the proof as fields
-    std::string proofJson = to_json(proof);
-    write_file(proofFieldsPath, { proofJson.begin(), proofJson.end() });
-<<<<<<< HEAD
-    vinfo("fake honk proof as fields written to: ", proofFieldsPath);
-=======
-    vinfo("proof as fields written to: ", proofFieldsPath);
->>>>>>> 5ca10601
-
-    // Write the vk as binary
-    auto serialized_vk = to_buffer(vk);
-    write_file(vkOutputPath, serialized_vk);
-<<<<<<< HEAD
-    vinfo("fake honk vk written to: ", vkOutputPath);
-=======
-    vinfo("vk written to: ", vkOutputPath);
->>>>>>> 5ca10601
-
-    // Write the vk as fields
-    std::vector<bb::fr> vk_data = vk.to_field_elements();
-    auto vk_json = honk_vk_to_json(vk_data);
-    write_file(vkFieldsOutputPath, { vk_json.begin(), vk_json.end() });
-<<<<<<< HEAD
-    vinfo("fake honk vk as fields written to: ", vkFieldsOutputPath);
-=======
     vinfo("vk as fields written to: ", vkFieldsOutputPath);
->>>>>>> 5ca10601
 }
 
 bool flag_present(std::vector<std::string>& args, const std::string& flag)
@@ -1433,12 +1338,6 @@
         } else if (command == "prove_ultra_honk_output_all") {
             std::string output_path = get_option(args, "-o", "./proofs");
             prove_honk_output_all<UltraFlavor>(bytecode_path, witness_path, output_path);
-<<<<<<< HEAD
-        } else if (command == "prove_ultra_honk_output_all_fake") {
-            std::string output_path = get_option(args, "-o", "./proofs");
-            prove_honk_output_all_fake<UltraFlavor>(output_path);
-=======
->>>>>>> 5ca10601
         } else if (command == "prove_mega_honk_output_all") {
             std::string output_path = get_option(args, "-o", "./proofs");
             prove_honk_output_all<MegaFlavor>(bytecode_path, witness_path, output_path);
