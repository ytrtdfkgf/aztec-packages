#pragma once

#include "barretenberg/common/thread_pool.hpp"
#include "barretenberg/crypto/merkle_tree/append_only_tree/content_addressed_append_only_tree.hpp"
#include "barretenberg/crypto/merkle_tree/hash.hpp"
#include "barretenberg/crypto/merkle_tree/hash_path.hpp"
#include "barretenberg/crypto/merkle_tree/indexed_tree/content_addressed_indexed_tree.hpp"
#include "barretenberg/crypto/merkle_tree/indexed_tree/indexed_leaf.hpp"
#include "barretenberg/crypto/merkle_tree/lmdb_store/lmdb_environment.hpp"
#include "barretenberg/crypto/merkle_tree/node_store/cached_content_addressed_tree_store.hpp"
#include "barretenberg/crypto/merkle_tree/node_store/tree_meta.hpp"
#include "barretenberg/crypto/merkle_tree/response.hpp"
#include "barretenberg/crypto/merkle_tree/signal.hpp"
#include "barretenberg/crypto/merkle_tree/types.hpp"
#include "barretenberg/ecc/curves/bn254/fr.hpp"
#include "barretenberg/serialize/msgpack.hpp"
#include "barretenberg/world_state/fork.hpp"
#include "barretenberg/world_state/tree_with_store.hpp"
#include "barretenberg/world_state/types.hpp"
#include "barretenberg/world_state/world_state_stores.hpp"
<<<<<<< HEAD
#include "barretenberg/world_state_napi/message.hpp"
=======
>>>>>>> 666fc382
#include <algorithm>
#include <cstdint>
#include <exception>
#include <iterator>
#include <memory>
#include <optional>
#include <stdexcept>
#include <type_traits>
#include <unordered_map>
#include <variant>

namespace bb::world_state {

using crypto::merkle_tree::index_t;

template <typename LeafValueType> struct BatchInsertionResult {
    std::vector<crypto::merkle_tree::LowLeafWitnessData<LeafValueType>> low_leaf_witness_data;
    std::vector<std::pair<LeafValueType, size_t>> sorted_leaves;
    crypto::merkle_tree::fr_sibling_path subtree_path;

    MSGPACK_FIELDS(low_leaf_witness_data, sorted_leaves, subtree_path);
};

<<<<<<< HEAD
=======
const uint64_t CANONICAL_FORK_ID = 0;

>>>>>>> 666fc382
/**
 * @brief Holds the Merkle trees responsible for storing the state of the Aztec protocol.
 *
 * @note This class makes no checks against the rollup address being used. It is the responsibility of the caller to
 * erase the underlying data directory if the rollup address changes _before_ opening the database.
 */
class WorldState {
  public:
<<<<<<< HEAD
    WorldState(const std::string& data_dir, uint64_t map_size, uint64_t thread_pool_size);
    WorldState(const std::string& data_dir,
               const std::unordered_map<MerkleTreeId, uint64_t>& map_size,
               uint64_t thread_pool_size);
=======
    WorldState(uint64_t thread_pool_size,
               const std::string& data_dir,
               uint64_t map_size,
               const std::unordered_map<MerkleTreeId, uint32_t>& tree_heights,
               const std::unordered_map<MerkleTreeId, index_t>& tree_prefill,
               uint32_t initial_header_generator_point);

    WorldState(uint64_t thread_pool_size,
               const std::string& data_dir,
               const std::unordered_map<MerkleTreeId, uint64_t>& map_size,
               const std::unordered_map<MerkleTreeId, uint32_t>& tree_heights,
               const std::unordered_map<MerkleTreeId, index_t>& tree_prefill,
               uint32_t initial_header_generator_point);
>>>>>>> 666fc382

    /**
     * @brief Get tree metadata for a particular tree
     *
     * @param revision The revision to query
     * @param tree_id The ID of the tree
     * @return TreeInfo
     */
    crypto::merkle_tree::TreeMetaResponse get_tree_info(const WorldStateRevision& revision, MerkleTreeId tree_id) const;

    /**
     * @brief Gets the state reference for all the trees in the world state
     *
     * @param revision The revision to query
     * @return StateReference
     */
    StateReference get_state_reference(const WorldStateRevision& revision) const;

    /**
     * @brief Gets the initial state reference for all the trees in the world state
     *
     * @return StateReference
     */
    StateReference get_initial_state_reference() const;

    /**
     * @brief Gets the initial state reference for all the trees in the world state
     *
     * @return StateReference
     */
    StateReference get_initial_state_reference() const;

    /**
     * @brief Get the sibling path object for a leaf in a tree
     *
     * @param revision The revision to query
     * @param tree_id The ID of the tree
     * @param leaf_index The index of the leaf
     * @return crypto::merkle_tree::fr_sibling_path
     */
    crypto::merkle_tree::fr_sibling_path get_sibling_path(const WorldStateRevision& revision,
                                                          MerkleTreeId tree_id,
                                                          index_t leaf_index) const;

    /**
     * @brief Get the leaf preimage object
     *
     * @tparam T the type of the leaf. Either NullifierLeafValue, PublicDataLeafValue
     * @param revision The revision to query
     * @param tree_id The ID of the tree
     * @param leaf_index The index of the leaf
     * @return std::optional<T> The IndexedLeaf object or nullopt if the leaf does not exist
     */
    template <typename T>
    std::optional<crypto::merkle_tree::IndexedLeaf<T>> get_indexed_leaf(const WorldStateRevision& revision,
                                                                        MerkleTreeId tree_id,
                                                                        index_t leaf_index) const;

    /**
     * @brief Gets the value of a leaf in a tree
     *
     * @tparam T the type of the leaf. Either bb::fr, NullifierLeafValue, PublicDataLeafValue
     * @param revision The revision to query
     * @param tree_id The ID of the tree
     * @param leaf_index The index of the leaf
     * @return std::optional<T> The value of the leaf or nullopt if the leaf does not exist
     */
    template <typename T>
    std::optional<T> get_leaf(const WorldStateRevision& revision, MerkleTreeId tree_id, index_t leaf_index) const;

    /**
     * @brief Finds the leaf that would have its nextIdx/nextValue fields modified if the target leaf were to be
     * inserted into the tree. If the vlaue already exists in the tree, the leaf with the same value is returned.
     *
     * @param revision The revision to query
     * @param tree_id The ID of the tree
     * @param leaf_key The leaf to find the predecessor of
     * @return PredecessorInfo
     */
<<<<<<< HEAD
    crypto::merkle_tree::GetLowIndexedLeafResponse find_low_leaf_index(WorldStateRevision revision,
                                                                       MerkleTreeId tree_id,
                                                                       fr leaf_key) const;
=======
    crypto::merkle_tree::GetLowIndexedLeafResponse find_low_leaf_index(const WorldStateRevision& revision,
                                                                       MerkleTreeId tree_id,
                                                                       const bb::fr& leaf_key) const;
>>>>>>> 666fc382

    /**
     * @brief Finds the index of a leaf in a tree
     *
     * @param revision The revision to query
     * @param tree_id The ID of the tree
     * @param leaf The leaf to find
     * @param start_index The index to start searching from
     * @return std::optional<index_t>
     */
    template <typename T>
    std::optional<index_t> find_leaf_index(const WorldStateRevision& revision,
                                           MerkleTreeId tree_id,
                                           const T& leaf,
                                           index_t start_index = 0) const;

    /**
     * @brief Appends a set of leaves to an existing Merkle Tree.
     *
     * @tparam T The type of the leaves.
     * @param tree_id The ID of the Merkle Tree.
     * @param leaves The leaves to append.
     */
    template <typename T>
    void append_leaves(MerkleTreeId tree_id, const std::vector<T>& leaves, Fork::Id fork_id = CANONICAL_FORK_ID);

    /**
     * @brief Batch inserts a set of leaves into an indexed Merkle Tree.
     *
     * @tparam T The type of the leaves.
     * @param tree_id The ID of the Merkle Tree.
     * @param leaves The leaves to insert.
     * @return BatchInsertionResult<T>
     */
    template <typename T>
    BatchInsertionResult<T> batch_insert_indexed_leaves(MerkleTreeId tree_id,
                                                        const std::vector<T>& leaves,
                                                        uint32_t subtree_depth,
                                                        Fork::Id fork_id = CANONICAL_FORK_ID);

    /**
     * @brief Updates a leaf in an existing Merkle Tree.
     *
     * @param new_value The new value of the leaf.
     */
    void update_public_data(const crypto::merkle_tree::PublicDataLeafValue& new_value,
                            Fork::Id fork_id = CANONICAL_FORK_ID);

    /**
     * @brief Updates the archive tree with a new block.
     *
     * @param block_state_ref The state reference of the block.
     * @param block_hash The hash of the block.
     * @param fork_id The fork ID to update.
     */
    void update_archive(const StateReference& block_state_ref,
<<<<<<< HEAD
                        fr block_header_hash,
=======
                        const bb::fr& block_header_hash,
>>>>>>> 666fc382
                        Fork::Id fork_id = CANONICAL_FORK_ID);

    /**
     * @brief Commits the current state of the world state.
     */
    bool commit();

    /**
     * @brief Rolls back any uncommitted changes made to the world state.
     */
    void rollback();

    /**
     * @brief Synchronizes the world state with a new block.
     *
     * @param block The block to synchronize with.
     */
<<<<<<< HEAD
    WorldStateStatus sync_block(
        const StateReference& block_state_ref,
        fr block_header_hash,
        const std::vector<bb::fr>& notes,
        const std::vector<bb::fr>& l1_to_l2_messages,
        const std::vector<crypto::merkle_tree::NullifierLeafValue>& nullifiers,
        const std::vector<std::vector<crypto::merkle_tree::PublicDataLeafValue>>& public_writes);

    uint64_t create_fork(index_t blockNumber);
    void delete_fork(uint64_t forkId);

    WorldStateStatus set_finalised_blocks(const index_t& toBlockNumber);
    WorldStateStatus unwind_blocks(const index_t& toBlockNumber);
    WorldStateStatus remove_historical_blocks(const index_t& toBlockNumber);

    void get_status(WorldStateStatus& status) const;
=======
    bool sync_block(const StateReference& block_state_ref,
                    const bb::fr& block_header_hash,
                    const std::vector<bb::fr>& notes,
                    const std::vector<bb::fr>& l1_to_l2_messages,
                    const std::vector<crypto::merkle_tree::NullifierLeafValue>& nullifiers,
                    const std::vector<std::vector<crypto::merkle_tree::PublicDataLeafValue>>& public_writes);
>>>>>>> 666fc382

    uint64_t create_fork(index_t blockNumber);
    void delete_fork(Fork::Id forkId);

  private:
    std::shared_ptr<bb::ThreadPool> _workers;
    WorldStateStores::Ptr _persistentStores;
<<<<<<< HEAD
=======
    std::unordered_map<MerkleTreeId, uint32_t> _tree_heights;
    std::unordered_map<MerkleTreeId, index_t> _initial_tree_size;
    uint32_t _initial_header_generator_point;
>>>>>>> 666fc382
    mutable std::mutex mtx;
    std::unordered_map<uint64_t, Fork::SharedPtr> _forks;
    uint64_t _forkId = 0;

    TreeStateReference get_tree_snapshot(MerkleTreeId id);
    void create_canonical_fork(const std::string& dataDir,
                               const std::unordered_map<MerkleTreeId, uint64_t>& dbSize,
                               uint64_t maxReaders);

    Fork::SharedPtr retrieve_fork(uint64_t forkId) const;
    Fork::SharedPtr create_new_fork(index_t blockNumber);
<<<<<<< HEAD
    void remove_forks_for_block(index_t blockNumber);

    bool is_archive_tip(WorldStateRevision revision, bb::fr block_header_hash) const;

    bool set_finalised_block(const index_t& blockNumber);
    bool unwind_block(const index_t& blockNumber);
    bool remove_historical_block(const index_t& blockNumber);

    static bb::fr compute_initial_archive(StateReference initial_state_ref);

    static StateReference get_state_reference(WorldStateRevision revision,
                                              Fork::SharedPtr fork,
                                              bool initial_state = false);

    static bool block_state_matches_world_state(const StateReference& block_state_ref,
                                                const StateReference& tree_state_ref);
=======

    bool is_archive_tip(const WorldStateRevision& revision, const bb::fr& block_header_hash) const;

    bool is_same_state_reference(const WorldStateRevision& revision, const StateReference& state_ref) const;

    static bb::fr compute_initial_archive(const StateReference& initial_state_ref, uint32_t generator_point);

    static StateReference get_state_reference(const WorldStateRevision& revision,
                                              Fork::SharedPtr fork,
                                              bool initial_state = false);
>>>>>>> 666fc382
};

template <typename T>
std::optional<crypto::merkle_tree::IndexedLeaf<T>> WorldState::get_indexed_leaf(const WorldStateRevision& rev,
                                                                                MerkleTreeId id,
                                                                                index_t leaf) const
{
    using namespace crypto::merkle_tree;
    using Store = ContentAddressedCachedTreeStore<T>;
    using Tree = ContentAddressedIndexedTree<Store, HashPolicy>;
<<<<<<< HEAD

    Fork::SharedPtr fork = retrieve_fork(rev.forkId);

=======

    Fork::SharedPtr fork = retrieve_fork(rev.forkId);

>>>>>>> 666fc382
    if (auto* const wrapper = std::get_if<TreeWithStore<Tree>>(&fork->_trees.at(id))) {
        std::optional<IndexedLeaf<T>> value;
        Signal signal;
        auto callback = [&](const TypedResponse<GetIndexedLeafResponse<T>>& response) {
            if (response.inner.indexed_leaf.has_value()) {
                value = response.inner.indexed_leaf;
            }

            signal.signal_level(0);
        };

        if (rev.blockNumber) {
            wrapper->tree->get_leaf(leaf, rev.blockNumber, rev.includeUncommitted, callback);
        } else {
            wrapper->tree->get_leaf(leaf, rev.includeUncommitted, callback);
        }
        signal.wait_for_level();

        return value;
    }

    throw std::runtime_error("Invalid tree type");
}

template <typename T>
std::optional<T> WorldState::get_leaf(const WorldStateRevision& revision,
                                      MerkleTreeId tree_id,
                                      index_t leaf_index) const
{
    using namespace crypto::merkle_tree;

    Fork::SharedPtr fork = retrieve_fork(revision.forkId);

    std::optional<T> leaf;
    Signal signal;
    if constexpr (std::is_same_v<bb::fr, T>) {
        const auto& wrapper = std::get<TreeWithStore<FrTree>>(fork->_trees.at(tree_id));
        auto callback = [&signal, &leaf](const TypedResponse<GetLeafResponse>& resp) {
            if (resp.inner.leaf.has_value()) {
                leaf = resp.inner.leaf.value();
            }
            signal.signal_level();
        };

        if (revision.blockNumber) {
            wrapper.tree->get_leaf(leaf_index, revision.blockNumber, revision.includeUncommitted, callback);
        } else {
            wrapper.tree->get_leaf(leaf_index, revision.includeUncommitted, callback);
        }
    } else {
        using Store = ContentAddressedCachedTreeStore<T>;
        using Tree = ContentAddressedIndexedTree<Store, HashPolicy>;

        auto& wrapper = std::get<TreeWithStore<Tree>>(fork->_trees.at(tree_id));
        auto callback = [&signal, &leaf](const TypedResponse<GetIndexedLeafResponse<T>>& resp) {
            if (resp.inner.indexed_leaf.has_value()) {
                leaf = resp.inner.indexed_leaf.value().value;
            }
            signal.signal_level();
        };

        if (revision.blockNumber) {
            wrapper.tree->get_leaf(leaf_index, revision.blockNumber, revision.includeUncommitted, callback);
        } else {
            wrapper.tree->get_leaf(leaf_index, revision.includeUncommitted, callback);
        }
    }

    signal.wait_for_level();
    return leaf;
}

template <typename T>
std::optional<index_t> WorldState::find_leaf_index(const WorldStateRevision& rev,
                                                   MerkleTreeId id,
                                                   const T& leaf,
                                                   index_t start_index) const
{
    using namespace crypto::merkle_tree;
    std::optional<index_t> index;

    Fork::SharedPtr fork = retrieve_fork(rev.forkId);

    Signal signal;
    auto callback = [&](const TypedResponse<FindLeafIndexResponse>& response) {
        if (response.success) {
            index = response.inner.leaf_index;
        }
        signal.signal_level(0);
    };
    if constexpr (std::is_same_v<bb::fr, T>) {
        const auto& wrapper = std::get<TreeWithStore<FrTree>>(fork->_trees.at(id));
        if (rev.blockNumber) {
            wrapper.tree->find_leaf_index_from(leaf, start_index, rev.blockNumber, rev.includeUncommitted, callback);
        } else {
            wrapper.tree->find_leaf_index_from(leaf, start_index, rev.includeUncommitted, callback);
        }

    } else {
        using Store = ContentAddressedCachedTreeStore<T>;
        using Tree = ContentAddressedIndexedTree<Store, HashPolicy>;

        auto& wrapper = std::get<TreeWithStore<Tree>>(fork->_trees.at(id));
        if (rev.blockNumber) {
            wrapper.tree->find_leaf_index_from(leaf, rev.blockNumber, start_index, rev.includeUncommitted, callback);
        } else {
            wrapper.tree->find_leaf_index_from(leaf, start_index, rev.includeUncommitted, callback);
        }
    }

    signal.wait_for_level(0);
    return index;
}

template <typename T> void WorldState::append_leaves(MerkleTreeId id, const std::vector<T>& leaves, Fork::Id fork_id)
{
    using namespace crypto::merkle_tree;

    Fork::SharedPtr fork = retrieve_fork(fork_id);

    Signal signal;

    bool success = true;
    std::string error_msg;

    if constexpr (std::is_same_v<bb::fr, T>) {
        auto& wrapper = std::get<TreeWithStore<FrTree>>(fork->_trees.at(id));
        auto callback = [&](const auto& resp) {
            if (!resp.success) {
                success = false;
                error_msg = resp.message;
            }
            signal.signal_level(0);
        };
        wrapper.tree->add_values(leaves, callback);
    } else {
        using Store = ContentAddressedCachedTreeStore<T>;
        using Tree = ContentAddressedIndexedTree<Store, HashPolicy>;
        auto& wrapper = std::get<TreeWithStore<Tree>>(fork->_trees.at(id));
        typename Tree::AddCompletionCallback callback = [&](const auto& resp) {
            if (!resp.success) {
                success = false;
                error_msg = resp.message;
            }
            signal.signal_level(0);
        };
        wrapper.tree->add_or_update_values(leaves, 0, callback);
    }

    signal.wait_for_level(0);

    if (!success) {
        throw std::runtime_error("Failed to append leaves: " + error_msg);
    }
}

template <typename T>
BatchInsertionResult<T> WorldState::batch_insert_indexed_leaves(MerkleTreeId id,
                                                                const std::vector<T>& leaves,
                                                                uint32_t subtree_depth,
                                                                Fork::Id fork_id)
{
    using namespace crypto::merkle_tree;
    using Store = ContentAddressedCachedTreeStore<T>;
    using Tree = ContentAddressedIndexedTree<Store, HashPolicy>;

    Fork::SharedPtr fork = retrieve_fork(fork_id);

    Signal signal;
    BatchInsertionResult<T> result;
    const auto& wrapper = std::get<TreeWithStore<Tree>>(fork->_trees.at(id));
    bool success = true;
    std::string error_msg;

    wrapper.tree->add_or_update_values(
        leaves, subtree_depth, [&](const TypedResponse<AddIndexedDataResponse<T>>& response) {
            if (response.success) {
                result.low_leaf_witness_data = *response.inner.low_leaf_witness_data;
                result.sorted_leaves = *response.inner.sorted_leaves;
                result.subtree_path = response.inner.subtree_path;
            } else {
                success = false;
                error_msg = response.message;
            }

            signal.signal_level(0);
        });

    signal.wait_for_level();

    if (!success) {
        throw std::runtime_error("Failed to batch insert indexed leaves: " + error_msg);
    }

    return result;
}
} // namespace bb::world_state

MSGPACK_ADD_ENUM(bb::world_state::MerkleTreeId)<|MERGE_RESOLUTION|>--- conflicted
+++ resolved
@@ -18,10 +18,7 @@
 #include "barretenberg/world_state/tree_with_store.hpp"
 #include "barretenberg/world_state/types.hpp"
 #include "barretenberg/world_state/world_state_stores.hpp"
-<<<<<<< HEAD
 #include "barretenberg/world_state_napi/message.hpp"
-=======
->>>>>>> 666fc382
 #include <algorithm>
 #include <cstdint>
 #include <exception>
@@ -45,11 +42,6 @@
     MSGPACK_FIELDS(low_leaf_witness_data, sorted_leaves, subtree_path);
 };
 
-<<<<<<< HEAD
-=======
-const uint64_t CANONICAL_FORK_ID = 0;
-
->>>>>>> 666fc382
 /**
  * @brief Holds the Merkle trees responsible for storing the state of the Aztec protocol.
  *
@@ -58,12 +50,6 @@
  */
 class WorldState {
   public:
-<<<<<<< HEAD
-    WorldState(const std::string& data_dir, uint64_t map_size, uint64_t thread_pool_size);
-    WorldState(const std::string& data_dir,
-               const std::unordered_map<MerkleTreeId, uint64_t>& map_size,
-               uint64_t thread_pool_size);
-=======
     WorldState(uint64_t thread_pool_size,
                const std::string& data_dir,
                uint64_t map_size,
@@ -77,7 +63,6 @@
                const std::unordered_map<MerkleTreeId, uint32_t>& tree_heights,
                const std::unordered_map<MerkleTreeId, index_t>& tree_prefill,
                uint32_t initial_header_generator_point);
->>>>>>> 666fc382
 
     /**
      * @brief Get tree metadata for a particular tree
@@ -157,15 +142,9 @@
      * @param leaf_key The leaf to find the predecessor of
      * @return PredecessorInfo
      */
-<<<<<<< HEAD
-    crypto::merkle_tree::GetLowIndexedLeafResponse find_low_leaf_index(WorldStateRevision revision,
-                                                                       MerkleTreeId tree_id,
-                                                                       fr leaf_key) const;
-=======
     crypto::merkle_tree::GetLowIndexedLeafResponse find_low_leaf_index(const WorldStateRevision& revision,
                                                                        MerkleTreeId tree_id,
                                                                        const bb::fr& leaf_key) const;
->>>>>>> 666fc382
 
     /**
      * @brief Finds the index of a leaf in a tree
@@ -222,11 +201,7 @@
      * @param fork_id The fork ID to update.
      */
     void update_archive(const StateReference& block_state_ref,
-<<<<<<< HEAD
                         fr block_header_hash,
-=======
-                        const bb::fr& block_header_hash,
->>>>>>> 666fc382
                         Fork::Id fork_id = CANONICAL_FORK_ID);
 
     /**
@@ -238,20 +213,6 @@
      * @brief Rolls back any uncommitted changes made to the world state.
      */
     void rollback();
-
-    /**
-     * @brief Synchronizes the world state with a new block.
-     *
-     * @param block The block to synchronize with.
-     */
-<<<<<<< HEAD
-    WorldStateStatus sync_block(
-        const StateReference& block_state_ref,
-        fr block_header_hash,
-        const std::vector<bb::fr>& notes,
-        const std::vector<bb::fr>& l1_to_l2_messages,
-        const std::vector<crypto::merkle_tree::NullifierLeafValue>& nullifiers,
-        const std::vector<std::vector<crypto::merkle_tree::PublicDataLeafValue>>& public_writes);
 
     uint64_t create_fork(index_t blockNumber);
     void delete_fork(uint64_t forkId);
@@ -261,14 +222,12 @@
     WorldStateStatus remove_historical_blocks(const index_t& toBlockNumber);
 
     void get_status(WorldStateStatus& status) const;
-=======
     bool sync_block(const StateReference& block_state_ref,
                     const bb::fr& block_header_hash,
                     const std::vector<bb::fr>& notes,
                     const std::vector<bb::fr>& l1_to_l2_messages,
                     const std::vector<crypto::merkle_tree::NullifierLeafValue>& nullifiers,
                     const std::vector<std::vector<crypto::merkle_tree::PublicDataLeafValue>>& public_writes);
->>>>>>> 666fc382
 
     uint64_t create_fork(index_t blockNumber);
     void delete_fork(Fork::Id forkId);
@@ -276,16 +235,12 @@
   private:
     std::shared_ptr<bb::ThreadPool> _workers;
     WorldStateStores::Ptr _persistentStores;
-<<<<<<< HEAD
-=======
+
     std::unordered_map<MerkleTreeId, uint32_t> _tree_heights;
     std::unordered_map<MerkleTreeId, index_t> _initial_tree_size;
-    uint32_t _initial_header_generator_point;
->>>>>>> 666fc382
     mutable std::mutex mtx;
     std::unordered_map<uint64_t, Fork::SharedPtr> _forks;
     uint64_t _forkId = 0;
-
     TreeStateReference get_tree_snapshot(MerkleTreeId id);
     void create_canonical_fork(const std::string& dataDir,
                                const std::unordered_map<MerkleTreeId, uint64_t>& dbSize,
@@ -293,35 +248,22 @@
 
     Fork::SharedPtr retrieve_fork(uint64_t forkId) const;
     Fork::SharedPtr create_new_fork(index_t blockNumber);
-<<<<<<< HEAD
     void remove_forks_for_block(index_t blockNumber);
 
-    bool is_archive_tip(WorldStateRevision revision, bb::fr block_header_hash) const;
-
-    bool set_finalised_block(const index_t& blockNumber);
     bool unwind_block(const index_t& blockNumber);
     bool remove_historical_block(const index_t& blockNumber);
 
-    static bb::fr compute_initial_archive(StateReference initial_state_ref);
-
-    static StateReference get_state_reference(WorldStateRevision revision,
-                                              Fork::SharedPtr fork,
-                                              bool initial_state = false);
-
     static bool block_state_matches_world_state(const StateReference& block_state_ref,
                                                 const StateReference& tree_state_ref);
-=======
 
     bool is_archive_tip(const WorldStateRevision& revision, const bb::fr& block_header_hash) const;
 
     bool is_same_state_reference(const WorldStateRevision& revision, const StateReference& state_ref) const;
-
     static bb::fr compute_initial_archive(const StateReference& initial_state_ref, uint32_t generator_point);
 
     static StateReference get_state_reference(const WorldStateRevision& revision,
                                               Fork::SharedPtr fork,
                                               bool initial_state = false);
->>>>>>> 666fc382
 };
 
 template <typename T>
@@ -329,18 +271,11 @@
                                                                                 MerkleTreeId id,
                                                                                 index_t leaf) const
 {
-    using namespace crypto::merkle_tree;
     using Store = ContentAddressedCachedTreeStore<T>;
     using Tree = ContentAddressedIndexedTree<Store, HashPolicy>;
-<<<<<<< HEAD
 
     Fork::SharedPtr fork = retrieve_fork(rev.forkId);
 
-=======
-
-    Fork::SharedPtr fork = retrieve_fork(rev.forkId);
-
->>>>>>> 666fc382
     if (auto* const wrapper = std::get_if<TreeWithStore<Tree>>(&fork->_trees.at(id))) {
         std::optional<IndexedLeaf<T>> value;
         Signal signal;
