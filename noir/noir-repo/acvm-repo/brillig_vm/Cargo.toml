[package]
name = "brillig_vm"
description = "The virtual machine that processes Brillig bytecode, used to introduce non-determinism to the ACVM"
# x-release-please-start-version
<<<<<<< HEAD
version = "0.53.0"
=======
version = "0.54.0"
>>>>>>> a3a3c01c
# x-release-please-end
authors.workspace = true
edition.workspace = true
license.workspace = true
rust-version.workspace = true
repository.workspace = true

[lints]
workspace = true

# See more keys and their definitions at https://doc.rust-lang.org/cargo/reference/manifest.html

[dependencies]
acir.workspace = true
acvm_blackbox_solver.workspace = true
num-bigint.workspace = true
num-traits.workspace = true
thiserror.workspace = true

[features]
bn254 = ["acir/bn254"]
bls12_381 = ["acir/bls12_381"]<|MERGE_RESOLUTION|>--- conflicted
+++ resolved
@@ -2,11 +2,7 @@
 name = "brillig_vm"
 description = "The virtual machine that processes Brillig bytecode, used to introduce non-determinism to the ACVM"
 # x-release-please-start-version
-<<<<<<< HEAD
-version = "0.53.0"
-=======
 version = "0.54.0"
->>>>>>> a3a3c01c
 # x-release-please-end
 authors.workspace = true
 edition.workspace = true
