--- conflicted
+++ resolved
@@ -5,8 +5,6 @@
 /// They are implemented as native functions in the VM.
 #[derive(Debug, Clone, Copy, PartialEq, Eq, Serialize, Deserialize)]
 pub enum BlackBoxOp {
-<<<<<<< HEAD
-=======
     /// Encrypts a message using AES128.
     AES128Encrypt {
         inputs: HeapVector,
@@ -14,12 +12,6 @@
         key: HeapArray,
         outputs: HeapVector,
     },
-    /// Calculates the SHA256 hash of the inputs.
-    Sha256 {
-        message: HeapVector,
-        output: HeapArray,
-    },
->>>>>>> ba618d5a
     /// Calculates the Blake2s hash of the inputs.
     Blake2s {
         message: HeapVector,
