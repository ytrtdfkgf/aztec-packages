import { Fr } from '@aztec/foundation/fields';
import { BufferReader, serializeToBuffer } from '@aztec/foundation/serialize';

import { PartialStateReference } from '../partial_state_reference.js';
import { type RollupTypes } from '../shared.js';
<<<<<<< HEAD
import { SpongeBlob } from '../sponge_blob.js';
import { ConstantRollupData } from './base_rollup.js';
=======
import { ConstantRollupData } from './constant_rollup_data.js';
>>>>>>> a4bd3e14

/**
 * Output of the base and merge rollup circuits.
 */
export class BaseOrMergeRollupPublicInputs {
  constructor(
    /**
     * Specifies from which type of rollup circuit these inputs are from.
     */
    public rollupType: RollupTypes,
    /**
     * Number of txs in this rollup.
     */
    public numTxs: number,
    /**
     * Data which is forwarded through the rollup circuits unchanged.
     */
    public constants: ConstantRollupData,
    /**
     * Partial state reference at the start of the rollup circuit.
     */
    public start: PartialStateReference,
    /**
     * Partial state reference at the end of the rollup circuit.
     */
    public end: PartialStateReference,
    /**
     * Sponge state to absorb blob inputs at the start of the rollup circuit.
     */
    public startSpongeBlob: SpongeBlob,
    /**
     * Sponge state to absorb blob inputs at the end of the rollup circuit.
     */
    public endSpongeBlob: SpongeBlob,
    /**
     * SHA256 hash of outhash. Used to make public inputs constant-sized (to then be unpacked on-chain).
     * Note: Truncated to 31 bytes to fit in Fr.
     */
    public outHash: Fr,
    /**
     * The summed `transaction_fee` of the constituent transactions.
     */
    public accumulatedFees: Fr,
  ) {}

  /**
   * Deserializes from a buffer or reader.
   * Note: Corresponds to a write in cpp.
   * @param buffer - Buffer or reader to read from.
   * @returns The deserialized public inputs.
   */
  static fromBuffer(buffer: Buffer | BufferReader): BaseOrMergeRollupPublicInputs {
    const reader = BufferReader.asReader(buffer);
    return new BaseOrMergeRollupPublicInputs(
      reader.readNumber(),
      reader.readNumber(),
      reader.readObject(ConstantRollupData),
      reader.readObject(PartialStateReference),
      reader.readObject(PartialStateReference),
      reader.readObject(SpongeBlob),
      reader.readObject(SpongeBlob),
      Fr.fromBuffer(reader),
      Fr.fromBuffer(reader),
    );
  }

  /**
   * Serialize this as a buffer.
   * @returns The buffer.
   */
  toBuffer() {
    return serializeToBuffer(
      this.rollupType,
      this.numTxs,
      this.constants,

      this.start,
      this.end,

      this.startSpongeBlob,
      this.endSpongeBlob,

      this.outHash,

      this.accumulatedFees,
    );
  }

  /**
   * Serialize this as a hex string.
   * @returns - The hex string.
   */
  toString() {
    return this.toBuffer().toString('hex');
  }

  /**
   * Deserializes from a hex string.
   * @param str - A hex string to deserialize from.
   * @returns A new BaseOrMergeRollupPublicInputs instance.
   */
  static fromString(str: string) {
    return BaseOrMergeRollupPublicInputs.fromBuffer(Buffer.from(str, 'hex'));
  }
}<|MERGE_RESOLUTION|>--- conflicted
+++ resolved
@@ -3,12 +3,8 @@
 
 import { PartialStateReference } from '../partial_state_reference.js';
 import { type RollupTypes } from '../shared.js';
-<<<<<<< HEAD
 import { SpongeBlob } from '../sponge_blob.js';
-import { ConstantRollupData } from './base_rollup.js';
-=======
 import { ConstantRollupData } from './constant_rollup_data.js';
->>>>>>> a4bd3e14
 
 /**
  * Output of the base and merge rollup circuits.
