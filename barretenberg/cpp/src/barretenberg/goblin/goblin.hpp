#pragma once

#include "barretenberg/eccvm/eccvm_circuit_builder.hpp"
#include "barretenberg/eccvm/eccvm_prover.hpp"
#include "barretenberg/eccvm/eccvm_trace_checker.hpp"
#include "barretenberg/eccvm/eccvm_verifier.hpp"
#include "barretenberg/goblin/mock_circuits.hpp"
#include "barretenberg/goblin/types.hpp"
#include "barretenberg/plonk_honk_shared/proving_key_inspector.hpp"
#include "barretenberg/polynomials/polynomial.hpp"
#include "barretenberg/stdlib/goblin_verifier/merge_recursive_verifier.hpp"
#include "barretenberg/stdlib_circuit_builders/mega_circuit_builder.hpp"
#include "barretenberg/stdlib_circuit_builders/mega_flavor.hpp"
#include "barretenberg/translator_vm/translator_circuit_builder.hpp"
#include "barretenberg/translator_vm/translator_prover.hpp"
#include "barretenberg/translator_vm/translator_verifier.hpp"
#include "barretenberg/ultra_honk/merge_prover.hpp"
#include "barretenberg/ultra_honk/merge_verifier.hpp"
#include "barretenberg/ultra_honk/ultra_prover.hpp"
#include "barretenberg/ultra_honk/ultra_verifier.hpp"

namespace bb {

class GoblinProver {
    using MegaCircuitBuilder = bb::MegaCircuitBuilder;
    using Commitment = MegaFlavor::Commitment;
    using FF = MegaFlavor::FF;

  public:
    using Builder = MegaCircuitBuilder;
    using Fr = bb::fr;
    using Transcript = NativeTranscript;
    using MegaDeciderProvingKey = DeciderProvingKey_<MegaFlavor>;
    using OpQueue = bb::ECCOpQueue;
    using ECCVMFlavor = bb::ECCVMFlavor;
    using ECCVMBuilder = bb::ECCVMCircuitBuilder;
    using ECCVMProver = bb::ECCVMProver;
    using ECCVMProvingKey = ECCVMFlavor::ProvingKey;
    using TranslationEvaluations = ECCVMProver::TranslationEvaluations;
    using TranslatorBuilder = bb::TranslatorCircuitBuilder;
    using TranslatorProver = bb::TranslatorProver;
    using TranslatorProvingKey = bb::TranslatorFlavor::ProvingKey;
    using RecursiveMergeVerifier = bb::stdlib::recursion::goblin::MergeRecursiveVerifier_<MegaCircuitBuilder>;
    using PairingPoints = RecursiveMergeVerifier::PairingPoints;
    using MergeProver = bb::MergeProver_<MegaFlavor>;
    using VerificationKey = MegaFlavor::VerificationKey;
    using MergeProof = std::vector<FF>;
    /**
     * @brief Output of goblin::accumulate; an Ultra proof and the corresponding verification key
     *
     */

    std::shared_ptr<OpQueue> op_queue = std::make_shared<OpQueue>();

    MergeProof merge_proof;
    GoblinProof goblin_proof;

    // on the first call to accumulate there is no merge proof to verify
    bool merge_proof_exists{ false };

    std::shared_ptr<ECCVMProvingKey> get_eccvm_proving_key() const { return eccvm_key; }
    std::shared_ptr<TranslatorProvingKey> get_translator_proving_key() const { return translator_prover->key; }

  private:
    // TODO(https://github.com/AztecProtocol/barretenberg/issues/798) unique_ptr use is a hack
    std::unique_ptr<TranslatorProver> translator_prover;
    std::unique_ptr<ECCVMProver> eccvm_prover;
    std::shared_ptr<ECCVMProvingKey> eccvm_key;

    GoblinAccumulationOutput accumulator; // Used only for ACIR methods for now

  public:
    GoblinProver()
    { // Mocks the interaction of a first circuit with the op queue due to the inability to currently handle zero
      // commitments (https://github.com/AztecProtocol/barretenberg/issues/871) which would otherwise appear in the
      // first round of the merge protocol. To be removed once the issue has been resolved.
        GoblinMockCircuits::perform_op_queue_interactions_for_mock_first_circuit(op_queue);
    }
    /**
     * @brief Construct a MegaHonk proof and a merge proof for the present circuit.
     * @details If there is a previous merge proof, recursively verify it.
     *
     * @param circuit_builder
     */
    GoblinAccumulationOutput accumulate(MegaCircuitBuilder& circuit_builder)
    {
        // Complete the circuit logic by recursively verifying previous merge proof if it exists
        if (merge_proof_exists) {
            RecursiveMergeVerifier merge_verifier{ &circuit_builder };
            [[maybe_unused]] auto pairing_points = merge_verifier.verify_proof(merge_proof);
        }

        // Construct a Honk proof for the main circuit
        auto proving_key = std::make_shared<MegaDeciderProvingKey>(circuit_builder);
        MegaProver prover(proving_key);
        auto ultra_proof = prover.construct_proof();
        auto verification_key = std::make_shared<VerificationKey>(proving_key->proving_key);

        // Construct and store the merge proof to be recursively verified on the next call to accumulate
        MergeProver merge_prover{ circuit_builder.op_queue };
        merge_proof = merge_prover.construct_proof();

        if (!merge_proof_exists) {
            merge_proof_exists = true;
        }

        return { ultra_proof, verification_key };
    };

    /**
     * @brief Add a recursive merge verifier to input circuit and construct a merge proof for the updated op queue
     * @details When this method is used, the "prover" functionality of the IVC scheme must be performed explicitly, but
     * this method has to be called first so that the recursive merge verifier can be "appended" to the circuit being
     * accumulated
     *
     * @param circuit_builder
     */
    void merge(MegaCircuitBuilder& circuit_builder)
    {
        // Append a recursive merge verification of the merge proof
        if (merge_proof_exists) {
            [[maybe_unused]] auto pairing_points = verify_merge(circuit_builder, merge_proof);
        }

        // Construct a merge proof for the present circuit
        merge_proof = prove_merge(circuit_builder);
    };

    /**
     * @brief Append recursive verification of a merge proof to a provided circuit
     *
     * @param circuit_builder
     * @return PairingPoints
     */
    PairingPoints verify_merge(MegaCircuitBuilder& circuit_builder, MergeProof& proof) const
    {
        PROFILE_THIS_NAME("Goblin::merge");
        RecursiveMergeVerifier merge_verifier{ &circuit_builder };
        return merge_verifier.verify_proof(proof);
    };

    /**
     * @brief Construct a merge proof for the goblin ECC ops in the provided circuit
     *
     * @param circuit_builder
     */
    MergeProof prove_merge(MegaCircuitBuilder& circuit_builder)
    {
        PROFILE_THIS_NAME("Goblin::merge");
        // TODO(https://github.com/AztecProtocol/barretenberg/issues/993): Some circuits (particularly on the first call
        // to accumulate) may not have any goblin ecc ops prior to the call to merge(), so the commitment to the new
        // contribution (C_t_shift) in the merge prover will be the point at infinity. (Note: Some dummy ops are added
        // in 'add_gates_to_ensure...' but not until proving_key construction which comes later). See issue for ideas
        // about how to resolve.
        if (circuit_builder.blocks.ecc_op.size() == 0) {
            MockCircuits::construct_goblin_ecc_op_circuit(circuit_builder); // Add some arbitrary goblin ECC ops
        }

        if (!merge_proof_exists) {
            merge_proof_exists = true;
        }

        MergeProver merge_prover{ circuit_builder.op_queue };
        return merge_prover.construct_proof();
    };

    /**
     * @brief Construct an ECCVM proof and the translation polynomial evaluations
     *
     */
    void prove_eccvm()
    {
        {

            PROFILE_THIS_NAME("Create ECCVMBuilder and ECCVMProver");

            auto eccvm_builder = std::make_unique<ECCVMBuilder>(op_queue);
            eccvm_prover = std::make_unique<ECCVMProver>(*eccvm_builder);
        }
        {

            PROFILE_THIS_NAME("Construct ECCVM Proof");

            goblin_proof.eccvm_proof = eccvm_prover->construct_proof();
        }

        {

            PROFILE_THIS_NAME("Assign Translation Evaluations");

            goblin_proof.translation_evaluations = eccvm_prover->translation_evaluations;
        }
    }

    /**
     * @brief Construct a translator proof
     *
     */
    void prove_translator()
    {
        fq translation_batching_challenge_v = eccvm_prover->translation_batching_challenge_v;
        fq evaluation_challenge_x = eccvm_prover->evaluation_challenge_x;
        std::shared_ptr<Transcript> transcript = eccvm_prover->transcript;
        eccvm_key = eccvm_prover->key;
        eccvm_prover = nullptr;
        {

            PROFILE_THIS_NAME("Create TranslatorBuilder and TranslatorProver");

            auto translator_builder =
                std::make_unique<TranslatorBuilder>(translation_batching_challenge_v, evaluation_challenge_x, op_queue);
            translator_prover = std::make_unique<TranslatorProver>(*translator_builder, transcript);
        }

        {

            PROFILE_THIS_NAME("Construct Translator Proof");

            goblin_proof.translator_proof = translator_prover->construct_proof();
        }
    }

    /**
     * @brief Constuct a full Goblin proof (ECCVM, Translator, merge)
     * @details The merge proof is assumed to already have been constucted in the last accumulate step. It is simply
     * moved into the final proof here.
     *
     * @return Proof
     */
    GoblinProof prove(MergeProof merge_proof_in = {})
    {

        PROFILE_THIS_NAME("Goblin::prove");

        goblin_proof.merge_proof = merge_proof_in.empty() ? std::move(merge_proof) : std::move(merge_proof_in);
        {
            PROFILE_THIS_NAME("prove_eccvm");
<<<<<<< HEAD
            vinfo("prove ECCVM.");
=======
            vinfo("prove eccvm...");
>>>>>>> 80f9cc47
            prove_eccvm();
            vinfo("finished eccvm proving.");
        }
        {
            PROFILE_THIS_NAME("prove_translator");
<<<<<<< HEAD

            vinfo("prove Translator.");
=======
            vinfo("prove translator...");
>>>>>>> 80f9cc47
            prove_translator();
            vinfo("finished translator proving.");
        }
        return goblin_proof;
    };
};

class GoblinVerifier {
  public:
    using ECCVMVerificationKey = ECCVMFlavor::VerificationKey;
    using TranslatorVerificationKey = bb::TranslatorFlavor::VerificationKey;
    using MergeVerifier = bb::MergeVerifier_<MegaFlavor>;

    struct VerifierInput {
        std::shared_ptr<ECCVMVerificationKey> eccvm_verification_key;
        std::shared_ptr<TranslatorVerificationKey> translator_verification_key;
    };

  private:
    std::shared_ptr<ECCVMVerificationKey> eccvm_verification_key;
    std::shared_ptr<TranslatorVerificationKey> translator_verification_key;

  public:
    GoblinVerifier(std::shared_ptr<ECCVMVerificationKey> eccvm_verification_key,
                   std::shared_ptr<TranslatorVerificationKey> translator_verification_key)
        : eccvm_verification_key(eccvm_verification_key)
        , translator_verification_key(translator_verification_key)
    {}

    GoblinVerifier(VerifierInput input)
        : eccvm_verification_key(input.eccvm_verification_key)
        , translator_verification_key(input.translator_verification_key)
    {}

    /**
     * @brief Verify a full Goblin proof (ECCVM, Translator, merge)
     *
     * @param proof
     * @return true
     * @return false
     */
    bool verify(const GoblinProof& proof)
    {
        MergeVerifier merge_verifier;
        bool merge_verified = merge_verifier.verify_proof(proof.merge_proof);

        ECCVMVerifier eccvm_verifier(eccvm_verification_key);
        bool eccvm_verified = eccvm_verifier.verify_proof(proof.eccvm_proof);

        TranslatorVerifier translator_verifier(translator_verification_key, eccvm_verifier.transcript);

        vinfo("verify Translator.");
        bool accumulator_construction_verified = translator_verifier.verify_proof(proof.translator_proof);
        // TODO(https://github.com/AztecProtocol/barretenberg/issues/799): Ensure translation_evaluations are passed
        // correctly
        vinfo("verify Translation.");
        bool translation_verified = translator_verifier.verify_translation(proof.translation_evaluations);

<<<<<<< HEAD
        vinfo("verification complete.");
=======
        vinfo("merge verified?: ", merge_verified);
        vinfo("eccvm verified?: ", eccvm_verified);
        vinfo("accumulator construction_verified?: ", accumulator_construction_verified);
        vinfo("translation verified?: ", translation_verified);

>>>>>>> 80f9cc47
        return merge_verified && eccvm_verified && accumulator_construction_verified && translation_verified;
    };
};
} // namespace bb<|MERGE_RESOLUTION|>--- conflicted
+++ resolved
@@ -235,22 +235,13 @@
         goblin_proof.merge_proof = merge_proof_in.empty() ? std::move(merge_proof) : std::move(merge_proof_in);
         {
             PROFILE_THIS_NAME("prove_eccvm");
-<<<<<<< HEAD
-            vinfo("prove ECCVM.");
-=======
             vinfo("prove eccvm...");
->>>>>>> 80f9cc47
             prove_eccvm();
             vinfo("finished eccvm proving.");
         }
         {
             PROFILE_THIS_NAME("prove_translator");
-<<<<<<< HEAD
-
-            vinfo("prove Translator.");
-=======
             vinfo("prove translator...");
->>>>>>> 80f9cc47
             prove_translator();
             vinfo("finished translator proving.");
         }
@@ -309,15 +300,11 @@
         vinfo("verify Translation.");
         bool translation_verified = translator_verifier.verify_translation(proof.translation_evaluations);
 
-<<<<<<< HEAD
-        vinfo("verification complete.");
-=======
         vinfo("merge verified?: ", merge_verified);
         vinfo("eccvm verified?: ", eccvm_verified);
         vinfo("accumulator construction_verified?: ", accumulator_construction_verified);
         vinfo("translation verified?: ", translation_verified);
 
->>>>>>> 80f9cc47
         return merge_verified && eccvm_verified && accumulator_construction_verified && translation_verified;
     };
 };
