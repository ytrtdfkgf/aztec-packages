import { type BBProverConfig } from '@aztec/bb-prover';
import {
  type BlockProver,
  type BlockResult,
  type ProcessedTx,
  type ProvingTicket,
  type ServerCircuitProver,
  type Tx,
  type TxValidator,
} from '@aztec/circuit-types';
import { type Gas, GlobalVariables, Header, type Nullifier, type TxContext } from '@aztec/circuits.js';
import { type Fr } from '@aztec/foundation/fields';
import { type DebugLogger } from '@aztec/foundation/log';
import { openTmpStore } from '@aztec/kv-store/utils';
import { JSTreeFactory } from '@aztec/merkle-tree';
import {
  type ContractsDataSourcePublicDB,
  type PublicExecutionRequest,
  type PublicExecutionResult,
  PublicExecutionResultBuilder,
  type PublicExecutor,
  PublicProcessor,
  RealPublicKernelCircuitSimulator,
  type SimulationProvider,
  WASMSimulator,
  type WorldStatePublicDB,
} from '@aztec/simulator';
import { NoopTelemetryClient } from '@aztec/telemetry-client/noop';
import { type MerkleTreeOperations, MerkleTrees } from '@aztec/world-state';

import * as fs from 'fs/promises';
import { type MockProxy, mock } from 'jest-mock-extended';

import { TestCircuitProver } from '../../../bb-prover/src/test/test_circuit_prover.js';
import { ProvingOrchestrator } from '../orchestrator/orchestrator.js';
import { MemoryProvingQueue } from '../prover-agent/memory-proving-queue.js';
import { ProverAgent } from '../prover-agent/prover-agent.js';
import { getEnvironmentConfig, getSimulationProvider, makeGlobals } from './fixtures.js';

class DummyProverClient implements BlockProver {
  constructor(private orchestrator: ProvingOrchestrator) {}
  startNewBlock(numTxs: number, globalVariables: GlobalVariables, l1ToL2Messages: Fr[]): Promise<ProvingTicket> {
    return this.orchestrator.startNewBlock(numTxs, globalVariables, l1ToL2Messages);
  }
  addNewTx(tx: ProcessedTx): Promise<void> {
    return this.orchestrator.addNewTx(tx);
  }
  cancelBlock(): void {
    return this.orchestrator.cancelBlock();
  }
  finaliseBlock(): Promise<BlockResult> {
    return this.orchestrator.finaliseBlock();
  }
  setBlockCompleted(): Promise<void> {
    return this.orchestrator.setBlockCompleted();
  }
}

export class TestContext {
  public blockProver: BlockProver;
  constructor(
    public publicExecutor: MockProxy<PublicExecutor>,
    public publicContractsDB: MockProxy<ContractsDataSourcePublicDB>,
    public publicWorldStateDB: MockProxy<WorldStatePublicDB>,
    public publicProcessor: PublicProcessor,
    public simulationProvider: SimulationProvider,
    public globalVariables: GlobalVariables,
    public actualDb: MerkleTreeOperations,
    public prover: ServerCircuitProver,
    public proverAgent: ProverAgent,
    public orchestrator: ProvingOrchestrator,
    public blockNumber: number,
    public directoriesToCleanup: string[],
    public logger: DebugLogger,
  ) {
    this.blockProver = new DummyProverClient(this.orchestrator);
  }

  static async new(
    logger: DebugLogger,
    proverCount = 4,
    createProver: (bbConfig: BBProverConfig) => Promise<ServerCircuitProver> = _ =>
      Promise.resolve(new TestCircuitProver(new NoopTelemetryClient(), new WASMSimulator())),
    blockNumber = 3,
  ) {
    const globalVariables = makeGlobals(blockNumber);

    const publicExecutor = mock<PublicExecutor>();
    const publicContractsDB = mock<ContractsDataSourcePublicDB>();
    const publicWorldStateDB = mock<WorldStatePublicDB>();
    const publicKernel = new RealPublicKernelCircuitSimulator(new WASMSimulator());
<<<<<<< HEAD
    const kvStore = openTmpStore();
    const actualDb = await MerkleTrees.new(kvStore, await JSTreeFactory.init(kvStore)).then(t => t.asLatest());
=======
    const actualDb = await MerkleTrees.new(openTmpStore()).then(t => t.asLatest());
    const telemetry = new NoopTelemetryClient();
>>>>>>> 7870a581
    const processor = new PublicProcessor(
      actualDb,
      publicExecutor,
      publicKernel,
      GlobalVariables.empty(),
      Header.empty(),
      publicContractsDB,
      publicWorldStateDB,
      telemetry,
    );

    let localProver: ServerCircuitProver;
    const config = await getEnvironmentConfig(logger);
    const simulationProvider = await getSimulationProvider({
      acvmWorkingDirectory: config?.acvmWorkingDirectory,
      acvmBinaryPath: config?.expectedAcvmPath,
    });
    if (!config) {
      localProver = new TestCircuitProver(new NoopTelemetryClient(), simulationProvider);
    } else {
      const bbConfig: BBProverConfig = {
        acvmBinaryPath: config.expectedAcvmPath,
        acvmWorkingDirectory: config.acvmWorkingDirectory,
        bbBinaryPath: config.expectedBBPath,
        bbWorkingDirectory: config.bbWorkingDirectory,
      };
      localProver = await createProver(bbConfig);
    }

    const queue = new MemoryProvingQueue();
    const orchestrator = new ProvingOrchestrator(actualDb, queue, telemetry);
    const agent = new ProverAgent(localProver, proverCount);

    queue.start();
    agent.start(queue);

    return new this(
      publicExecutor,
      publicContractsDB,
      publicWorldStateDB,
      processor,
      simulationProvider,
      globalVariables,
      actualDb,
      localProver,
      agent,
      orchestrator,
      blockNumber,
      [config?.directoryToCleanup ?? ''],
      logger,
    );
  }

  async cleanup() {
    await this.proverAgent.stop();
    for (const dir of this.directoriesToCleanup.filter(x => x !== '')) {
      await fs.rm(dir, { recursive: true, force: true });
    }
  }

  public async processPublicFunctions(
    txs: Tx[],
    maxTransactions: number,
    blockProver?: BlockProver,
    txValidator?: TxValidator<ProcessedTx>,
  ) {
    const defaultExecutorImplementation = (
      execution: PublicExecutionRequest,
      _globalVariables: GlobalVariables,
      availableGas: Gas,
      _txContext: TxContext,
      _pendingNullifiers: Nullifier[],
      transactionFee?: Fr,
      _sideEffectCounter?: number,
    ) => {
      for (const tx of txs) {
        const allCalls = tx.publicTeardownFunctionCall.isEmpty()
          ? tx.enqueuedPublicFunctionCalls
          : [...tx.enqueuedPublicFunctionCalls, tx.publicTeardownFunctionCall];
        for (const request of allCalls) {
          if (execution.contractAddress.equals(request.contractAddress)) {
            const result = PublicExecutionResultBuilder.fromPublicCallRequest({ request }).build({
              startGasLeft: availableGas,
              endGasLeft: availableGas,
              transactionFee,
            });
            return Promise.resolve(result);
          }
        }
      }
      throw new Error(`Unexpected execution request: ${execution}`);
    };
    return await this.processPublicFunctionsWithMockExecutorImplementation(
      txs,
      maxTransactions,
      blockProver,
      txValidator,
      defaultExecutorImplementation,
    );
  }

  public async processPublicFunctionsWithMockExecutorImplementation(
    txs: Tx[],
    maxTransactions: number,
    blockProver?: BlockProver,
    txValidator?: TxValidator<ProcessedTx>,
    executorMock?: (
      execution: PublicExecutionRequest,
      globalVariables: GlobalVariables,
      availableGas: Gas,
      txContext: TxContext,
      pendingNullifiers: Nullifier[],
      transactionFee?: Fr,
      sideEffectCounter?: number,
    ) => Promise<PublicExecutionResult>,
  ) {
    if (executorMock) {
      this.publicExecutor.simulate.mockImplementation(executorMock);
    }
    return await this.publicProcessor.process(txs, maxTransactions, blockProver, txValidator);
  }
}<|MERGE_RESOLUTION|>--- conflicted
+++ resolved
@@ -12,7 +12,6 @@
 import { type Fr } from '@aztec/foundation/fields';
 import { type DebugLogger } from '@aztec/foundation/log';
 import { openTmpStore } from '@aztec/kv-store/utils';
-import { JSTreeFactory } from '@aztec/merkle-tree';
 import {
   type ContractsDataSourcePublicDB,
   type PublicExecutionRequest,
@@ -89,13 +88,8 @@
     const publicContractsDB = mock<ContractsDataSourcePublicDB>();
     const publicWorldStateDB = mock<WorldStatePublicDB>();
     const publicKernel = new RealPublicKernelCircuitSimulator(new WASMSimulator());
-<<<<<<< HEAD
-    const kvStore = openTmpStore();
-    const actualDb = await MerkleTrees.new(kvStore, await JSTreeFactory.init(kvStore)).then(t => t.asLatest());
-=======
     const actualDb = await MerkleTrees.new(openTmpStore()).then(t => t.asLatest());
     const telemetry = new NoopTelemetryClient();
->>>>>>> 7870a581
     const processor = new PublicProcessor(
       actualDb,
       publicExecutor,
