use crate::{
    abis::{
        base_or_merge_rollup_public_inputs::{BASE_ROLLUP_TYPE, BaseOrMergeRollupPublicInputs},
        constant_rollup_data::ConstantRollupData,
<<<<<<< HEAD
        base_or_merge_rollup_public_inputs::{BaseOrMergeRollupPublicInputs, BASE_ROLLUP_TYPE},
    }, base::state_diff_hints::StateDiffHints,
    components::{append_tx_effects_for_blob, compute_kernel_out_hash},
=======
    },
    base::state_diff_hints::StateDiffHints,
    components::{compute_kernel_out_hash, compute_tx_effects_hash},
>>>>>>> a4bd3e14
};
use dep::types::{
    abis::{
        append_only_tree_snapshot::AppendOnlyTreeSnapshot,
        kernel_circuit_public_inputs::KernelCircuitPublicInputs,
        nullifier_leaf_preimage::NullifierLeafPreimage,
<<<<<<< HEAD
        public_data_update_request::PublicDataUpdateRequest, kernel_data::KernelData,
        sponge_blob::SpongeBlob,
    }, messaging::l2_to_l1_message::ScopedL2ToL1Message,
=======
        public_data_update_request::PublicDataUpdateRequest,
    },
    address::AztecAddress,
>>>>>>> a4bd3e14
    constants::{
        ARCHIVE_HEIGHT, FEE_JUICE_ADDRESS, MAX_NOTE_HASHES_PER_TX,
        MAX_PUBLIC_DATA_UPDATE_REQUESTS_PER_TX, MAX_TOTAL_PUBLIC_DATA_UPDATE_REQUESTS_PER_TX,
        NOTE_HASH_SUBTREE_HEIGHT, NULLIFIER_SUBTREE_HEIGHT, NULLIFIER_TREE_HEIGHT,
        PRIVATE_KERNEL_EMPTY_INDEX, PUBLIC_DATA_SUBTREE_HEIGHT,
        PUBLIC_DATA_SUBTREE_SIBLING_PATH_LENGTH, PUBLIC_DATA_TREE_HEIGHT,
    },
    data::{
        hash::{compute_public_data_tree_index, compute_public_data_tree_value},
        public_data_hint::PublicDataHint,
        PublicDataTreeLeaf,
        PublicDataTreeLeafPreimage,
    },
    hash::silo_l2_to_l1_message,
    merkle_tree::{
        append_only_tree, assert_check_membership, calculate_empty_tree_root,
        calculate_subtree_root, indexed_tree, MembershipWitness,
    },
    messaging::l2_to_l1_message::ScopedL2ToL1Message,
    partial_state_reference::PartialStateReference,
    storage::map::derive_storage_slot_in_map,
    traits::is_empty,
    utils::field::{full_field_greater_than, full_field_less_than},
};

// Temporary struct to avoid changing all the references to kernel_data. Will remove it and just pass in the public_inputs.
struct KernelData {
    public_inputs: KernelCircuitPublicInputs,
}

pub struct BaseRollupInputs {
    kernel_data: KernelData,
    start: PartialStateReference,
    start_sponge_blob: SpongeBlob,

    state_diff_hints: StateDiffHints,
    fee_payer_fee_juice_balance_read_hint: PublicDataHint,

    // TODO: The following 6 values are eventually going to be nuked from here. See discussion:
    // https://aztecprotocol.slack.com/archives/C060PU5R327/p1701965354071269
    sorted_public_data_writes: [PublicDataTreeLeaf; MAX_TOTAL_PUBLIC_DATA_UPDATE_REQUESTS_PER_TX],
    sorted_public_data_writes_indexes: [u32; MAX_TOTAL_PUBLIC_DATA_UPDATE_REQUESTS_PER_TX],
    low_public_data_writes_preimages: [PublicDataTreeLeafPreimage; MAX_TOTAL_PUBLIC_DATA_UPDATE_REQUESTS_PER_TX],
    low_public_data_writes_witnesses: [MembershipWitness<PUBLIC_DATA_TREE_HEIGHT>; MAX_TOTAL_PUBLIC_DATA_UPDATE_REQUESTS_PER_TX],

    archive_root_membership_witness: MembershipWitness<ARCHIVE_HEIGHT>,

    constants: ConstantRollupData,
}

impl BaseRollupInputs {
    pub fn base_rollup_circuit(self) -> BaseOrMergeRollupPublicInputs {
        // Verify the kernel chain_id and versions
        assert(
            self.kernel_data.public_inputs.constants.tx_context.chain_id
                == self.constants.global_variables.chain_id,
            "kernel chain_id does not match the rollup chain_id",
        );
        assert(
            self.kernel_data.public_inputs.constants.tx_context.version
                == self.constants.global_variables.version,
            "kernel version does not match the rollup version",
        );
        assert(
            self.kernel_data.public_inputs.constants.vk_tree_root == self.constants.vk_tree_root,
            "kernel vk_tree_root does not match the rollup vk_tree_root",
        );
        assert(
            self.kernel_data.public_inputs.constants.protocol_contract_tree_root
                == self.constants.protocol_contract_tree_root,
            "kernel protocol_contract_tree_root does not match the rollup protocol_contract_tree_root",
        );

        // Verify the kernel global variables if set, note these can be empty if this is a request coming directly from the private kernel tail.
        // TODO(@spalladino) How can we check that this is a request coming from the private kernel tail?
        assert(
            self.kernel_data.public_inputs.constants.global_variables.is_empty()
                | (
                    self.kernel_data.public_inputs.constants.global_variables
                        == self.constants.global_variables
                ),
            "kernel global variables do not match the rollup global variables",
        );

        self.validate_kernel_start_state();

        let rollup_validation_requests = self.kernel_data.public_inputs.rollup_validation_requests;

        // Verify the max block number
        // TODO #5345: why is block_number a Field and not u32?
        if rollup_validation_requests.max_block_number.is_some() {
            assert(
                self.constants.global_variables.block_number as u32
                    <= rollup_validation_requests.max_block_number.unwrap_unchecked(),
                "kernel max_block_number is smaller than block number",
            );
        }

        let commitments_tree_subroot = self.calculate_commitments_subtree();

        let empty_commitments_subtree_root = calculate_empty_tree_root(NOTE_HASH_SUBTREE_HEIGHT);

        let end_note_hash_tree_snapshot = append_only_tree::insert_subtree_to_snapshot_tree(
            self.start.note_hash_tree,
            self.state_diff_hints.note_hash_subtree_sibling_path,
            empty_commitments_subtree_root,
            commitments_tree_subroot,
            NOTE_HASH_SUBTREE_HEIGHT as u8,
        );

        // Insert nullifiers:
        let end_nullifier_tree_snapshot =
            self.check_nullifier_tree_non_membership_and_insert_to_tree();

        // Inject protocol update requests for deducting tx_fee from fee_payer's balance
        let gas_fees = self.constants.global_variables.gas_fees;
        let transaction_fee = self.kernel_data.public_inputs.compute_transaction_fee(gas_fees);
        let all_public_data_update_requests =
            self.calculate_all_public_data_update_requests(transaction_fee);

        // Validate public data update requests and update public data tree
        let end_public_data_tree_snapshot =
            self.validate_and_process_public_state(all_public_data_update_requests);

        // Calculate the tx effects hash of the transaction
        let siloed_l2_to_l1_msgs = self.kernel_data.public_inputs.end.l2_to_l1_msgs.map(
            |message: ScopedL2ToL1Message| silo_l2_to_l1_message(
                message,
                self.kernel_data.public_inputs.constants.tx_context.version,
                self.kernel_data.public_inputs.constants.tx_context.chain_id,
            ),
        );
        let out_hash = compute_kernel_out_hash(siloed_l2_to_l1_msgs);
        let end_sponge_blob = append_tx_effects_for_blob(
            self.kernel_data.public_inputs.end,
            self.kernel_data.public_inputs.revert_code,
            transaction_fee,
            all_public_data_update_requests,
            siloed_l2_to_l1_msgs,
            self.start_sponge_blob,
        );

        // Perform membership checks that the notes provided exist within the historical trees data
        self.perform_archive_membership_checks();

        BaseOrMergeRollupPublicInputs {
            rollup_type: BASE_ROLLUP_TYPE,
            num_txs: 1,
            constants: self.constants,
            start: self.start,
            end: PartialStateReference {
                note_hash_tree: end_note_hash_tree_snapshot,
                nullifier_tree: end_nullifier_tree_snapshot,
                public_data_tree: end_public_data_tree_snapshot,
            },
            start_sponge_blob: self.start_sponge_blob,
            end_sponge_blob,
            out_hash,
            accumulated_fees: transaction_fee,
        }
    }

    // TODO(Kev): This should say calculate_commitments_subtree_root
    // Cpp code says calculate_commitments_subtree, so I'm leaving it as is for now
    fn calculate_commitments_subtree(self) -> Field {
        calculate_subtree_root(self.kernel_data.public_inputs.end.note_hashes)
    }

    fn check_nullifier_tree_non_membership_and_insert_to_tree(self) -> AppendOnlyTreeSnapshot {
        indexed_tree::batch_insert(
            self.start.nullifier_tree,
            self.kernel_data.public_inputs.end.nullifiers,
            self.state_diff_hints.sorted_nullifiers,
            self.state_diff_hints.sorted_nullifier_indexes,
            self.state_diff_hints.nullifier_subtree_sibling_path,
            self.state_diff_hints.nullifier_predecessor_preimages,
            self.state_diff_hints.nullifier_predecessor_membership_witnesses.map(
                |witness: MembershipWitness<NULLIFIER_TREE_HEIGHT>| {
                    MembershipWitness {
                        leaf_index: witness.leaf_index,
                        sibling_path: witness.sibling_path,
                    }
                },
            ),
            |low_leaf: NullifierLeafPreimage, nullifier: Field| {
                // Is valid low leaf
                let is_less_than_nullifier = full_field_less_than(low_leaf.nullifier, nullifier);
                let is_next_greater_than = full_field_less_than(nullifier, low_leaf.next_nullifier);

                (!low_leaf.is_empty())
                    & is_less_than_nullifier
                    & (
                        is_next_greater_than
                            | ((low_leaf.next_index == 0) & (low_leaf.next_nullifier == 0))
                    )
            },
            |low_leaf: NullifierLeafPreimage, nullifier: Field, nullifier_index: u32| {
                // Update low leaf
                NullifierLeafPreimage {
                    nullifier: low_leaf.nullifier,
                    next_nullifier: nullifier,
                    next_index: nullifier_index,
                }
            },
            |nullifier: Field, low_leaf: NullifierLeafPreimage| {
                // Build insertion leaf
                NullifierLeafPreimage {
                    nullifier: nullifier,
                    next_nullifier: low_leaf.next_nullifier,
                    next_index: low_leaf.next_index,
                }
            },
            [0; NULLIFIER_SUBTREE_HEIGHT],
            [0; NULLIFIER_TREE_HEIGHT],
        )
    }

    fn create_nullifier_subtree<let N: u32>(leaves: [NullifierLeafPreimage; N]) -> Field {
        calculate_subtree_root(leaves.map(|leaf: NullifierLeafPreimage| leaf.hash()))
    }

    fn validate_kernel_start_state(self) {
        let kernel_state = self.kernel_data.public_inputs.start_state;
        if !is_empty(kernel_state) {
            assert(
                kernel_state.note_hash_tree.eq(self.start.note_hash_tree),
                "Mismatch start state for note hash tree",
            );
            assert(
                kernel_state.nullifier_tree.eq(self.start.nullifier_tree),
                "Mismatch start state for nullifier tree",
            );
            assert(
                kernel_state.public_data_tree.eq(self.start.public_data_tree),
                "Mismatch start state for public data tree",
            );
        }
    }

    fn validate_and_process_public_state(
        self,
        all_update_requests: [PublicDataUpdateRequest; MAX_TOTAL_PUBLIC_DATA_UPDATE_REQUESTS_PER_TX],
    ) -> AppendOnlyTreeSnapshot {
        let end_public_data_tree_snapshot = insert_public_data_update_requests(
            self.start.public_data_tree,
            all_update_requests.map(PublicDataTreeLeaf::from),
            self.sorted_public_data_writes,
            self.sorted_public_data_writes_indexes,
            self.low_public_data_writes_preimages,
            self.low_public_data_writes_witnesses,
            self.state_diff_hints.public_data_sibling_path,
        );

        end_public_data_tree_snapshot
    }

    // Returns an array with all public data update requests for this tx. This includes all update requests
    // generated by app circuits, plus the protocol update requests injected by this circuit. The only protocol
    // update request we have at the time of this writing is deducting the tx_fee from the fee_payer balance.
    fn calculate_all_public_data_update_requests(
        self,
        tx_fee: Field,
    ) -> [PublicDataUpdateRequest; MAX_TOTAL_PUBLIC_DATA_UPDATE_REQUESTS_PER_TX] {
        let mut all_update_requests: [PublicDataUpdateRequest; MAX_TOTAL_PUBLIC_DATA_UPDATE_REQUESTS_PER_TX] =
            [PublicDataUpdateRequest::empty(); MAX_TOTAL_PUBLIC_DATA_UPDATE_REQUESTS_PER_TX];
        for i in 0..MAX_PUBLIC_DATA_UPDATE_REQUESTS_PER_TX {
            all_update_requests[i] =
                self.kernel_data.public_inputs.end.public_data_update_requests[i];
        }

        let (payment_update_request, payment_update_index) =
            self.build_or_patch_payment_update_request(tx_fee);
        all_update_requests[payment_update_index] = payment_update_request;

        all_update_requests
    }

    // Deducts the tx_fee from the FeeJuice balance of the fee_payer. If there is already a PublicDataUpdateRequest
    // in this tx for their balance (because they issued a 'claim' to increase their balance by bridging from L1),
    // update it by subtracting the tx_fee. Otherwise, build a new PublicDataUpdateRequest to subtract the tx_fee
    // from the balance of the fee_payer, using the fee_payer_fee_juice_balance_read_hint to read the current balance.
    // Returns the data update request that subtracts the tx_fee from the fee_payer's balance, and the index where it
    // should be inserted in the public data update requests array.
    fn build_or_patch_payment_update_request(
        self,
        tx_fee: Field,
    ) -> (PublicDataUpdateRequest, u32) {
        let fee_payer = self.kernel_data.public_inputs.fee_payer;

        // TODO(@spalladino) Eventually remove the is_zero condition as we should always charge fees to every tx
        if !fee_payer.is_zero() {
            let read_hint = self.fee_payer_fee_juice_balance_read_hint;
            let leaf_slot = compute_fee_payer_fee_juice_balance_leaf_slot(fee_payer);

            if read_hint.leaf_slot == 0 {
                // Is there a balance update already in this tx? If so, update it and return its index.
                let existing_update_index =
                    unsafe { self.find_fee_payer_fee_juice_update_index(leaf_slot) };
                let existing_update = self.kernel_data.public_inputs.end.public_data_update_requests
                    [existing_update_index];
                    assert(
                        existing_update.leaf_slot == leaf_slot,
                        "Wrong leaf slot for Fee Juice balance update request",
                    );
                    assert(
                        !existing_update.new_value.lt(tx_fee),
                        "Not enough balance for fee payer after claim to pay for transaction",
                    );

                    let new_value =
                        compute_public_data_tree_value(existing_update.new_value - tx_fee);
                    let protocol_update_request =
                        PublicDataUpdateRequest { leaf_slot, new_value, counter: 0 };
                    (protocol_update_request, existing_update_index as u32)
                } else {
                    // Otherwise, build a new one to be inserted into the protocol update requests at the end of the array.
                    read_hint.validate(self.start.public_data_tree.root);

                    let balance = read_hint.value;
                    assert(
                        read_hint.leaf_slot == leaf_slot,
                        "Wrong leaf slot for Fee Juice balance read hint",
                    );
                    assert(
                        !balance.lt(tx_fee),
                        "Not enough balance for fee payer to pay for transaction",
                    );

                    let new_value = compute_public_data_tree_value(balance - tx_fee);
                    let protocol_update_request =
                        PublicDataUpdateRequest { leaf_slot, new_value, counter: 0 };
                    (protocol_update_request, MAX_PUBLIC_DATA_UPDATE_REQUESTS_PER_TX)
                }
            } else {
                // Nothing to do, just place an empty update request at the end of the array
                (PublicDataUpdateRequest::empty(), MAX_PUBLIC_DATA_UPDATE_REQUESTS_PER_TX)
            }
        }

    // Check that the block header used by each kernel is a member of the blocks tree --> since the block header
    // contains roots of all the trees this is sufficient to verify that the tree roots used by kernels are correct
    fn perform_archive_membership_checks(self) {
        // For each of the block header (their block hashes), we need to do an inclusion proof
        // against the blocks tree root from the beginning of a rollup provided in the rollup constants
        let archive_root = self.constants.last_archive.root;

        // Rebuild the block hash
        let header = self.kernel_data.public_inputs.constants.historical_header;
        let previous_block_hash = header.hash();

        let previous_block_hash_witness = self.archive_root_membership_witness;

        // Now check that the previous block hash is in the blocks tree from the beginning of the rollup
        assert_check_membership(
            previous_block_hash,
            previous_block_hash_witness.leaf_index,
            previous_block_hash_witness.sibling_path,
            archive_root,
        );
    }

    unconstrained fn find_fee_payer_fee_juice_update_index(self, leaf_slot: Field) -> u32 {
        let mut update_index = MAX_PUBLIC_DATA_UPDATE_REQUESTS_PER_TX + 1;
        for i in 0..MAX_PUBLIC_DATA_UPDATE_REQUESTS_PER_TX {
            if self.kernel_data.public_inputs.end.public_data_update_requests[i].leaf_slot
                == leaf_slot {
                update_index = i;
            }
        }
        assert(
            update_index < MAX_PUBLIC_DATA_UPDATE_REQUESTS_PER_TX,
            "Could not find fee payer Fee Juice update request",
        );
        update_index
    }
}

fn insert_public_data_update_requests(
    prev_snapshot: AppendOnlyTreeSnapshot,
    public_data_writes: [PublicDataTreeLeaf; MAX_TOTAL_PUBLIC_DATA_UPDATE_REQUESTS_PER_TX],
    sorted_public_data_writes: [PublicDataTreeLeaf; MAX_TOTAL_PUBLIC_DATA_UPDATE_REQUESTS_PER_TX],
    sorted_public_data_writes_indexes: [u32; MAX_TOTAL_PUBLIC_DATA_UPDATE_REQUESTS_PER_TX],
    low_public_data_writes_preimages: [PublicDataTreeLeafPreimage; MAX_TOTAL_PUBLIC_DATA_UPDATE_REQUESTS_PER_TX],
    low_public_data_writes_witnesses: [MembershipWitness<PUBLIC_DATA_TREE_HEIGHT>; MAX_TOTAL_PUBLIC_DATA_UPDATE_REQUESTS_PER_TX],
    public_data_writes_subtree_sibling_path: [Field; PUBLIC_DATA_SUBTREE_SIBLING_PATH_LENGTH],
) -> AppendOnlyTreeSnapshot {
    indexed_tree::batch_insert(
        prev_snapshot,
        public_data_writes,
        sorted_public_data_writes,
        sorted_public_data_writes_indexes,
        public_data_writes_subtree_sibling_path,
        low_public_data_writes_preimages,
        low_public_data_writes_witnesses.map(
            |witness: MembershipWitness<PUBLIC_DATA_TREE_HEIGHT>| {
                MembershipWitness {
                    leaf_index: witness.leaf_index,
                    sibling_path: witness.sibling_path,
                }
            },
        ),
        |low_preimage: PublicDataTreeLeafPreimage, write: PublicDataTreeLeaf| {
            // Is valid low preimage
            let is_update = low_preimage.slot == write.slot;
            let is_low_empty = low_preimage.is_empty();

            let is_less_than_slot = full_field_less_than(low_preimage.slot, write.slot);
            let is_next_greater_than = full_field_less_than(write.slot, low_preimage.next_slot);
            let is_in_range = is_less_than_slot
                & (
                    is_next_greater_than
                        | ((low_preimage.next_index == 0) & (low_preimage.next_slot == 0))
                );

            (!is_low_empty) & (is_update | is_in_range)
        },
        |low_preimage: PublicDataTreeLeafPreimage, write: PublicDataTreeLeaf, write_index: u32| {
            // Update low leaf
            let is_update = low_preimage.slot == write.slot;
            if is_update {
                PublicDataTreeLeafPreimage {
                    slot: low_preimage.slot,
                    value: write.value,
                    next_slot: low_preimage.next_slot,
                    next_index: low_preimage.next_index,
                }
            } else {
                PublicDataTreeLeafPreimage {
                    slot: low_preimage.slot,
                    value: low_preimage.value,
                    next_slot: write.slot,
                    next_index: write_index,
                }
            }
        },
        |write: PublicDataTreeLeaf, low_preimage: PublicDataTreeLeafPreimage| {
            // Build insertion leaf
            let is_update = low_preimage.slot == write.slot;
            if is_update {
                PublicDataTreeLeafPreimage::empty()
            } else {
                PublicDataTreeLeafPreimage {
                    slot: write.slot,
                    value: write.value,
                    next_slot: low_preimage.next_slot,
                    next_index: low_preimage.next_index,
                }
            }
        },
        [0; PUBLIC_DATA_SUBTREE_HEIGHT],
        [0; PUBLIC_DATA_TREE_HEIGHT],
    )
}

fn compute_fee_payer_fee_juice_balance_leaf_slot(fee_payer: AztecAddress) -> Field {
    let balances_slot_in_fee_juice_contract = 1;
    let fee_payer_balance_slot_in_fee_juice_contract =
        derive_storage_slot_in_map(balances_slot_in_fee_juice_contract, fee_payer);
    compute_public_data_tree_index(
        FEE_JUICE_ADDRESS,
        fee_payer_balance_slot_in_fee_juice_contract,
    )
}

#[test]
fn consistent_not_hash_subtree_width() {
    assert_eq(
        MAX_NOTE_HASHES_PER_TX as Field,
        2.pow_32(NOTE_HASH_SUBTREE_HEIGHT as Field),
        "note hash subtree width is incorrect",
    );
}

#[test]
fn test_u256_less_than() {
    assert(full_field_less_than(1, 1000));
    assert(!full_field_less_than(1000, 1000));
    assert(!full_field_less_than(1000, 1));
    assert(full_field_less_than(0, 0 - 1));
    assert(!full_field_less_than(0 - 1, 0));
}

#[test]
fn test_u256_greater_than() {
    assert(full_field_greater_than(1000, 1));
    assert(!full_field_greater_than(1000, 1000));
    assert(!full_field_greater_than(1, 1000));
    assert(!full_field_greater_than(0, 0 - 1));
    assert(full_field_greater_than(0 - 1, 0));
}

mod tests {
    use crate::{
        abis::{
            base_or_merge_rollup_public_inputs::BaseOrMergeRollupPublicInputs,
            constant_rollup_data::ConstantRollupData,
        },
        base::{
            base_rollup_inputs::{
                BaseRollupInputs, compute_fee_payer_fee_juice_balance_leaf_slot, KernelData,
            },
            state_diff_hints::StateDiffHints,
<<<<<<< HEAD
            base_rollup_inputs::{BaseRollupInputs, compute_fee_payer_fee_juice_balance_leaf_slot},
        }, components::{append_tx_effects_for_blob, TX_EFFECTS_BLOB_HASH_INPUT_FIELDS},
=======
        },
        components::TX_EFFECTS_HASH_INPUT_FIELDS,
>>>>>>> a4bd3e14
    };
    use dep::types::{
        abis::{
            append_only_tree_snapshot::AppendOnlyTreeSnapshot,
<<<<<<< HEAD
            accumulated_data::CombinedAccumulatedData,
            nullifier_leaf_preimage::NullifierLeafPreimage, sponge_blob::SpongeBlob,
            public_data_update_request::PublicDataUpdateRequest, kernel_data::KernelData,
        }, messaging::l2_to_l1_message::ScopedL2ToL1Message, merkle_tree::MembershipWitness,
        hash::silo_l2_to_l1_message, data::public_data_hint::PublicDataHint,
        address::{AztecAddress, EthAddress},
        constants::{
            ARCHIVE_HEIGHT, MAX_TOTAL_PUBLIC_DATA_UPDATE_REQUESTS_PER_TX, MAX_NOTE_HASHES_PER_TX,
            MAX_NULLIFIERS_PER_TX, NOTE_HASH_SUBTREE_SIBLING_PATH_LENGTH, NOTE_HASH_TREE_HEIGHT,
            NOTE_HASH_SUBTREE_HEIGHT, NULLIFIER_SUBTREE_SIBLING_PATH_LENGTH, NULLIFIER_TREE_HEIGHT,
            NULLIFIER_SUBTREE_HEIGHT, PUBLIC_DATA_TREE_HEIGHT, PUBLIC_DATA_SUBTREE_HEIGHT,
            PUBLIC_DATA_SUBTREE_SIBLING_PATH_LENGTH, MAX_L2_TO_L1_MSGS_PER_TX,
            PROTOCOL_PUBLIC_DATA_UPDATE_REQUESTS_PER_TX, MAX_PUBLIC_DATA_UPDATE_REQUESTS_PER_TX,
            PRIVATE_KERNEL_EMPTY_INDEX, PRIVATE_KERNEL_TAIL_INDEX, PUBLIC_KERNEL_TAIL_INDEX,
            BASE_ROLLUP_INDEX, TUBE_INDEX, REVERT_CODE_PREFIX, TX_FEE_PREFIX, NOTES_PREFIX,
            NULLIFIERS_PREFIX, L2_L1_MSGS_PREFIX, PUBLIC_DATA_UPDATE_REQUESTS_PREFIX,
            NOTE_ENCRYPTED_LOGS_PREFIX, ENCRYPTED_LOGS_PREFIX, UNENCRYPTED_LOGS_PREFIX,
        }, partial_state_reference::PartialStateReference,
        data::{PublicDataTreeLeaf, PublicDataTreeLeafPreimage},
        tests::{fixtures, fixture_builder::FixtureBuilder, merkle_tree_utils::NonEmptyMerkleTree},
        utils::{
            arrays::{get_sorted_tuple::get_sorted_tuple, array_concat},
            field::{full_field_less_than, field_from_bytes},
        }, traits::Empty,
=======
            nullifier_leaf_preimage::NullifierLeafPreimage,
            public_data_update_request::PublicDataUpdateRequest,
        },
        address::{AztecAddress, EthAddress},
        constants::{
            ARCHIVE_HEIGHT, MAX_L2_TO_L1_MSGS_PER_TX, MAX_NOTE_HASHES_PER_TX, MAX_NULLIFIERS_PER_TX,
            MAX_PUBLIC_DATA_UPDATE_REQUESTS_PER_TX, MAX_TOTAL_PUBLIC_DATA_UPDATE_REQUESTS_PER_TX,
            NOTE_HASH_SUBTREE_HEIGHT, NOTE_HASH_SUBTREE_SIBLING_PATH_LENGTH, NOTE_HASH_TREE_HEIGHT,
            NULLIFIER_SUBTREE_HEIGHT, NULLIFIER_SUBTREE_SIBLING_PATH_LENGTH, NULLIFIER_TREE_HEIGHT,
            PRIVATE_KERNEL_EMPTY_INDEX, PRIVATE_KERNEL_TAIL_INDEX,
            PROTOCOL_PUBLIC_DATA_UPDATE_REQUESTS_PER_TX, PUBLIC_DATA_SUBTREE_HEIGHT,
            PUBLIC_DATA_SUBTREE_SIBLING_PATH_LENGTH, PUBLIC_DATA_TREE_HEIGHT,
        },
        data::{public_data_hint::PublicDataHint, PublicDataTreeLeaf, PublicDataTreeLeafPreimage},
        hash::silo_l2_to_l1_message,
        merkle_tree::MembershipWitness,
        messaging::l2_to_l1_message::ScopedL2ToL1Message,
        partial_state_reference::PartialStateReference,
        tests::{fixture_builder::FixtureBuilder, fixtures, merkle_tree_utils::NonEmptyMerkleTree},
        traits::Empty,
        utils::{
            arrays::get_sorted_tuple::get_sorted_tuple,
            field::{field_from_bytes_32_trunc, full_field_less_than},
        },
>>>>>>> a4bd3e14
    };

    struct NullifierInsertion {
        existing_index: u32,
        value: Field,
    }

    global MAX_nullifiers_PER_TEST: u32 = 4;
    global MAX_PUBLIC_DATA_READS_PER_TEST: u32 = 2;

    fn update_public_data_tree<let EXISTING_LEAVES: u32, let SUBTREE_SIBLING_PATH_LENGTH: u32, let SUBTREE_HEIGHT: u32>(
        public_data_tree: &mut NonEmptyMerkleTree<EXISTING_LEAVES, PUBLIC_DATA_TREE_HEIGHT, SUBTREE_SIBLING_PATH_LENGTH, SUBTREE_HEIGHT>,
        kernel_data: &mut KernelData,
        snapshot: AppendOnlyTreeSnapshot,
        user_public_data_writes: BoundedVec<(u32, PublicDataTreeLeaf), MAX_PUBLIC_DATA_UPDATE_REQUESTS_PER_TX>,
        protocol_public_data_writes: BoundedVec<(u32, PublicDataTreeLeaf), PROTOCOL_PUBLIC_DATA_UPDATE_REQUESTS_PER_TX>,
        mut final_public_data_writes: BoundedVec<(u32, PublicDataTreeLeaf), MAX_TOTAL_PUBLIC_DATA_UPDATE_REQUESTS_PER_TX>,
        mut pre_existing_public_data: [PublicDataTreeLeafPreimage; EXISTING_LEAVES],
    ) -> ([Field; PUBLIC_DATA_SUBTREE_SIBLING_PATH_LENGTH], [PublicDataTreeLeaf; MAX_TOTAL_PUBLIC_DATA_UPDATE_REQUESTS_PER_TX], [u32; MAX_TOTAL_PUBLIC_DATA_UPDATE_REQUESTS_PER_TX], [PublicDataTreeLeafPreimage; MAX_TOTAL_PUBLIC_DATA_UPDATE_REQUESTS_PER_TX], [MembershipWitness<PUBLIC_DATA_TREE_HEIGHT>; MAX_TOTAL_PUBLIC_DATA_UPDATE_REQUESTS_PER_TX], [PublicDataTreeLeafPreimage; EXISTING_LEAVES]) {
        let mut subtree_path = [0; PUBLIC_DATA_SUBTREE_SIBLING_PATH_LENGTH];
        let mut sorted_public_data_writes =
            [PublicDataTreeLeaf::empty(); MAX_TOTAL_PUBLIC_DATA_UPDATE_REQUESTS_PER_TX];
        let mut sorted_public_data_writes_indexes =
            [0 as u32; MAX_TOTAL_PUBLIC_DATA_UPDATE_REQUESTS_PER_TX];
        let mut low_public_data_writes_preimages =
            [PublicDataTreeLeafPreimage::empty(); MAX_TOTAL_PUBLIC_DATA_UPDATE_REQUESTS_PER_TX];
        let mut low_public_data_writes_witnesses =
            [MembershipWitness::empty(); MAX_TOTAL_PUBLIC_DATA_UPDATE_REQUESTS_PER_TX];
        let mut new_subtree =
            [PublicDataTreeLeafPreimage::empty(); MAX_TOTAL_PUBLIC_DATA_UPDATE_REQUESTS_PER_TX];

        for i in 0..MAX_PUBLIC_DATA_UPDATE_REQUESTS_PER_TX {
            if i < (user_public_data_writes.len()) {
                let leaf = user_public_data_writes.get_unchecked(i).1;

                kernel_data.public_inputs.end.public_data_update_requests[i] = PublicDataUpdateRequest {
                    leaf_slot: leaf.slot,
                    new_value: leaf.value,
                    counter: 0,
                };
            }
        }

        // Default final_public_data_writes to user_public_data_writes + protocol_public_data_writes if not set
        if final_public_data_writes.len() == 0 {
            final_public_data_writes.extend_from_array(user_public_data_writes.storage);
            final_public_data_writes.extend_from_array(protocol_public_data_writes.storage);
        }

        let mut sorted_write_tuples = unsafe {
            get_sorted_tuple(
                final_public_data_writes.storage,
                |(_, leaf_a): (u32, PublicDataTreeLeaf), (_, leaf_b): (u32, PublicDataTreeLeaf)| {
                    full_field_less_than(leaf_b.slot, leaf_a.slot)
                },
            )
        };

        for i in 0..MAX_TOTAL_PUBLIC_DATA_UPDATE_REQUESTS_PER_TX {
            if i < final_public_data_writes.len() {
                let (low_leaf_index, leaf): (u32, PublicDataTreeLeaf) = sorted_write_tuples[i].elem;

                sorted_public_data_writes[i] = leaf;
                sorted_public_data_writes_indexes[i] = sorted_write_tuples[i].original_index;

                if !leaf.is_empty() {
                    let low_leaf = pre_existing_public_data[low_leaf_index];
                    if low_leaf.slot == leaf.slot {
                        pre_existing_public_data[low_leaf_index].value = leaf.value;
                    } else {
                        new_subtree[sorted_write_tuples[i].original_index] = PublicDataTreeLeafPreimage {
                            slot: leaf.slot,
                            value: leaf.value,
                            next_slot: low_leaf.next_slot,
                            next_index: low_leaf.next_index,
                        };
                        pre_existing_public_data[low_leaf_index] = PublicDataTreeLeafPreimage {
                            slot: low_leaf.slot,
                            value: low_leaf.value,
                            next_slot: leaf.slot,
                            next_index: MAX_TOTAL_PUBLIC_DATA_UPDATE_REQUESTS_PER_TX + i,
                        };
                    }
                    low_public_data_writes_preimages[i] = low_leaf;
                    low_public_data_writes_witnesses[i] = MembershipWitness {
                        leaf_index: low_leaf_index as Field,
                        sibling_path: public_data_tree.get_sibling_path(low_leaf_index),
                    };

                    public_data_tree.update_leaf(
                        low_leaf_index,
                        pre_existing_public_data[low_leaf_index].hash(),
                    );
                }
            } else {
                sorted_public_data_writes[i] = PublicDataTreeLeaf::empty();
                sorted_public_data_writes_indexes[i] = i;
            }
        }

        subtree_path = BaseRollupInputsBuilder::extract_subtree_sibling_path(
            public_data_tree.get_sibling_path(snapshot.next_available_leaf_index as u32),
            [0; PUBLIC_DATA_SUBTREE_SIBLING_PATH_LENGTH],
        );

        (
            subtree_path, sorted_public_data_writes, sorted_public_data_writes_indexes,
            low_public_data_writes_preimages, low_public_data_writes_witnesses,
            pre_existing_public_data,
        )
    }

    struct BaseRollupInputsBuilder {
        kernel_data: FixtureBuilder,
        pre_existing_notes: [Field; MAX_NOTE_HASHES_PER_TX],
        pre_existing_nullifiers: [NullifierLeafPreimage; MAX_NULLIFIERS_PER_TX],
        pre_existing_contracts: [Field; 2],
        pre_existing_public_data: [PublicDataTreeLeafPreimage; MAX_TOTAL_PUBLIC_DATA_UPDATE_REQUESTS_PER_TX],
        pre_existing_blocks: [Field; 2],
        public_data_reads: BoundedVec<u32, MAX_PUBLIC_DATA_READS_PER_TEST>,
        // Public data writes as returned from the last public kernel (ie all data writes generated by app code)
        public_data_writes: BoundedVec<(u32, PublicDataTreeLeaf), MAX_PUBLIC_DATA_UPDATE_REQUESTS_PER_TX>,
        // New public data writes to be created by the protocol (eg a data update request for updating fee payer balance)
        protocol_public_data_writes: BoundedVec<(u32, PublicDataTreeLeaf), PROTOCOL_PUBLIC_DATA_UPDATE_REQUESTS_PER_TX>,
        // Public data writes after processing by the base rollup circuit (defaults to public_data_writes ++ protocol_public_data_writes if empty)
        final_public_data_writes: BoundedVec<(u32, PublicDataTreeLeaf), MAX_TOTAL_PUBLIC_DATA_UPDATE_REQUESTS_PER_TX>,
        nullifiers: BoundedVec<NullifierInsertion, MAX_nullifiers_PER_TEST>,
        constants: ConstantRollupData,
        // Index of the item in the pre_existing_public_data array that contains the fee payer's Fee Juice balance.
        // Used for building the public data hint read for the payment update request. If set to none, no hint is built.
        fee_payer_fee_juice_balance_pre_existing_public_data_index: Option<u32>,
    }

    impl BaseRollupInputsBuilder {
        fn new() -> Self {
            let mut inputs = BaseRollupInputsBuilder::empty();
            inputs.kernel_data = FixtureBuilder::new().in_vk_tree(PRIVATE_KERNEL_TAIL_INDEX);
            inputs.constants.global_variables.chain_id = fixtures::CHAIN_ID;
            inputs.constants.global_variables.version = fixtures::VERSION;
            inputs.constants.vk_tree_root = inputs.kernel_data.vk_tree_root;

            inputs.pre_existing_blocks[0] = inputs.kernel_data.historical_header.hash();

            inputs
        }

        unconstrained fn new_with_previous_kernel(previous_vk_index: u32) -> Self {
            let mut builder = BaseRollupInputsBuilder::new();
            builder.kernel_data = builder.kernel_data.in_vk_tree(previous_vk_index);
            builder
        }

        fn build_fee_payer_fee_juice_balance_read_hint(
            self,
            start_public_data_tree: NonEmptyMerkleTree<MAX_TOTAL_PUBLIC_DATA_UPDATE_REQUESTS_PER_TX, PUBLIC_DATA_TREE_HEIGHT, PUBLIC_DATA_TREE_HEIGHT - PUBLIC_DATA_SUBTREE_HEIGHT, PUBLIC_DATA_SUBTREE_HEIGHT>,
        ) -> PublicDataHint {
            self.fee_payer_fee_juice_balance_pre_existing_public_data_index.map_or(
                PublicDataHint::empty(),
                |leaf_index_u32: u32| {
                    let leaf_index = leaf_index_u32 as Field;
                    let leaf_preimage = self.pre_existing_public_data[leaf_index];
                    let membership_witness = MembershipWitness {
                        leaf_index,
                        sibling_path: start_public_data_tree.get_sibling_path(leaf_index_u32),
                    };
                    PublicDataHint {
                        leaf_slot: leaf_preimage.slot,
                        value: leaf_preimage.value,
                        override_counter: 0,
                        membership_witness,
                        leaf_preimage,
                    }
                },
            )
        }

        fn build_pre_existing_tx_effects(
            self,
        ) -> (CombinedAccumulatedData, [PublicDataUpdateRequest; MAX_TOTAL_PUBLIC_DATA_UPDATE_REQUESTS_PER_TX]) {
            let mut res = CombinedAccumulatedData::empty();
            res.note_hashes = self.pre_existing_notes;
            res.nullifiers = self.pre_existing_nullifiers.map(|nullifier: NullifierLeafPreimage| {
                nullifier.nullifier
            });
            let all_public_data_update_requests = self.pre_existing_public_data.map(
                |leaf_preimage: PublicDataTreeLeafPreimage| {
                    PublicDataUpdateRequest {
                        leaf_slot: leaf_preimage.slot,
                        new_value: leaf_preimage.value,
                        counter: 0,
                    }
                },
            );

            (res, all_public_data_update_requests)
        }

        fn extract_subtree_sibling_path<let FULL_HEIGHT: u32, let SIBLING_PATH_LENGTH: u32>(
            path: [Field; FULL_HEIGHT],
            mut sibling_path: [Field; SIBLING_PATH_LENGTH],
        ) -> [Field; SIBLING_PATH_LENGTH] {
            let subtree_height = FULL_HEIGHT - SIBLING_PATH_LENGTH;
            for i in subtree_height..FULL_HEIGHT {
                sibling_path[i - subtree_height] = path[i];
            }
            sibling_path
        }

        fn update_nullifier_tree_with_new_leaves(
            mut self,
            nullifier_tree: &mut NonEmptyMerkleTree<MAX_NULLIFIERS_PER_TX, NULLIFIER_TREE_HEIGHT, NULLIFIER_SUBTREE_SIBLING_PATH_LENGTH, NULLIFIER_SUBTREE_HEIGHT>,
            kernel_data: &mut KernelData,
            start_nullifier_tree_snapshot: AppendOnlyTreeSnapshot,
        ) -> ([NullifierLeafPreimage; MAX_NULLIFIERS_PER_TX], [MembershipWitness<NULLIFIER_TREE_HEIGHT>; MAX_NULLIFIERS_PER_TX], [Field; MAX_NULLIFIERS_PER_TX], [u32; MAX_NULLIFIERS_PER_TX]) {
            let mut nullifier_predecessor_preimages =
                [NullifierLeafPreimage::empty(); MAX_NULLIFIERS_PER_TX];
            let mut low_nullifier_membership_witness =
                [MembershipWitness::empty(); MAX_NULLIFIERS_PER_TX];

            let sorted_new_nullifier_tuples = unsafe {
                get_sorted_tuple(
                    self.nullifiers.storage.map(|insertion: NullifierInsertion| insertion.value),
                    |a, b| full_field_less_than(b, a),
                )
            };

            let mut sorted_nullifiers = [0; MAX_NULLIFIERS_PER_TX];
            let mut sorted_nullifiers_indexes = [0; MAX_NULLIFIERS_PER_TX];

            for i in 0..MAX_NULLIFIERS_PER_TX {
                if (i as u32) < (MAX_nullifiers_PER_TEST as u32) {
                    sorted_nullifiers[i] = sorted_new_nullifier_tuples[i].elem;
                    sorted_nullifiers_indexes[i] = sorted_new_nullifier_tuples[i].original_index;
                } else {
                    sorted_nullifiers[i] = 0;
                    sorted_nullifiers_indexes[i] = i;
                }
            }

            let mut pre_existing_nullifiers = self.pre_existing_nullifiers;

            for i in 0..MAX_nullifiers_PER_TEST {
                if i < self.nullifiers.len() {
                    let sorted_tuple = sorted_new_nullifier_tuples[i];
                    let new_nullifier = sorted_tuple.elem;
                    let original_index = sorted_tuple.original_index;

                    let low_index = self.nullifiers.get_unchecked(original_index).existing_index;

                    kernel_data.public_inputs.end.nullifiers[original_index] = new_nullifier;

                    let mut low_preimage = pre_existing_nullifiers[low_index];
                    nullifier_predecessor_preimages[i] = low_preimage;
                    low_nullifier_membership_witness[i] = MembershipWitness {
                        leaf_index: low_index as Field,
                        sibling_path: nullifier_tree.get_sibling_path(low_index),
                    };

                    low_preimage.next_nullifier = new_nullifier;
                    low_preimage.next_index = start_nullifier_tree_snapshot
                        .next_available_leaf_index as u32
                        + original_index;
                    pre_existing_nullifiers[low_index] = low_preimage;

                    nullifier_tree.update_leaf(low_index, low_preimage.hash());
                }
            }

            (
                nullifier_predecessor_preimages, low_nullifier_membership_witness,
                sorted_nullifiers, sorted_nullifiers_indexes,
            )
        }

        unconstrained fn build_inputs(mut self) -> BaseRollupInputs {
            let mut kernel_data =
                KernelData { public_inputs: self.kernel_data.to_kernel_circuit_public_inputs() };

            let start_note_hash_tree = NonEmptyMerkleTree::new(
                self.pre_existing_notes,
                [0; NOTE_HASH_TREE_HEIGHT],
                [0; NOTE_HASH_TREE_HEIGHT - NOTE_HASH_SUBTREE_HEIGHT],
                [0; NOTE_HASH_SUBTREE_HEIGHT],
            );
            let start_note_hash_tree_snapshot = AppendOnlyTreeSnapshot {
                root: start_note_hash_tree.get_root(),
                next_available_leaf_index: start_note_hash_tree.get_next_available_index() as u32,
            };
            let note_hash_subtree_sibling_path = BaseRollupInputsBuilder::extract_subtree_sibling_path(
                start_note_hash_tree.get_sibling_path(self.pre_existing_notes.len()),
                [0; NOTE_HASH_SUBTREE_SIBLING_PATH_LENGTH],
            );

            let mut start_nullifier_tree = NonEmptyMerkleTree::new(
                self.pre_existing_nullifiers.map(|preimage: NullifierLeafPreimage| preimage.hash()),
                [0; NULLIFIER_TREE_HEIGHT],
                [0; NULLIFIER_TREE_HEIGHT - NULLIFIER_SUBTREE_HEIGHT],
                [0; NULLIFIER_SUBTREE_HEIGHT],
            );

            let start_nullifier_tree_snapshot = AppendOnlyTreeSnapshot {
                root: start_nullifier_tree.get_root(),
                next_available_leaf_index: start_nullifier_tree.get_next_available_index() as u32,
            };

            let mut start_public_data_tree = NonEmptyMerkleTree::new(
                self.pre_existing_public_data.map(|preimage: PublicDataTreeLeafPreimage| {
                    preimage.hash()
                }),
                [0; PUBLIC_DATA_TREE_HEIGHT],
                [0; PUBLIC_DATA_TREE_HEIGHT - PUBLIC_DATA_SUBTREE_HEIGHT],
                [0; PUBLIC_DATA_SUBTREE_HEIGHT],
            );
            let start_public_data_tree_snapshot = AppendOnlyTreeSnapshot {
                root: start_public_data_tree.get_root(),
                next_available_leaf_index: start_public_data_tree.get_next_available_index() as u32,
            };

            let fee_payer_fee_juice_balance_read_hint =
                self.build_fee_payer_fee_juice_balance_read_hint(start_public_data_tree);

            let start_archive = NonEmptyMerkleTree::new(
                self.pre_existing_blocks,
                [0; ARCHIVE_HEIGHT],
                [0; ARCHIVE_HEIGHT - 1],
                [0; 1],
            );
            self.constants.last_archive = AppendOnlyTreeSnapshot {
                root: start_archive.get_root(),
                next_available_leaf_index: start_archive.get_next_available_index() as u32,
            };

            let (nullifier_predecessor_preimages, nullifier_predecessor_membership_witnesses, sorted_nullifiers, sorted_nullifier_indexes) = self
                .update_nullifier_tree_with_new_leaves(
                    &mut start_nullifier_tree,
                    &mut kernel_data,
                    start_nullifier_tree_snapshot,
                );

            let nullifier_subtree_sibling_path = BaseRollupInputsBuilder::extract_subtree_sibling_path(
                start_nullifier_tree.get_sibling_path(self.pre_existing_nullifiers.len()),
                [0; NULLIFIER_SUBTREE_SIBLING_PATH_LENGTH],
            );

            let (public_data_sibling_path, sorted_public_data_writes, sorted_public_data_writes_indexes, low_public_data_writes_preimages, low_public_data_writes_witnesses, _new_subtree) = update_public_data_tree(
                &mut start_public_data_tree,
                &mut kernel_data,
                start_public_data_tree_snapshot,
                self.public_data_writes,
                self.protocol_public_data_writes,
                self.final_public_data_writes,
                self.pre_existing_public_data,
            );

            let start = PartialStateReference {
                note_hash_tree: start_note_hash_tree_snapshot,
                nullifier_tree: start_nullifier_tree_snapshot,
                public_data_tree: start_public_data_tree_snapshot,
            };

            let (pre_existing_tx_effects, pre_existing_public_data_update_requests) =
                self.build_pre_existing_tx_effects();

            let start_sponge_blob = append_tx_effects_for_blob(
                pre_existing_tx_effects,
                0,
                0,
                pre_existing_public_data_update_requests,
                [0; MAX_L2_TO_L1_MSGS_PER_TX],
                SpongeBlob::new(TX_EFFECTS_BLOB_HASH_INPUT_FIELDS),
            );

            let state_diff_hints = StateDiffHints {
                nullifier_predecessor_preimages,
                nullifier_predecessor_membership_witnesses,
                sorted_nullifiers,
                sorted_nullifier_indexes,
                note_hash_subtree_sibling_path,
                nullifier_subtree_sibling_path,
                public_data_sibling_path,
            };

            BaseRollupInputs {
                kernel_data,
                start,
                start_sponge_blob,
                state_diff_hints,
                sorted_public_data_writes,
                sorted_public_data_writes_indexes,
                low_public_data_writes_preimages,
                low_public_data_writes_witnesses,
                archive_root_membership_witness: MembershipWitness {
                    leaf_index: 0,
                    sibling_path: start_archive.get_sibling_path(0),
                },
                constants: self.constants,
                fee_payer_fee_juice_balance_read_hint,
            }
        }

        fn execute(self) -> BaseOrMergeRollupPublicInputs {
            let inputs = unsafe { self.build_inputs() };
            inputs.base_rollup_circuit()
        }

        fn succeeds(self) {
            let _ = self.execute();
        }

        fn fails(self) {
            let _ = self.execute();
        }
    }

    impl Empty for BaseRollupInputsBuilder {
        fn empty() -> Self {
            BaseRollupInputsBuilder {
                kernel_data: FixtureBuilder::new(),
                pre_existing_notes: [0; MAX_NOTE_HASHES_PER_TX],
                pre_existing_nullifiers: [NullifierLeafPreimage::empty(); MAX_NULLIFIERS_PER_TX],
                pre_existing_contracts: [0; 2],
                pre_existing_public_data: [
                    PublicDataTreeLeafPreimage::empty();
                         MAX_TOTAL_PUBLIC_DATA_UPDATE_REQUESTS_PER_TX
                    ],
                    pre_existing_blocks: [0; 2],
                    public_data_reads: BoundedVec::new(),
                    public_data_writes: BoundedVec::new(),
                    protocol_public_data_writes: BoundedVec::new(),
                    final_public_data_writes: BoundedVec::new(),
                    nullifiers: BoundedVec::new(),
                    constants: ConstantRollupData::empty(),
                    fee_payer_fee_juice_balance_pre_existing_public_data_index: Option::none(),
                }
            }
    }

    #[test]
    unconstrained fn note_hashes_tree() {
        let mut builder = BaseRollupInputsBuilder::new();

        let note_hashes = [27, 28, 29, 30, 31, 32];
        for i in 0..note_hashes.len() {
            builder.kernel_data.add_new_note_hash(note_hashes[i]);
        }
        let mut expected_commitments_tree = NonEmptyMerkleTree::new(
            [0; MAX_NOTE_HASHES_PER_TX * 2],
            [0; NOTE_HASH_TREE_HEIGHT],
            [0; NOTE_HASH_TREE_HEIGHT - NOTE_HASH_SUBTREE_HEIGHT - 1],
            [0; NOTE_HASH_SUBTREE_HEIGHT + 1],
        );

        let outputs = builder.execute();
        let expected_start_note_hash_tree_snapshot = AppendOnlyTreeSnapshot {
            root: expected_commitments_tree.get_root(),
            next_available_leaf_index: MAX_NOTE_HASHES_PER_TX as u32,
        };
        assert(outputs.start.note_hash_tree.eq(expected_start_note_hash_tree_snapshot));

        for i in 0..note_hashes.len() {
            expected_commitments_tree.update_leaf(i + MAX_NOTE_HASHES_PER_TX, note_hashes[i]);
        }
        let expected_end_note_hash_tree_snapshot = AppendOnlyTreeSnapshot {
            root: expected_commitments_tree.get_root(),
            next_available_leaf_index: (MAX_NOTE_HASHES_PER_TX * 2) as u32,
        };
        assert(outputs.end.note_hash_tree.eq(expected_end_note_hash_tree_snapshot));
    }

    #[test]
    unconstrained fn new_nullifier_tree_empty() {
        // This test checks for insertions of all 0 values
        // In this special case we will not need to provide sibling paths to check insertion of the nullifier values
        // This is because 0 values are not actually inserted into the tree, rather the inserted subtree is left
        // empty to begin with.
        let mut builder = BaseRollupInputsBuilder::new();

        builder.pre_existing_nullifiers[0] =
            NullifierLeafPreimage { nullifier: 0, next_nullifier: 7, next_index: 1 };
        builder.pre_existing_nullifiers[1] =
            NullifierLeafPreimage { nullifier: 7, next_nullifier: 0, next_index: 0 };

        builder.succeeds();
    }

    #[test]
    unconstrained fn nullifier_insertion_test() {
        let mut builder = BaseRollupInputsBuilder::new();

        builder.pre_existing_nullifiers[0] =
            NullifierLeafPreimage { nullifier: 0, next_nullifier: 7, next_index: 1 };
        builder.pre_existing_nullifiers[1] =
            NullifierLeafPreimage { nullifier: 7, next_nullifier: 0, next_index: 0 };

        builder.nullifiers.push(NullifierInsertion { existing_index: 0, value: 1 });
        let mut tree_nullifiers = [NullifierLeafPreimage::empty(); MAX_NULLIFIERS_PER_TX * 2];
        tree_nullifiers[0] = NullifierLeafPreimage {
            nullifier: 0,
            next_nullifier: 1,
            next_index: MAX_NULLIFIERS_PER_TX,
        };
        tree_nullifiers[1] = builder.pre_existing_nullifiers[1];
        tree_nullifiers[MAX_NULLIFIERS_PER_TX] =
            NullifierLeafPreimage { nullifier: 1, next_nullifier: 7, next_index: 1 };

        let mut end_nullifier_tree = NonEmptyMerkleTree::new(
            tree_nullifiers.map(|preimage: NullifierLeafPreimage| preimage.hash()),
            [0; NULLIFIER_TREE_HEIGHT],
            [0; NULLIFIER_TREE_HEIGHT - NULLIFIER_SUBTREE_HEIGHT - 1],
            [0; NULLIFIER_SUBTREE_HEIGHT + 1],
        );

        let output = builder.execute();

        assert(output.end.nullifier_tree.eq(
            AppendOnlyTreeSnapshot {
                root: end_nullifier_tree.get_root(),
                next_available_leaf_index: 2 * MAX_NULLIFIERS_PER_TX as u32,
            },
        ));
    }

    #[test]
    unconstrained fn new_nullifier_tree_all_larger() {
        let mut builder = BaseRollupInputsBuilder::new();

        builder.pre_existing_nullifiers[0] =
            NullifierLeafPreimage { nullifier: 0, next_nullifier: 7, next_index: 1 };
        builder.pre_existing_nullifiers[1] =
            NullifierLeafPreimage { nullifier: 7, next_nullifier: 0, next_index: 0 };

        builder.nullifiers.push(NullifierInsertion { existing_index: 1, value: 8 });
        for i in 1..builder.nullifiers.max_len() {
            builder.nullifiers.push(
                NullifierInsertion { existing_index: 1, value: (8 + i) as Field },
            );
        }

        let output = builder.execute();
        let mut tree_nullifiers = [NullifierLeafPreimage::empty(); MAX_NULLIFIERS_PER_TX * 2];
        tree_nullifiers[0] = builder.pre_existing_nullifiers[0];

        tree_nullifiers[1] = NullifierLeafPreimage {
            nullifier: 7,
            next_nullifier: 8,
            next_index: MAX_NULLIFIERS_PER_TX,
        };

        let last_index = builder.nullifiers.max_len() - 1;
        for i in 0..last_index {
            tree_nullifiers[MAX_NULLIFIERS_PER_TX + i] = NullifierLeafPreimage {
                nullifier: (8 + i) as Field,
                next_nullifier: (8 + i + 1) as Field,
                next_index: MAX_NULLIFIERS_PER_TX + i + 1,
            };
        }
        tree_nullifiers[MAX_NULLIFIERS_PER_TX + last_index] = NullifierLeafPreimage {
            nullifier: (8 + last_index) as Field,
            next_nullifier: 0,
            next_index: 0,
        };

        let mut end_nullifier_tree = NonEmptyMerkleTree::new(
            tree_nullifiers.map(|preimage: NullifierLeafPreimage| preimage.hash()),
            [0; NULLIFIER_TREE_HEIGHT],
            [0; NULLIFIER_TREE_HEIGHT - NULLIFIER_SUBTREE_HEIGHT - 1],
            [0; NULLIFIER_SUBTREE_HEIGHT + 1],
        );

        assert(output.end.nullifier_tree.eq(
            AppendOnlyTreeSnapshot {
                root: end_nullifier_tree.get_root(),
                next_available_leaf_index: 2 * MAX_NULLIFIERS_PER_TX as u32,
            },
        ));
    }

    #[test(should_fail_with = "Invalid low leaf")]
    unconstrained fn new_nullifier_tree_double_spend() {
        let mut builder = BaseRollupInputsBuilder::new();

        builder.pre_existing_nullifiers[0] =
            NullifierLeafPreimage { nullifier: 0, next_nullifier: 7, next_index: 1 };
        builder.pre_existing_nullifiers[1] =
            NullifierLeafPreimage { nullifier: 7, next_nullifier: 0, next_index: 0 };

        builder.nullifiers.push(NullifierInsertion { existing_index: 1, value: 8 });
        builder.nullifiers.push(NullifierInsertion { existing_index: 1, value: 8 });

        builder.fails();
    }

    #[test(should_fail_with = "Invalid low leaf")]
    unconstrained fn new_nullifier_tree_double_spend_same_batch() {
        let mut builder = BaseRollupInputsBuilder::new();

        builder.pre_existing_nullifiers[0] =
            NullifierLeafPreimage { nullifier: 0, next_nullifier: 7, next_index: 1 };
        builder.pre_existing_nullifiers[1] =
            NullifierLeafPreimage { nullifier: 7, next_nullifier: 0, next_index: 0 };

        builder.nullifiers.push(NullifierInsertion { existing_index: 1, value: 8 });
        builder.nullifiers.push(NullifierInsertion { existing_index: 1, value: 8 });

        builder.fails();
    }

    #[test]
    unconstrained fn empty_tx_effects_sponge() {
        let outputs = BaseRollupInputsBuilder::new().execute();
        let mut expected_sponge = outputs.start_sponge_blob;
        assert(outputs.end_sponge_blob.eq(expected_sponge));
    }

    #[test]
    unconstrained fn non_empty_tx_effects_sponge() {
        let mut builder = BaseRollupInputsBuilder::new();
        builder.kernel_data.append_note_hashes(50);
        let outputs = builder.execute();
        let mut tx_effects = [0; 53];
        // TODO(#8954): This test uses 50 notes and 3 extra absorbed fields
        // This may change when logs are deconstructed
        // The first 3 are: i=0 revert code, i=1: tx fee, i=2: note prefix
        tx_effects[0] = field_from_bytes([REVERT_CODE_PREFIX, 0, 0], true);
        tx_effects[1] = field_from_bytes(
            array_concat([TX_FEE_PREFIX, 0], (0).to_be_bytes::<29>()),
            true,
        );
        tx_effects[2] = field_from_bytes([NOTES_PREFIX, 0, 50 as u8], true);
        for i in 0..50 {
            tx_effects[i + 3] = builder.kernel_data.note_hashes.storage[i].value();
        }
        let mut expected_sponge = outputs.start_sponge_blob;

        expected_sponge.absorb(tx_effects, tx_effects.len());
        assert(outputs.end_sponge_blob.eq(expected_sponge));
    }

    #[test]
    unconstrained fn fuller_tx_effects_sponge() {
        let NUM_NOTES = 50;
        let NUM_NULLIFIERS = 3;
        let NUM_MSGS = 5;
        let NUM_ENC_LOGS = 4;
        let NUM_UNENC_LOGS = 6;
        let PUB_DATA_SLOT = 25;
        let PUB_DATA_VALUE = 60;
        let mut builder = BaseRollupInputsBuilder::new();
        builder.constants.global_variables.gas_fees = types::abis::gas_fees::GasFees::default();
        builder.kernel_data.set_gas_used(10, 12);
        builder.kernel_data.append_note_hashes_with_logs(NUM_NOTES);
        // Copied from nullifier tests above:
        builder.pre_existing_nullifiers[0] =
            NullifierLeafPreimage { nullifier: 0, next_nullifier: 7, next_index: 1 };
        builder.pre_existing_nullifiers[1] =
            NullifierLeafPreimage { nullifier: 7, next_nullifier: 0, next_index: 0 };
        for i in 0..NUM_NULLIFIERS {
            builder.nullifiers.push(
                NullifierInsertion { existing_index: 1, value: (8 + i) as Field },
            );
        }
        builder.kernel_data.append_l2_to_l1_msgs(NUM_MSGS);
        // Copied from public data test below:
        builder.pre_existing_public_data[0] =
            PublicDataTreeLeafPreimage { slot: 20, value: 40, next_slot: 0, next_index: 0 };
        builder.public_data_writes.push((
            0, PublicDataTreeLeaf { slot: PUB_DATA_SLOT, value: PUB_DATA_VALUE },
        ));
        builder.kernel_data.append_encrypted_log_hashes(NUM_ENC_LOGS);
        builder.kernel_data.append_unencrypted_log_hashes(NUM_UNENC_LOGS);
        let outputs = builder.execute();

        let mut reconstructed_tx_effects = [0; TX_EFFECTS_BLOB_HASH_INPUT_FIELDS];
        // revert code = 0
        reconstructed_tx_effects[0] = field_from_bytes([REVERT_CODE_PREFIX, 0, 0], true);
        // tx fee
        let tx_fee =
            builder.kernel_data.gas_used.compute_fee(builder.constants.global_variables.gas_fees);
        reconstructed_tx_effects[1] = field_from_bytes(
            array_concat([TX_FEE_PREFIX, 0], tx_fee.to_be_bytes::<29>()),
            true,
        );
        // notes
        let mut offset = 2;
        let notes_prefix = field_from_bytes([NOTES_PREFIX, 0, NUM_NOTES as u8], true);
        reconstructed_tx_effects[offset] = notes_prefix;
        offset += 1;
        for i in 0..NUM_NOTES {
            reconstructed_tx_effects[offset + i] =
                builder.kernel_data.note_hashes.storage[i].value();
        }
        offset += NUM_NOTES;
        // nullifiers
        let nullifiers_prefix =
            field_from_bytes([NULLIFIERS_PREFIX, 0, NUM_NULLIFIERS as u8], true);
        reconstructed_tx_effects[offset] = nullifiers_prefix;
        offset += 1;
        for i in 0..NUM_NULLIFIERS {
            reconstructed_tx_effects[offset + i] = builder.nullifiers.storage[i].value;
        }
        offset += NUM_NULLIFIERS;
        // l2 to l1 msgs
        let l2_to_l1_msgs_prefix = field_from_bytes([L2_L1_MSGS_PREFIX, 0, NUM_MSGS as u8], true);
        reconstructed_tx_effects[offset] = l2_to_l1_msgs_prefix;
        offset += 1;
        for i in 0..NUM_MSGS {
            reconstructed_tx_effects[offset + i] = silo_l2_to_l1_message(
                builder.kernel_data.l2_to_l1_msgs.storage[i],
                builder.kernel_data.tx_context.version,
                builder.kernel_data.tx_context.chain_id,
            );
        }
        offset += NUM_MSGS;
        // public data update
        let public_data_update_requests_prefix =
            field_from_bytes([PUBLIC_DATA_UPDATE_REQUESTS_PREFIX, 0, 2], true);
        reconstructed_tx_effects[offset] = public_data_update_requests_prefix;
        offset += 1;
        reconstructed_tx_effects[offset] = PUB_DATA_SLOT;
        reconstructed_tx_effects[offset + 1] = PUB_DATA_VALUE;
        offset += 2;
        // TODO(#8954): The below will change with log deconstruction
        // note logs
        let note_encrypted_logs_prefix =
            field_from_bytes([NOTE_ENCRYPTED_LOGS_PREFIX, 0, NUM_NOTES as u8], true);
        reconstructed_tx_effects[offset] = note_encrypted_logs_prefix;
        offset += 1;
        for i in 0..NUM_NOTES {
            reconstructed_tx_effects[offset + i] =
                builder.kernel_data.note_encrypted_logs_hashes.storage[i].value();
        }
        offset += NUM_NOTES;
        // enc logs
        let encrypted_logs_prefix =
            field_from_bytes([ENCRYPTED_LOGS_PREFIX, 0, NUM_ENC_LOGS as u8], true);
        reconstructed_tx_effects[offset] = encrypted_logs_prefix;
        offset += 1;
        for i in 0..NUM_ENC_LOGS {
            reconstructed_tx_effects[offset + i] = types::hash::silo_encrypted_log_hash(builder
                .kernel_data
                .encrypted_logs_hashes
                .storage[i]
                .expose_to_public());
        }
        offset += NUM_ENC_LOGS;
        // unenc logs
        let unencrypted_logs_prefix =
            field_from_bytes([UNENCRYPTED_LOGS_PREFIX, 0, NUM_UNENC_LOGS as u8], true);
        reconstructed_tx_effects[offset] = unencrypted_logs_prefix;
        offset += 1;
        for i in 0..NUM_UNENC_LOGS {
            reconstructed_tx_effects[offset + i] = types::hash::silo_unencrypted_log_hash(
                builder.kernel_data.unencrypted_logs_hashes.storage[i],
            );
        }
        offset += NUM_UNENC_LOGS;

        let mut expected_sponge = outputs.start_sponge_blob;
        expected_sponge.absorb(reconstructed_tx_effects, offset);
        assert(outputs.end_sponge_blob.eq(expected_sponge));
    }

    #[test]
    unconstrained fn empty_block_out_hash() {
        let outputs = BaseRollupInputsBuilder::new().execute();
        assert_eq(outputs.out_hash, 0);
    }

    #[test]
    unconstrained fn nonempty_block_out_hash() {
        let mut builder = BaseRollupInputsBuilder::new();

        for i in 0..MAX_L2_TO_L1_MSGS_PER_TX {
            builder.kernel_data.add_exposed_l2_to_l1_message(
                i as Field,
                EthAddress::from_field(1 + i as Field),
            );
        }

        let out_hash = builder.execute().out_hash;
        let siloed_l2_to_l1_msgs = builder.kernel_data.l2_to_l1_msgs.map(
            |l2_to_l1_message: ScopedL2ToL1Message| silo_l2_to_l1_message(
                l2_to_l1_message,
                builder.constants.global_variables.version,
                builder.constants.global_variables.chain_id,
            ),
        );

        // Since we fill the tree completely, we know to expect a full tree as below
        let expected_tree = dep::types::merkle_tree::variable_merkle_tree::tests::generate_full_sha_tree(
            siloed_l2_to_l1_msgs.storage,
        );
        assert_eq(out_hash, expected_tree.get_root());
    }

    #[test(should_fail_with = "membership check failed")]
    unconstrained fn compute_membership_archive_negative() {
        let mut inputs = BaseRollupInputsBuilder::new().build_inputs();
        inputs.archive_root_membership_witness.sibling_path[0] = 27;
        let _output = inputs.base_rollup_circuit();
    }

    #[test]
    unconstrained fn constants_dont_change() {
        let inputs = BaseRollupInputsBuilder::new().build_inputs();
        let outputs = inputs.base_rollup_circuit();

        assert(inputs.constants.eq(outputs.constants));
    }

    #[test(should_fail_with = "kernel chain_id does not match the rollup chain_id")]
    unconstrained fn constants_dont_match_kernels_chain_id() {
        let mut builder = BaseRollupInputsBuilder::new();
        builder.constants.global_variables.chain_id = 3;
        builder.fails();
    }

    #[test(should_fail_with = "kernel version does not match the rollup version")]
    unconstrained fn constants_dont_match_kernels_version() {
        let mut builder = BaseRollupInputsBuilder::new();
        builder.constants.global_variables.version += 1;
        builder.fails();
    }

    #[test(should_fail_with = "kernel global variables do not match the rollup global variables")]
    unconstrained fn constants_global_variables_dont_match_kernels() {
        let mut builder = BaseRollupInputsBuilder::new();
        builder.kernel_data.global_variables.block_number = 6;
        builder.constants.global_variables.block_number = 7;
        builder.fails();
    }

    #[test(should_fail_with = "kernel max_block_number is smaller than block number")]
    unconstrained fn constants_dont_satisfy_smaller_max_block_number() {
        let mut builder = BaseRollupInputsBuilder::new();
        builder.constants.global_variables.block_number = 42;
        builder.kernel_data.set_max_block_number(5);
        builder.fails();
    }

    #[test]
    unconstrained fn constants_satisfy_equal_max_block_number() {
        let mut builder = BaseRollupInputsBuilder::new();
        builder.constants.global_variables.block_number = 42;
        builder.kernel_data.set_max_block_number(42);
        builder.succeeds();
    }

    #[test]
    unconstrained fn constants_satisfy_larger_max_block_number() {
        let mut builder = BaseRollupInputsBuilder::new();
        builder.constants.global_variables.block_number = 42;
        builder.kernel_data.set_max_block_number(4294967295);
        builder.succeeds();
    }

    #[test]
    unconstrained fn num_txs_is_1() {
        let outputs = BaseRollupInputsBuilder::new().execute();

        assert_eq(outputs.num_txs, 1);
    }

    #[test]
    unconstrained fn single_public_state_write() {
        let mut builder = BaseRollupInputsBuilder::new();

        builder.pre_existing_public_data[0] =
            PublicDataTreeLeafPreimage { slot: 27, value: 28, next_slot: 0, next_index: 0 };
        builder.public_data_writes.push((0, PublicDataTreeLeaf { slot: 27, value: 29 }));
        let outputs = builder.execute();

        let updated_leaf =
            PublicDataTreeLeafPreimage { slot: 27, value: 29, next_slot: 0, next_index: 0 };

        let mut expected_public_data_tree = NonEmptyMerkleTree::new(
            [updated_leaf.hash(), 0],
            [0; PUBLIC_DATA_TREE_HEIGHT],
            [0; PUBLIC_DATA_TREE_HEIGHT - 1],
            [0; 1],
        );

        assert_eq(outputs.end.public_data_tree.root, expected_public_data_tree.get_root());
    }

    #[test]
    unconstrained fn multiple_public_state_read_writes() {
        let mut builder = BaseRollupInputsBuilder::new();

        builder.pre_existing_public_data[0] =
            PublicDataTreeLeafPreimage { slot: 20, value: 40, next_slot: 28, next_index: 1 };
        builder.pre_existing_public_data[1] =
            PublicDataTreeLeafPreimage { slot: 28, value: 41, next_slot: 29, next_index: 2 };
        builder.pre_existing_public_data[2] =
            PublicDataTreeLeafPreimage { slot: 29, value: 42, next_slot: 30, next_index: 3 };
        builder.pre_existing_public_data[3] =
            PublicDataTreeLeafPreimage { slot: 30, value: 43, next_slot: 0, next_index: 0 };
        builder.public_data_reads.push(0);
        builder.public_data_writes.push((0, PublicDataTreeLeaf { slot: 25, value: 60 }));
        builder.public_data_reads.push(4);
        builder.public_data_writes.push((0, PublicDataTreeLeaf { slot: 20, value: 90 }));

        let outputs = builder.execute();

        let mut public_data_leaves = [0; MAX_TOTAL_PUBLIC_DATA_UPDATE_REQUESTS_PER_TX * 2];
        public_data_leaves[0] = PublicDataTreeLeafPreimage {
            slot: 20,
            value: 90,
            next_slot: 25,
            next_index: MAX_TOTAL_PUBLIC_DATA_UPDATE_REQUESTS_PER_TX,
        }
            .hash();
        public_data_leaves[1] =
            PublicDataTreeLeafPreimage { slot: 28, value: 41, next_slot: 29, next_index: 2 }.hash();
        public_data_leaves[2] =
            PublicDataTreeLeafPreimage { slot: 29, value: 42, next_slot: 30, next_index: 3 }.hash();
        public_data_leaves[3] =
            PublicDataTreeLeafPreimage { slot: 30, value: 43, next_slot: 0, next_index: 0 }.hash();
        public_data_leaves[MAX_TOTAL_PUBLIC_DATA_UPDATE_REQUESTS_PER_TX] =
            PublicDataTreeLeafPreimage { slot: 25, value: 60, next_slot: 28, next_index: 1 }.hash();

        let mut expected_public_data_tree = NonEmptyMerkleTree::new(
            public_data_leaves,
            [0; PUBLIC_DATA_TREE_HEIGHT],
            [0; PUBLIC_DATA_TREE_HEIGHT - PUBLIC_DATA_SUBTREE_HEIGHT - 1],
            [0; PUBLIC_DATA_SUBTREE_HEIGHT + 1],
        );

        assert_eq(outputs.end.public_data_tree.root, expected_public_data_tree.get_root());
    }

    #[test]
    unconstrained fn updates_fee_payer_balance_with_new_data_write() {
        let fee_payer = AztecAddress::from_field(0x1234);
        let balance_slot = compute_fee_payer_fee_juice_balance_leaf_slot(fee_payer);
        let initial_balance = 300_000;
        let tx_fee = 100_000;
        let expected_balance = 200_000;

        let mut builder = BaseRollupInputsBuilder::new();

        // Set fee payer
        builder.kernel_data.fee_payer = fee_payer;

        // Set pre-existing balance
        builder.pre_existing_public_data[0] = PublicDataTreeLeafPreimage {
            slot: balance_slot,
            value: initial_balance,
            next_slot: 0,
            next_index: 0,
        };
        builder.fee_payer_fee_juice_balance_pre_existing_public_data_index = Option::some(0);

        // Set values for computing exact tx_fee
        builder.kernel_data.tx_context.gas_settings.inclusion_fee = tx_fee;

        // Set expected protocol data update
        builder.protocol_public_data_writes.push((
            0, PublicDataTreeLeaf { slot: balance_slot, value: expected_balance },
        ));

        let outputs = builder.execute();

        // The new public data tree should have updated the balance of the fee payer
        let updated_leaf = PublicDataTreeLeafPreimage {
            slot: balance_slot,
            value: expected_balance,
            next_slot: 0,
            next_index: 0,
        };
        let mut expected_public_data_tree = NonEmptyMerkleTree::new(
            [updated_leaf.hash(), 0],
            [0; PUBLIC_DATA_TREE_HEIGHT],
            [0; PUBLIC_DATA_TREE_HEIGHT - 1],
            [0; 1],
        );

        assert_eq(outputs.end.public_data_tree.root, expected_public_data_tree.get_root());
    }

    #[test]
    unconstrained fn updates_fee_payer_balance_in_existing_data_write() {
        let fee_payer = AztecAddress::from_field(0x1234);
        let balance_slot = compute_fee_payer_fee_juice_balance_leaf_slot(fee_payer);
        let initial_balance = 100_000;
        let after_claim_balance = 300_000;
        let tx_fee = 100_000;
        let expected_balance = 200_000;

        let mut builder = BaseRollupInputsBuilder::new();

        // Set fee payer
        builder.kernel_data.fee_payer = fee_payer;

        // Set pre-existing balance, but set no hint for it since we'll update a user update request
        builder.pre_existing_public_data[0] = PublicDataTreeLeafPreimage {
            slot: balance_slot,
            value: initial_balance,
            next_slot: 0,
            next_index: 0,
        };

        // Set values for computing exact tx_fee
        builder.kernel_data.tx_context.gas_settings.inclusion_fee = tx_fee;

        // Create an existing data update that corresponds to a claim
        builder.public_data_writes.push((
            0, PublicDataTreeLeaf { slot: balance_slot, value: after_claim_balance },
        ));

        // Set expected data updates after base rollup runs
        // Note that we tweak the final_public_data_writes directly, since we need to overwrite the output of the user public_data_writes
        builder.final_public_data_writes.push((
            0, PublicDataTreeLeaf { slot: balance_slot, value: expected_balance },
        ));

        let outputs = builder.execute();

        // The new public data tree should have updated the balance of the fee payer
        let updated_leaf = PublicDataTreeLeafPreimage {
            slot: balance_slot,
            value: expected_balance,
            next_slot: 0,
            next_index: 0,
        };
        let mut expected_public_data_tree = NonEmptyMerkleTree::new(
            [updated_leaf.hash(), 0],
            [0; PUBLIC_DATA_TREE_HEIGHT],
            [0; PUBLIC_DATA_TREE_HEIGHT - 1],
            [0; 1],
        );

        assert_eq(outputs.end.public_data_tree.root, expected_public_data_tree.get_root());
    }

    #[test(should_fail_with = "Not enough balance for fee payer to pay for transaction")]
    unconstrained fn fails_to_update_fee_payer_balance_if_not_enough_funds() {
        let fee_payer = AztecAddress::from_field(0x1234);
        let balance_slot = compute_fee_payer_fee_juice_balance_leaf_slot(fee_payer);
        // Set low initial balance so it fails!
        let initial_balance = 10_000;
        let tx_fee = 100_000;

        let mut builder = BaseRollupInputsBuilder::new();

        // Set fee payer
        builder.kernel_data.fee_payer = fee_payer;

        // Set pre-existing balance
        builder.pre_existing_public_data[0] = PublicDataTreeLeafPreimage {
            slot: balance_slot,
            value: initial_balance,
            next_slot: 0,
            next_index: 0,
        };
        builder.fee_payer_fee_juice_balance_pre_existing_public_data_index = Option::some(0);

        // Set values for computing exact tx_fee
        builder.kernel_data.tx_context.gas_settings.inclusion_fee = tx_fee;

        // Set expected protocol data update
        builder.protocol_public_data_writes.push((
            0, PublicDataTreeLeaf { slot: balance_slot, value: -90_000 },
        ));

        builder.fails();
    }

    #[test(should_fail_with = "Wrong leaf slot for Fee Juice balance read hint")]
    unconstrained fn fails_to_update_fee_payer_balance_if_wrong_read_hint() {
        let fee_payer = AztecAddress::from_field(0x1234);
        let balance_slot = compute_fee_payer_fee_juice_balance_leaf_slot(fee_payer);
        let initial_balance = 300_000;
        let expected_balance = 200_000;
        let tx_fee = 100_000;

        let mut builder = BaseRollupInputsBuilder::new();

        // Set fee payer
        builder.kernel_data.fee_payer = fee_payer;

        // Set pre-existing balance in index 0
        builder.pre_existing_public_data[0] = PublicDataTreeLeafPreimage {
            slot: balance_slot,
            value: initial_balance,
            next_slot: 0,
            next_index: 0,
        };

        builder.pre_existing_public_data[1] = PublicDataTreeLeafPreimage {
            slot: 1,
            value: initial_balance,
            next_slot: balance_slot,
            next_index: 0,
        };

        // But point the read hint to the wrong one!
        builder.fee_payer_fee_juice_balance_pre_existing_public_data_index = Option::some(1);

        // Set values for computing exact tx_fee
        builder.kernel_data.tx_context.gas_settings.inclusion_fee = tx_fee;

        // Set expected protocol data update
        builder.protocol_public_data_writes.push((
            0, PublicDataTreeLeaf { slot: balance_slot, value: expected_balance },
        ));

        builder.fails();
    }

    #[test]
    fn valid_previous_kernel_empty() {
        let builder = unsafe {
            BaseRollupInputsBuilder::new_with_previous_kernel(PRIVATE_KERNEL_EMPTY_INDEX)
        };

        let _res = builder.execute();
    }
}<|MERGE_RESOLUTION|>--- conflicted
+++ resolved
@@ -2,30 +2,18 @@
     abis::{
         base_or_merge_rollup_public_inputs::{BASE_ROLLUP_TYPE, BaseOrMergeRollupPublicInputs},
         constant_rollup_data::ConstantRollupData,
-<<<<<<< HEAD
-        base_or_merge_rollup_public_inputs::{BaseOrMergeRollupPublicInputs, BASE_ROLLUP_TYPE},
-    }, base::state_diff_hints::StateDiffHints,
-    components::{append_tx_effects_for_blob, compute_kernel_out_hash},
-=======
     },
     base::state_diff_hints::StateDiffHints,
     components::{compute_kernel_out_hash, compute_tx_effects_hash},
->>>>>>> a4bd3e14
 };
 use dep::types::{
     abis::{
         append_only_tree_snapshot::AppendOnlyTreeSnapshot,
         kernel_circuit_public_inputs::KernelCircuitPublicInputs,
         nullifier_leaf_preimage::NullifierLeafPreimage,
-<<<<<<< HEAD
-        public_data_update_request::PublicDataUpdateRequest, kernel_data::KernelData,
-        sponge_blob::SpongeBlob,
-    }, messaging::l2_to_l1_message::ScopedL2ToL1Message,
-=======
         public_data_update_request::PublicDataUpdateRequest,
     },
     address::AztecAddress,
->>>>>>> a4bd3e14
     constants::{
         ARCHIVE_HEIGHT, FEE_JUICE_ADDRESS, MAX_NOTE_HASHES_PER_TX,
         MAX_PUBLIC_DATA_UPDATE_REQUESTS_PER_TX, MAX_TOTAL_PUBLIC_DATA_UPDATE_REQUESTS_PER_TX,
@@ -528,43 +516,12 @@
                 BaseRollupInputs, compute_fee_payer_fee_juice_balance_leaf_slot, KernelData,
             },
             state_diff_hints::StateDiffHints,
-<<<<<<< HEAD
-            base_rollup_inputs::{BaseRollupInputs, compute_fee_payer_fee_juice_balance_leaf_slot},
-        }, components::{append_tx_effects_for_blob, TX_EFFECTS_BLOB_HASH_INPUT_FIELDS},
-=======
         },
         components::TX_EFFECTS_HASH_INPUT_FIELDS,
->>>>>>> a4bd3e14
     };
     use dep::types::{
         abis::{
             append_only_tree_snapshot::AppendOnlyTreeSnapshot,
-<<<<<<< HEAD
-            accumulated_data::CombinedAccumulatedData,
-            nullifier_leaf_preimage::NullifierLeafPreimage, sponge_blob::SpongeBlob,
-            public_data_update_request::PublicDataUpdateRequest, kernel_data::KernelData,
-        }, messaging::l2_to_l1_message::ScopedL2ToL1Message, merkle_tree::MembershipWitness,
-        hash::silo_l2_to_l1_message, data::public_data_hint::PublicDataHint,
-        address::{AztecAddress, EthAddress},
-        constants::{
-            ARCHIVE_HEIGHT, MAX_TOTAL_PUBLIC_DATA_UPDATE_REQUESTS_PER_TX, MAX_NOTE_HASHES_PER_TX,
-            MAX_NULLIFIERS_PER_TX, NOTE_HASH_SUBTREE_SIBLING_PATH_LENGTH, NOTE_HASH_TREE_HEIGHT,
-            NOTE_HASH_SUBTREE_HEIGHT, NULLIFIER_SUBTREE_SIBLING_PATH_LENGTH, NULLIFIER_TREE_HEIGHT,
-            NULLIFIER_SUBTREE_HEIGHT, PUBLIC_DATA_TREE_HEIGHT, PUBLIC_DATA_SUBTREE_HEIGHT,
-            PUBLIC_DATA_SUBTREE_SIBLING_PATH_LENGTH, MAX_L2_TO_L1_MSGS_PER_TX,
-            PROTOCOL_PUBLIC_DATA_UPDATE_REQUESTS_PER_TX, MAX_PUBLIC_DATA_UPDATE_REQUESTS_PER_TX,
-            PRIVATE_KERNEL_EMPTY_INDEX, PRIVATE_KERNEL_TAIL_INDEX, PUBLIC_KERNEL_TAIL_INDEX,
-            BASE_ROLLUP_INDEX, TUBE_INDEX, REVERT_CODE_PREFIX, TX_FEE_PREFIX, NOTES_PREFIX,
-            NULLIFIERS_PREFIX, L2_L1_MSGS_PREFIX, PUBLIC_DATA_UPDATE_REQUESTS_PREFIX,
-            NOTE_ENCRYPTED_LOGS_PREFIX, ENCRYPTED_LOGS_PREFIX, UNENCRYPTED_LOGS_PREFIX,
-        }, partial_state_reference::PartialStateReference,
-        data::{PublicDataTreeLeaf, PublicDataTreeLeafPreimage},
-        tests::{fixtures, fixture_builder::FixtureBuilder, merkle_tree_utils::NonEmptyMerkleTree},
-        utils::{
-            arrays::{get_sorted_tuple::get_sorted_tuple, array_concat},
-            field::{full_field_less_than, field_from_bytes},
-        }, traits::Empty,
-=======
             nullifier_leaf_preimage::NullifierLeafPreimage,
             public_data_update_request::PublicDataUpdateRequest,
         },
@@ -589,7 +546,6 @@
             arrays::get_sorted_tuple::get_sorted_tuple,
             field::{field_from_bytes_32_trunc, full_field_less_than},
         },
->>>>>>> a4bd3e14
     };
 
     struct NullifierInsertion {
