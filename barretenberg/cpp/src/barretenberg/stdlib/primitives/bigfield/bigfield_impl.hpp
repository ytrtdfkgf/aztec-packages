#pragma once

#include "barretenberg/numeric/uint256/uint256.hpp"
#include "barretenberg/numeric/uintx/uintx.hpp"
#include <tuple>

#include "../circuit_builders/circuit_builders.hpp"

#include "../bit_array/bit_array.hpp"
#include "../field/field.hpp"

namespace bb::stdlib {

template <typename Builder, typename T>
bigfield<Builder, T>::bigfield(Builder* parent_context)
    : context(parent_context)
    , binary_basis_limbs{ Limb(bb::fr(0)), Limb(bb::fr(0)), Limb(bb::fr(0)), Limb(bb::fr(0)) }
    , prime_basis_limb(context, 0)
{}

template <typename Builder, typename T>
bigfield<Builder, T>::bigfield(Builder* parent_context, const uint256_t& value)
    : context(parent_context)
    , binary_basis_limbs{ Limb(bb::fr(value.slice(0, NUM_LIMB_BITS))),
                          Limb(bb::fr(value.slice(NUM_LIMB_BITS, NUM_LIMB_BITS * 2))),
                          Limb(bb::fr(value.slice(NUM_LIMB_BITS * 2, NUM_LIMB_BITS * 3))),
                          Limb(bb::fr(value.slice(NUM_LIMB_BITS * 3, NUM_LIMB_BITS * 4))) }
    , prime_basis_limb(context, value)
{
    ASSERT(value < modulus);
}

// TODO(https://github.com/AztecProtocol/barretenberg/issues/850): audit the evaluate_linear_identity function
template <typename Builder, typename T>
bigfield<Builder, T>::bigfield(const field_t<Builder>& low_bits_in,
                               const field_t<Builder>& high_bits_in,
                               const bool can_overflow,
                               const size_t maximum_bitlength)
{
    ASSERT((can_overflow == true && maximum_bitlength == 0) ||
           (can_overflow == false && (maximum_bitlength == 0 || maximum_bitlength > (3 * NUM_LIMB_BITS))));

    // Check that the values of two parts are within specified bounds
    ASSERT(uint256_t(low_bits_in.get_value()) < (uint256_t(1) << (NUM_LIMB_BITS * 2)));
    ASSERT(uint256_t(high_bits_in.get_value()) < (uint256_t(1) << (NUM_LIMB_BITS * 2)));

    context = low_bits_in.context == nullptr ? high_bits_in.context : low_bits_in.context;
    field_t<Builder> limb_0(context);
    field_t<Builder> limb_1(context);
    field_t<Builder> limb_2(context);
    field_t<Builder> limb_3(context);
    if (low_bits_in.witness_index != IS_CONSTANT) {
        std::vector<uint32_t> low_accumulator;
        if constexpr (HasPlookup<Builder>) {
            // MERGE NOTE: this was the if constexpr block introduced in ecebe7643
            const auto limb_witnesses =
                context->decompose_non_native_field_double_width_limb(low_bits_in.normalize().witness_index);
            limb_0.witness_index = limb_witnesses[0];
            limb_1.witness_index = limb_witnesses[1];
            field_t<Builder>::evaluate_linear_identity(low_bits_in, -limb_0, -limb_1 * shift_1, field_t<Builder>(0));

            // // Enforce that low_bits_in indeed only contains 2*NUM_LIMB_BITS bits
            // low_accumulator = context->decompose_into_default_range(low_bits_in.witness_index,
            //                                                         static_cast<size_t>(NUM_LIMB_BITS * 2));
            // // If this doesn't hold we're using a default plookup range size that doesn't work well with the limb
            // size
            // // here
            // ASSERT(low_accumulator.size() % 2 == 0);
            // size_t mid_index = low_accumulator.size() / 2 - 1;
            // limb_0.witness_index = low_accumulator[mid_index]; // Q:safer to just slice this from low_bits_in?
            // limb_1 = (low_bits_in - limb_0) * shift_right_1;
        } else {
            size_t mid_index;
            low_accumulator = context->decompose_into_base4_accumulators(
                low_bits_in.witness_index, static_cast<size_t>(NUM_LIMB_BITS * 2), "bigfield: low_bits_in too large.");
            mid_index = static_cast<size_t>((NUM_LIMB_BITS / 2) - 1);
            // Range constraint returns an array of partial sums, midpoint will happen to hold the big limb
            // value
            if constexpr (!IsSimulator<Builder>) {
                limb_1.witness_index = low_accumulator[mid_index];
            }
            // We can get the first half bits of low_bits_in from the variables we already created
            limb_0 = (low_bits_in - (limb_1 * shift_1));
        }
    } else {
        uint256_t slice_0 = uint256_t(low_bits_in.additive_constant).slice(0, NUM_LIMB_BITS);
        uint256_t slice_1 = uint256_t(low_bits_in.additive_constant).slice(NUM_LIMB_BITS, 2 * NUM_LIMB_BITS);
        limb_0 = field_t(context, bb::fr(slice_0));
        limb_1 = field_t(context, bb::fr(slice_1));
    }

    // If we wish to continue working with this element with lazy reductions - i.e. not moding out again after each
    // addition we apply a more limited range - 2^s for smallest s such that p<2^s (this is the case can_overflow ==
    // false)
    uint64_t num_last_limb_bits = (can_overflow) ? NUM_LIMB_BITS : NUM_LAST_LIMB_BITS;

    // if maximum_bitlength is set, this supercedes can_overflow
    if (maximum_bitlength > 0) {
        ASSERT(maximum_bitlength > 3 * NUM_LIMB_BITS);
        num_last_limb_bits = maximum_bitlength - (3 * NUM_LIMB_BITS);
    }
    // We create the high limb values similar to the low limb ones above
    const uint64_t num_high_limb_bits = NUM_LIMB_BITS + num_last_limb_bits;
    if (high_bits_in.witness_index != IS_CONSTANT) {

        std::vector<uint32_t> high_accumulator;
        if constexpr (HasPlookup<Builder>) {
            const auto limb_witnesses = context->decompose_non_native_field_double_width_limb(
                high_bits_in.normalize().witness_index, (size_t)num_high_limb_bits);
            limb_2.witness_index = limb_witnesses[0];
            limb_3.witness_index = limb_witnesses[1];
            field_t<Builder>::evaluate_linear_identity(high_bits_in, -limb_2, -limb_3 * shift_1, field_t<Builder>(0));

        } else {
            high_accumulator = context->decompose_into_base4_accumulators(high_bits_in.witness_index,
                                                                          static_cast<size_t>(num_high_limb_bits),
                                                                          "bigfield: high_bits_in too large.");

            if constexpr (!IsSimulator<Builder>) {
                limb_3.witness_index = high_accumulator[static_cast<size_t>((num_last_limb_bits / 2) - 1)];
            }
            limb_2 = (high_bits_in - (limb_3 * shift_1));
        }
    } else {
        uint256_t slice_2 = uint256_t(high_bits_in.additive_constant).slice(0, NUM_LIMB_BITS);
        uint256_t slice_3 = uint256_t(high_bits_in.additive_constant).slice(NUM_LIMB_BITS, num_high_limb_bits);
        limb_2 = field_t(context, bb::fr(slice_2));
        limb_3 = field_t(context, bb::fr(slice_3));
    }
    binary_basis_limbs[0] = Limb(limb_0, DEFAULT_MAXIMUM_LIMB);
    binary_basis_limbs[1] = Limb(limb_1, DEFAULT_MAXIMUM_LIMB);
    binary_basis_limbs[2] = Limb(limb_2, DEFAULT_MAXIMUM_LIMB);
    if (maximum_bitlength > 0) {
        uint256_t max_limb_value = (uint256_t(1) << (maximum_bitlength - (3 * NUM_LIMB_BITS))) - 1;
        binary_basis_limbs[3] = Limb(limb_3, max_limb_value);
    } else {
        binary_basis_limbs[3] =
            Limb(limb_3, can_overflow ? DEFAULT_MAXIMUM_LIMB : DEFAULT_MAXIMUM_MOST_SIGNIFICANT_LIMB);
    }
    prime_basis_limb = low_bits_in + (high_bits_in * shift_2);
}

template <typename Builder, typename T>
bigfield<Builder, T>::bigfield(const bigfield& other)
    : context(other.context)
    , binary_basis_limbs{ other.binary_basis_limbs[0],
                          other.binary_basis_limbs[1],
                          other.binary_basis_limbs[2],
                          other.binary_basis_limbs[3] }
    , prime_basis_limb(other.prime_basis_limb)
{}

template <typename Builder, typename T>
bigfield<Builder, T>::bigfield(bigfield&& other)
    : context(other.context)
    , binary_basis_limbs{ other.binary_basis_limbs[0],
                          other.binary_basis_limbs[1],
                          other.binary_basis_limbs[2],
                          other.binary_basis_limbs[3] }
    , prime_basis_limb(other.prime_basis_limb)
{}

/**
 * @brief Creates a bigfield element from a uint512_t.
 * Bigfield element is constructed as a witness and not a circuit constant
 *
 * @param ctx
 * @param value
 * @param can_overflow Can the input value have more than log2(modulus) bits?
 * @param maximum_bitlength Provide the explicit maximum bitlength if known. Otherwise bigfield max value will be either
 * log2(modulus) bits iff can_overflow = false, or (4 * NUM_LIMB_BITS) iff can_overflow = true
 * @return bigfield<Builder, T>
 *
 * @details This method is 1 gate more efficient than constructing from 2 field_ct elements.
 */
template <typename Builder, typename T>
bigfield<Builder, T> bigfield<Builder, T>::create_from_u512_as_witness(Builder* ctx,
                                                                       const uint512_t& value,
                                                                       const bool can_overflow,
                                                                       const size_t maximum_bitlength)
{
    ASSERT((can_overflow == true && maximum_bitlength == 0) ||
           (can_overflow == false && (maximum_bitlength == 0 || maximum_bitlength > (3 * NUM_LIMB_BITS))));
    std::array<uint256_t, 4> limbs;
    limbs[0] = value.slice(0, NUM_LIMB_BITS).lo;
    limbs[1] = value.slice(NUM_LIMB_BITS, NUM_LIMB_BITS * 2).lo;
    limbs[2] = value.slice(NUM_LIMB_BITS * 2, NUM_LIMB_BITS * 3).lo;
    limbs[3] = value.slice(NUM_LIMB_BITS * 3, NUM_LIMB_BITS * 4).lo;

    if constexpr (HasPlookup<Builder>) {
        field_t<Builder> limb_0(ctx);
        field_t<Builder> limb_1(ctx);
        field_t<Builder> limb_2(ctx);
        field_t<Builder> limb_3(ctx);
        field_t<Builder> prime_limb(ctx);
        limb_0.witness_index = ctx->add_variable(bb::fr(limbs[0]));
        limb_1.witness_index = ctx->add_variable(bb::fr(limbs[1]));
        limb_2.witness_index = ctx->add_variable(bb::fr(limbs[2]));
        limb_3.witness_index = ctx->add_variable(bb::fr(limbs[3]));
        prime_limb.witness_index = ctx->add_variable(limb_0.get_value() + limb_1.get_value() * shift_1 +
                                                     limb_2.get_value() * shift_2 + limb_3.get_value() * shift_3);
        // evaluate prime basis limb with addition gate that taps into the 4th wire in the next gate
        ctx->create_big_add_gate({ limb_1.witness_index,
                                   limb_2.witness_index,
                                   limb_3.witness_index,
                                   prime_limb.witness_index,
                                   shift_1,
                                   shift_2,
                                   shift_3,
                                   -1,
                                   0 },
                                 true);
        // TODO(https://github.com/AztecProtocol/barretenberg/issues/879): dummy necessary for preceeding big add gate
        ctx->create_dummy_gate(
            ctx->blocks.arithmetic, ctx->zero_idx, ctx->zero_idx, ctx->zero_idx, limb_0.witness_index);

        uint64_t num_last_limb_bits = (can_overflow) ? NUM_LIMB_BITS : NUM_LAST_LIMB_BITS;

        bigfield result(ctx);
        result.binary_basis_limbs[0] = Limb(limb_0, DEFAULT_MAXIMUM_LIMB);
        result.binary_basis_limbs[1] = Limb(limb_1, DEFAULT_MAXIMUM_LIMB);
        result.binary_basis_limbs[2] = Limb(limb_2, DEFAULT_MAXIMUM_LIMB);
        result.binary_basis_limbs[3] =
            Limb(limb_3, can_overflow ? DEFAULT_MAXIMUM_LIMB : DEFAULT_MAXIMUM_MOST_SIGNIFICANT_LIMB);

        // if maximum_bitlength is set, this supercedes can_overflow
        if (maximum_bitlength > 0) {
            ASSERT(maximum_bitlength > 3 * NUM_LIMB_BITS);
            num_last_limb_bits = maximum_bitlength - (3 * NUM_LIMB_BITS);
            uint256_t max_limb_value = (uint256_t(1) << num_last_limb_bits) - 1;
            result.binary_basis_limbs[3].maximum_value = max_limb_value;
        }
        result.prime_basis_limb = prime_limb;
        ctx->range_constrain_two_limbs(
            limb_0.witness_index, limb_1.witness_index, (size_t)NUM_LIMB_BITS, (size_t)NUM_LIMB_BITS);
        ctx->range_constrain_two_limbs(
            limb_2.witness_index, limb_3.witness_index, (size_t)NUM_LIMB_BITS, (size_t)num_last_limb_bits);

        return result;
    } else {
        return bigfield(witness_t(ctx, fr(limbs[0] + limbs[1] * shift_1)),
                        witness_t(ctx, fr(limbs[2] + limbs[3] * shift_1)),
                        can_overflow,
                        maximum_bitlength);
    }
}

template <typename Builder, typename T> bigfield<Builder, T>::bigfield(const byte_array<Builder>& bytes)
{
    ASSERT(bytes.size() == 32); // we treat input as a 256-bit big integer
    const auto split_byte_into_nibbles = [](Builder* ctx, const field_t<Builder>& split_byte) {
        const uint64_t byte_val = uint256_t(split_byte.get_value()).data[0];
        const uint64_t lo_nibble_val = byte_val & 15ULL;
        const uint64_t hi_nibble_val = byte_val >> 4;

        const field_t<Builder> lo_nibble(witness_t<Builder>(ctx, lo_nibble_val));
        const field_t<Builder> hi_nibble(witness_t<Builder>(ctx, hi_nibble_val));
        lo_nibble.create_range_constraint(4, "bigfield: lo_nibble too large");
        hi_nibble.create_range_constraint(4, "bigfield: hi_nibble too large");

        const field_t<Builder> sum = lo_nibble + (hi_nibble * 16);
        sum.assert_equal(split_byte);
        return std::make_pair<field_t<Builder>, field_t<Builder>>((field_t<Builder>)lo_nibble,
                                                                  (field_t<Builder>)hi_nibble);
    };

    const auto reconstruct_two_limbs = [&split_byte_into_nibbles](Builder* ctx,
                                                                  const field_t<Builder>& hi_bytes,
                                                                  const field_t<Builder>& lo_bytes,
                                                                  const field_t<Builder>& split_byte) {
        const auto [lo_nibble, hi_nibble] = split_byte_into_nibbles(ctx, split_byte);

        field_t<Builder> hi_limb = hi_nibble + hi_bytes * 16;
        field_t<Builder> lo_limb = lo_bytes + lo_nibble * field_t<Builder>(ctx, uint256_t(1) << 64);
        return std::make_pair<field_t<Builder>, field_t<Builder>>((field_t<Builder>)lo_limb, (field_t<Builder>)hi_limb);
    };
    Builder* ctx = bytes.get_context();

    const field_t<Builder> hi_8_bytes(bytes.slice(0, 6));
    const field_t<Builder> mid_split_byte(bytes.slice(6, 1));
    const field_t<Builder> mid_8_bytes(bytes.slice(7, 8));

    const field_t<Builder> lo_8_bytes(bytes.slice(15, 8));
    const field_t<Builder> lo_split_byte(bytes.slice(23, 1));
    const field_t<Builder> lolo_8_bytes(bytes.slice(24, 8));

    const auto [limb0, limb1] = reconstruct_two_limbs(ctx, lo_8_bytes, lolo_8_bytes, lo_split_byte);
    const auto [limb2, limb3] = reconstruct_two_limbs(ctx, hi_8_bytes, mid_8_bytes, mid_split_byte);

    const auto res = bigfield(limb0, limb1, limb2, limb3, true);

    const auto num_last_limb_bits = 256 - (NUM_LIMB_BITS * 3);
    res.binary_basis_limbs[3].maximum_value = (uint64_t(1) << num_last_limb_bits);
    *this = res;
}

template <typename Builder, typename T> bigfield<Builder, T>& bigfield<Builder, T>::operator=(const bigfield& other)
{
    context = other.context;
    binary_basis_limbs[0] = other.binary_basis_limbs[0];
    binary_basis_limbs[1] = other.binary_basis_limbs[1];
    binary_basis_limbs[2] = other.binary_basis_limbs[2];
    binary_basis_limbs[3] = other.binary_basis_limbs[3];
    prime_basis_limb = other.prime_basis_limb;
    return *this;
}

template <typename Builder, typename T> bigfield<Builder, T>& bigfield<Builder, T>::operator=(bigfield&& other)
{
    context = other.context;
    binary_basis_limbs[0] = other.binary_basis_limbs[0];
    binary_basis_limbs[1] = other.binary_basis_limbs[1];
    binary_basis_limbs[2] = other.binary_basis_limbs[2];
    binary_basis_limbs[3] = other.binary_basis_limbs[3];
    prime_basis_limb = other.prime_basis_limb;
    return *this;
}

template <typename Builder, typename T> uint512_t bigfield<Builder, T>::get_value() const
{
    uint512_t t0 = uint256_t(binary_basis_limbs[0].element.get_value());
    uint512_t t1 = uint256_t(binary_basis_limbs[1].element.get_value());
    uint512_t t2 = uint256_t(binary_basis_limbs[2].element.get_value());
    uint512_t t3 = uint256_t(binary_basis_limbs[3].element.get_value());
    return t0 + (t1 << (NUM_LIMB_BITS)) + (t2 << (2 * NUM_LIMB_BITS)) + (t3 << (3 * NUM_LIMB_BITS));
}

template <typename Builder, typename T> uint512_t bigfield<Builder, T>::get_maximum_value() const
{
    uint512_t t0 = uint512_t(binary_basis_limbs[0].maximum_value);
    uint512_t t1 = uint512_t(binary_basis_limbs[1].maximum_value) << NUM_LIMB_BITS;
    uint512_t t2 = uint512_t(binary_basis_limbs[2].maximum_value) << (NUM_LIMB_BITS * 2);
    uint512_t t3 = uint512_t(binary_basis_limbs[3].maximum_value) << (NUM_LIMB_BITS * 3);
    return t0 + t1 + t2 + t3;
}

/**
 * @brief Add a field element to the lower limb. CAUTION (the element has to be constrained before using this function)
 *
 * @details Sometimes we need to add a small constrained value to a bigfield element (for example, a boolean value), but
 * we don't want to construct a full bigfield element for that as it would take too many gates. If the maximum value of
 * the field element being added is small enough, we can simply add it to the lowest limb and increase its maximum
 * value. That will create 2 additional constraints instead of 5/3 needed to add 2 bigfield elements and several needed
 * to construct a bigfield element.
 *
 * @tparam Builder Builder
 * @tparam T Field Parameters
 * @param other Field element that will be added to the lower
 * @param other_maximum_value The maximum value of other
 * @return bigfield<Builder, T> Result
 */
template <typename Builder, typename T>
bigfield<Builder, T> bigfield<Builder, T>::add_to_lower_limb(const field_t<Builder>& other,
                                                             uint256_t other_maximum_value) const
{
    reduction_check();
    ASSERT((other_maximum_value + binary_basis_limbs[0].maximum_value) <= get_maximum_unreduced_limb_value());
    // needed cause a constant doesn't have a valid context
    Builder* ctx = context ? context : other.context;

    if (is_constant() && other.is_constant()) {
        return bigfield(ctx, uint256_t((get_value() + uint256_t(other.get_value())) % modulus_u512));
    }
    bigfield result = *this;
    result.binary_basis_limbs[0].maximum_value = binary_basis_limbs[0].maximum_value + other_maximum_value;

    result.binary_basis_limbs[0].element = binary_basis_limbs[0].element + other;
    result.prime_basis_limb = prime_basis_limb + other;
    return result;
}

template <typename Builder, typename T>
bigfield<Builder, T> bigfield<Builder, T>::operator+(const bigfield& other) const
{
    reduction_check();
    other.reduction_check();
    // needed cause a constant doesn't have a valid context
    Builder* ctx = context ? context : other.context;

    if (is_constant() && other.is_constant()) {
        return bigfield(ctx, uint256_t((get_value() + other.get_value()) % modulus_u512));
    }
    bigfield result(ctx);
    result.binary_basis_limbs[0].maximum_value =
        binary_basis_limbs[0].maximum_value + other.binary_basis_limbs[0].maximum_value;
    result.binary_basis_limbs[1].maximum_value =
        binary_basis_limbs[1].maximum_value + other.binary_basis_limbs[1].maximum_value;
    result.binary_basis_limbs[2].maximum_value =
        binary_basis_limbs[2].maximum_value + other.binary_basis_limbs[2].maximum_value;
    result.binary_basis_limbs[3].maximum_value =
        binary_basis_limbs[3].maximum_value + other.binary_basis_limbs[3].maximum_value;

    if constexpr (HasPlookup<Builder>) {
        if (prime_basis_limb.multiplicative_constant == 1 && other.prime_basis_limb.multiplicative_constant == 1 &&
            !is_constant() && !other.is_constant()) {
            bool limbconst = binary_basis_limbs[0].element.is_constant();
            limbconst = limbconst || binary_basis_limbs[1].element.is_constant();
            limbconst = limbconst || binary_basis_limbs[2].element.is_constant();
            limbconst = limbconst || binary_basis_limbs[3].element.is_constant();
            limbconst = limbconst || prime_basis_limb.is_constant();
            limbconst = limbconst || other.binary_basis_limbs[0].element.is_constant();
            limbconst = limbconst || other.binary_basis_limbs[1].element.is_constant();
            limbconst = limbconst || other.binary_basis_limbs[2].element.is_constant();
            limbconst = limbconst || other.binary_basis_limbs[3].element.is_constant();
            limbconst = limbconst || other.prime_basis_limb.is_constant();
            limbconst = limbconst || (prime_basis_limb.witness_index == other.prime_basis_limb.witness_index);
            if (!limbconst) {
                std::pair<uint32_t, bb::fr> x0{ binary_basis_limbs[0].element.witness_index,
                                                binary_basis_limbs[0].element.multiplicative_constant };
                std::pair<uint32_t, bb::fr> x1{ binary_basis_limbs[1].element.witness_index,
                                                binary_basis_limbs[1].element.multiplicative_constant };
                std::pair<uint32_t, bb::fr> x2{ binary_basis_limbs[2].element.witness_index,
                                                binary_basis_limbs[2].element.multiplicative_constant };
                std::pair<uint32_t, bb::fr> x3{ binary_basis_limbs[3].element.witness_index,
                                                binary_basis_limbs[3].element.multiplicative_constant };
                std::pair<uint32_t, bb::fr> y0{ other.binary_basis_limbs[0].element.witness_index,
                                                other.binary_basis_limbs[0].element.multiplicative_constant };
                std::pair<uint32_t, bb::fr> y1{ other.binary_basis_limbs[1].element.witness_index,
                                                other.binary_basis_limbs[1].element.multiplicative_constant };
                std::pair<uint32_t, bb::fr> y2{ other.binary_basis_limbs[2].element.witness_index,
                                                other.binary_basis_limbs[2].element.multiplicative_constant };
                std::pair<uint32_t, bb::fr> y3{ other.binary_basis_limbs[3].element.witness_index,
                                                other.binary_basis_limbs[3].element.multiplicative_constant };
                bb::fr c0(binary_basis_limbs[0].element.additive_constant +
                          other.binary_basis_limbs[0].element.additive_constant);
                bb::fr c1(binary_basis_limbs[1].element.additive_constant +
                          other.binary_basis_limbs[1].element.additive_constant);
                bb::fr c2(binary_basis_limbs[2].element.additive_constant +
                          other.binary_basis_limbs[2].element.additive_constant);
                bb::fr c3(binary_basis_limbs[3].element.additive_constant +
                          other.binary_basis_limbs[3].element.additive_constant);

                uint32_t xp(prime_basis_limb.witness_index);
                uint32_t yp(other.prime_basis_limb.witness_index);
                bb::fr cp(prime_basis_limb.additive_constant + other.prime_basis_limb.additive_constant);

                const auto output_witnesses = ctx->evaluate_non_native_field_addition(
                    { x0, y0, c0 }, { x1, y1, c1 }, { x2, y2, c2 }, { x3, y3, c3 }, { xp, yp, cp });
                result.binary_basis_limbs[0].element = field_t<Builder>::from_witness_index(ctx, output_witnesses[0]);
                result.binary_basis_limbs[1].element = field_t<Builder>::from_witness_index(ctx, output_witnesses[1]);
                result.binary_basis_limbs[2].element = field_t<Builder>::from_witness_index(ctx, output_witnesses[2]);
                result.binary_basis_limbs[3].element = field_t<Builder>::from_witness_index(ctx, output_witnesses[3]);
                result.prime_basis_limb = field_t<Builder>::from_witness_index(ctx, output_witnesses[4]);
                return result;
            }
        }
    }

    result.binary_basis_limbs[0].element = binary_basis_limbs[0].element + other.binary_basis_limbs[0].element;
    result.binary_basis_limbs[1].element = binary_basis_limbs[1].element + other.binary_basis_limbs[1].element;
    result.binary_basis_limbs[2].element = binary_basis_limbs[2].element + other.binary_basis_limbs[2].element;
    result.binary_basis_limbs[3].element = binary_basis_limbs[3].element + other.binary_basis_limbs[3].element;
    result.prime_basis_limb = prime_basis_limb + other.prime_basis_limb;
    return result;
}

// to make sure we don't go to negative values, add p before subtracting other
/**
 * Subtraction operator.
 *
 * Like operator+, we use lazy reduction techniques to save on field reductions.
 *
 * Instead of computing `*this - other`, we compute offset X and compute:
 * `*this + X - other`
 * This ensures we do not underflow!
 *
 * Offset `X` will be a multiple of our bigfield modulus `p`
 *
 * i.e `X = m * p`
 *
 * It is NOT enough to ensure that the integer value of `*this + X - other` does not underflow.
 * We must ALSO ensure that each LIMB of the result does not underflow
 *
 * We must compute the MINIMUM value of `m` that ensures that none of the bigfield limbs will underflow!
 *
 * i.e. We must compute the MINIMUM value of `m` such that, for each limb `i`, the following result is positive:
 *
 * *this.limb[i] + X.limb[i] - other.limb[i]
 **/
template <typename Builder, typename T>
bigfield<Builder, T> bigfield<Builder, T>::operator-(const bigfield& other) const
{
    Builder* ctx = context ? context : other.context;
    reduction_check();
    other.reduction_check();

    if (is_constant() && other.is_constant()) {
        uint512_t left = get_value() % modulus_u512;
        uint512_t right = other.get_value() % modulus_u512;
        uint512_t out = (left + modulus_u512 - right) % modulus_u512;
        return bigfield(ctx, uint256_t(out.lo));
    }

    if (other.is_constant()) {
        uint512_t right = other.get_value() % modulus_u512;
        uint512_t neg_right = (modulus_u512 - right) % modulus_u512;
        return operator+(bigfield(ctx, uint256_t(neg_right.lo)));
    }

    /**
     * Plookup bigfield subtractoin
     *
     * We have a special addition gate we can toggle, that will compute: (w_1 + w_4 - w_4_omega + q_arith = 0)
     * This is in addition to the regular addition gate
     *
     * We can arrange our wires in memory like this:
     *
     *   |  1  |  2  |  3  |  4  |
     *   |-----|-----|-----|-----|
     *   | b.p | a.0 | b.0 | c.p | (b.p + c.p - a.p = 0) AND (a.0 - b.0 - c.0 = 0)
     *   | a.p | a.1 | b.1 | c.0 | (a.1 - b.1 - c.1 = 0)
     *   | a.2 | b.2 | c.2 | c.1 | (a.2 - b.2 - c.2 = 0)
     *   | a.3 | b.3 | c.3 | --- | (a.3 - b.3 - c.3 = 0)
     *
     **/

    bigfield result(ctx);

    /**
     * Step 1: For each limb compute the MAXIMUM value we will have to borrow from the next significant limb
     *
     * i.e. if we assume that `*this = 0` and `other = other.maximum_value`, how many bits do we need to borrow from
     * the next significant limb to ensure each limb value is positive?
     *
     * N.B. for this segment `maximum_value` really refers to maximum NEGATIVE value of the result
     **/
    uint256_t limb_0_maximum_value = other.binary_basis_limbs[0].maximum_value;

    // Compute maximum shift factor for limb_0
    uint64_t limb_0_borrow_shift = std::max(limb_0_maximum_value.get_msb() + 1, NUM_LIMB_BITS);

    // Compute the maximum negative value of limb_1, including the bits limb_0 may need to borrow
    uint256_t limb_1_maximum_value =
        other.binary_basis_limbs[1].maximum_value + (uint256_t(1) << (limb_0_borrow_shift - NUM_LIMB_BITS));

    // repeat the above for the remaining limbs
    uint64_t limb_1_borrow_shift = std::max(limb_1_maximum_value.get_msb() + 1, NUM_LIMB_BITS);
    uint256_t limb_2_maximum_value =
        other.binary_basis_limbs[2].maximum_value + (uint256_t(1) << (limb_1_borrow_shift - NUM_LIMB_BITS));
    uint64_t limb_2_borrow_shift = std::max(limb_2_maximum_value.get_msb() + 1, NUM_LIMB_BITS);

    uint256_t limb_3_maximum_value =
        other.binary_basis_limbs[3].maximum_value + (uint256_t(1) << (limb_2_borrow_shift - NUM_LIMB_BITS));

    /**
     * Step 2: Compute the constant value `X = m * p` we must add to the result to ensure EVERY limb is >= 0
     *
     * We need to find a value `X` where `X.limb[3] > limb_3_maximum_value`.
     * As long as the above holds, we can borrow bits from X.limb[3] to ensure less significant limbs are positive
     *
     * Start by setting constant_to_add = p
     **/
    uint512_t constant_to_add = modulus_u512;
    // add a large enough multiple of p to not get negative result in subtraction
    while (constant_to_add.slice(NUM_LIMB_BITS * 3, NUM_LIMB_BITS * 4).lo <= limb_3_maximum_value) {
        constant_to_add += modulus_u512;
    }

    /**
     * Step 3: Compute offset terms t0, t1, t2, t3 that we add to our result to ensure each limb is positive
     *
     * t3 represents the value we are BORROWING from constant_to_add.limb[3]
     * t2, t1, t0 are the terms we will ADD to constant_to_add.limb[2], constant_to_add.limb[1], constant_to_add.limb[0]
     *
     * i.e. The net value we add to `constant_to_add` is 0. We must ensure that:
     * t3 = t0 + (t1 << NUM_LIMB_BITS) + (t2 << NUM_LIMB_BITS * 2)
     *
     * e.g. the value we borrow to produce t0 is subtracted from t1,
     *      the value we borrow from t1 is subtracted from t2
     *      the value we borrow from t2 is equal to t3
     **/
    uint256_t t0(uint256_t(1) << limb_0_borrow_shift);
    uint256_t t1((uint256_t(1) << limb_1_borrow_shift) - (uint256_t(1) << (limb_0_borrow_shift - NUM_LIMB_BITS)));
    uint256_t t2((uint256_t(1) << limb_2_borrow_shift) - (uint256_t(1) << (limb_1_borrow_shift - NUM_LIMB_BITS)));
    uint256_t t3(uint256_t(1) << (limb_2_borrow_shift - NUM_LIMB_BITS));

    /**
     * Compute the limbs of `constant_to_add`, including our offset terms t0, t1, t2, t3 that ensure each result limb is
     *positive
     **/
    uint256_t to_add_0 = uint256_t(constant_to_add.slice(0, NUM_LIMB_BITS)) + t0;
    uint256_t to_add_1 = uint256_t(constant_to_add.slice(NUM_LIMB_BITS, NUM_LIMB_BITS * 2)) + t1;
    uint256_t to_add_2 = uint256_t(constant_to_add.slice(NUM_LIMB_BITS * 2, NUM_LIMB_BITS * 3)) + t2;
    uint256_t to_add_3 = uint256_t(constant_to_add.slice(NUM_LIMB_BITS * 3, NUM_LIMB_BITS * 4)) - t3;

    /**
     * Update the maximum possible value of the result. We assume here that (*this.value) = 0
     **/
    result.binary_basis_limbs[0].maximum_value = binary_basis_limbs[0].maximum_value + to_add_0;
    result.binary_basis_limbs[1].maximum_value = binary_basis_limbs[1].maximum_value + to_add_1;
    result.binary_basis_limbs[2].maximum_value = binary_basis_limbs[2].maximum_value + to_add_2;
    result.binary_basis_limbs[3].maximum_value = binary_basis_limbs[3].maximum_value + to_add_3;

    /**
     * Compute the binary basis limbs of our result
     **/
    result.binary_basis_limbs[0].element = binary_basis_limbs[0].element + bb::fr(to_add_0);
    result.binary_basis_limbs[1].element = binary_basis_limbs[1].element + bb::fr(to_add_1);
    result.binary_basis_limbs[2].element = binary_basis_limbs[2].element + bb::fr(to_add_2);
    result.binary_basis_limbs[3].element = binary_basis_limbs[3].element + bb::fr(to_add_3);

    if constexpr (HasPlookup<Builder>) {
        if (prime_basis_limb.multiplicative_constant == 1 && other.prime_basis_limb.multiplicative_constant == 1 &&
            !is_constant() && !other.is_constant()) {
            bool limbconst = result.binary_basis_limbs[0].element.is_constant();
            limbconst = limbconst || result.binary_basis_limbs[1].element.is_constant();
            limbconst = limbconst || result.binary_basis_limbs[2].element.is_constant();
            limbconst = limbconst || result.binary_basis_limbs[3].element.is_constant();
            limbconst = limbconst || prime_basis_limb.is_constant();
            limbconst = limbconst || other.binary_basis_limbs[0].element.is_constant();
            limbconst = limbconst || other.binary_basis_limbs[1].element.is_constant();
            limbconst = limbconst || other.binary_basis_limbs[2].element.is_constant();
            limbconst = limbconst || other.binary_basis_limbs[3].element.is_constant();
            limbconst = limbconst || other.prime_basis_limb.is_constant();
            limbconst = limbconst || (prime_basis_limb.witness_index == other.prime_basis_limb.witness_index);
            if (!limbconst) {
                std::pair<uint32_t, bb::fr> x0{ result.binary_basis_limbs[0].element.witness_index,
                                                binary_basis_limbs[0].element.multiplicative_constant };
                std::pair<uint32_t, bb::fr> x1{ result.binary_basis_limbs[1].element.witness_index,
                                                binary_basis_limbs[1].element.multiplicative_constant };
                std::pair<uint32_t, bb::fr> x2{ result.binary_basis_limbs[2].element.witness_index,
                                                binary_basis_limbs[2].element.multiplicative_constant };
                std::pair<uint32_t, bb::fr> x3{ result.binary_basis_limbs[3].element.witness_index,
                                                binary_basis_limbs[3].element.multiplicative_constant };
                std::pair<uint32_t, bb::fr> y0{ other.binary_basis_limbs[0].element.witness_index,
                                                other.binary_basis_limbs[0].element.multiplicative_constant };
                std::pair<uint32_t, bb::fr> y1{ other.binary_basis_limbs[1].element.witness_index,
                                                other.binary_basis_limbs[1].element.multiplicative_constant };
                std::pair<uint32_t, bb::fr> y2{ other.binary_basis_limbs[2].element.witness_index,
                                                other.binary_basis_limbs[2].element.multiplicative_constant };
                std::pair<uint32_t, bb::fr> y3{ other.binary_basis_limbs[3].element.witness_index,
                                                other.binary_basis_limbs[3].element.multiplicative_constant };
                bb::fr c0(result.binary_basis_limbs[0].element.additive_constant -
                          other.binary_basis_limbs[0].element.additive_constant);
                bb::fr c1(result.binary_basis_limbs[1].element.additive_constant -
                          other.binary_basis_limbs[1].element.additive_constant);
                bb::fr c2(result.binary_basis_limbs[2].element.additive_constant -
                          other.binary_basis_limbs[2].element.additive_constant);
                bb::fr c3(result.binary_basis_limbs[3].element.additive_constant -
                          other.binary_basis_limbs[3].element.additive_constant);

                uint32_t xp(prime_basis_limb.witness_index);
                uint32_t yp(other.prime_basis_limb.witness_index);
                bb::fr cp(prime_basis_limb.additive_constant - other.prime_basis_limb.additive_constant);
                uint512_t constant_to_add_mod_p = (constant_to_add) % prime_basis.modulus;
                cp += bb::fr(constant_to_add_mod_p.lo);

                const auto output_witnesses = ctx->evaluate_non_native_field_subtraction(
                    { x0, y0, c0 }, { x1, y1, c1 }, { x2, y2, c2 }, { x3, y3, c3 }, { xp, yp, cp });

                result.binary_basis_limbs[0].element = field_t<Builder>::from_witness_index(ctx, output_witnesses[0]);
                result.binary_basis_limbs[1].element = field_t<Builder>::from_witness_index(ctx, output_witnesses[1]);
                result.binary_basis_limbs[2].element = field_t<Builder>::from_witness_index(ctx, output_witnesses[2]);
                result.binary_basis_limbs[3].element = field_t<Builder>::from_witness_index(ctx, output_witnesses[3]);
                result.prime_basis_limb = field_t<Builder>::from_witness_index(ctx, output_witnesses[4]);
                return result;
            }
        }
    }

    result.binary_basis_limbs[0].element -= other.binary_basis_limbs[0].element;
    result.binary_basis_limbs[1].element -= other.binary_basis_limbs[1].element;
    result.binary_basis_limbs[2].element -= other.binary_basis_limbs[2].element;
    result.binary_basis_limbs[3].element -= other.binary_basis_limbs[3].element;

    /**
     * Compute the prime basis limb of the result
     **/
    uint512_t constant_to_add_mod_p = (constant_to_add) % prime_basis.modulus;
    field_t prime_basis_to_add(ctx, bb::fr(constant_to_add_mod_p.lo));
    result.prime_basis_limb = prime_basis_limb + prime_basis_to_add;
    result.prime_basis_limb -= other.prime_basis_limb;
    return result;
}

/**
 * Evaluate a non-native field multiplication: (a * b = c mod p) where p == target_basis.modulus
 *
 * We compute quotient term `q` and remainder `c` and evaluate that:
 *
 * a * b - q * p - c = 0 mod modulus_u512 (binary basis modulus, currently 2**272)
 * a * b - q * p - c = 0 mod circuit modulus
 **/
template <typename Builder, typename T>
bigfield<Builder, T> bigfield<Builder, T>::operator*(const bigfield& other) const
{
    // First we do basic reduction checks of individual elements
    reduction_check();
    other.reduction_check();
    Builder* ctx = context ? context : other.context;
    // Now we can actually compute the quotient and remainder values
    const auto [quotient_value, remainder_value] = compute_quotient_remainder_values(*this, other, {});
    bigfield remainder;
    bigfield quotient;
    // If operands are constant, define result as a constant value and return
    if (is_constant() && other.is_constant()) {
        remainder = bigfield(ctx, uint256_t(remainder_value.lo));
        return remainder;
    } else {
        // when writing a*b = q*p + r we wish to enforce r<2^s for smallest s such that p<2^s
        // hence the second constructor call is with can_overflow=false. This will allow using r in more additions mod
        // 2^t without needing to apply the mod, where t=4*NUM_LIMB_BITS

        // Check if the product overflows CRT or the quotient can't be contained in a range proof and reduce accordingly
        auto [reduction_required, num_quotient_bits] =
            get_quotient_reduction_info({ get_maximum_value() }, { other.get_maximum_value() }, {});
        if (reduction_required) {
            if (get_maximum_value() > other.get_maximum_value()) {
                self_reduce();
            } else {
                other.self_reduce();
            }
            return (*this).operator*(other);
        }
        quotient = create_from_u512_as_witness(ctx, quotient_value, false, num_quotient_bits);
        remainder = create_from_u512_as_witness(ctx, remainder_value);
    };

    // Call `evaluate_multiply_add` to validate the correctness of our computed quotient and remainder
    unsafe_evaluate_multiply_add(*this, other, {}, quotient, { remainder });
    return remainder;
}

/**
 * Division operator. Doesn't create constraints for b!=0, which can lead to vulnerabilities. If you need a safer
 *variant use div_check_denominator_nonzero.
 *
 * To evaluate (a / b = c mod p), we instead evaluate (c * b = a mod p).
 **/
template <typename Builder, typename T>
bigfield<Builder, T> bigfield<Builder, T>::operator/(const bigfield& other) const
{

    return internal_div({ *this }, other, false);
}
/**
 * @brief Create constraints for summing these terms
 *
 * @tparam Builder
 * @tparam T
 * @param terms
 * @return The sum of terms
 */
template <typename Builder, typename T>
bigfield<Builder, T> bigfield<Builder, T>::sum(const std::vector<bigfield>& terms)
{
    ASSERT(terms.size() > 0);

    if (terms.size() == 1) {
        return terms[0];
    }
    std::vector<bigfield> halved;
    for (size_t i = 0; i < terms.size() / 2; i++) {
        halved.push_back(terms[2 * i] + terms[2 * i + 1]);
    }
    if (terms.size() & 1) {
        halved.push_back(terms[terms.size() - 1]);
    }
    return sum(halved);
}

/**
 * Division of a sum with an optional check if divisor is zero. Should not be used outside of class.
 *
 * @param numerators Vector of numerators
 * @param denominator Denominator
 * @param check_for_zero If the zero check should be enabled
 *
 * @return The result of division
 * */
template <typename Builder, typename T>
bigfield<Builder, T> bigfield<Builder, T>::internal_div(const std::vector<bigfield>& numerators,
                                                        const bigfield& denominator,
                                                        bool check_for_zero)
{
    if (numerators.size() == 0) {
        return bigfield<Builder, T>(denominator.get_context(), uint256_t(0));
    }

    denominator.reduction_check();
    Builder* ctx = denominator.context;
    uint512_t numerator_values(0);
    bool numerator_constant = true;
    for (const auto& numerator_element : numerators) {
        ctx = (ctx == nullptr) ? numerator_element.get_context() : ctx;
        numerator_element.reduction_check();
        numerator_values += numerator_element.get_value();
        numerator_constant = numerator_constant && (numerator_element.is_constant());
    }

    // a / b = c
    // => c * b = a mod p
    const uint1024_t left = uint1024_t(numerator_values);
    const uint1024_t right = uint1024_t(denominator.get_value());
    const uint1024_t modulus(target_basis.modulus);
    uint512_t inverse_value = right.lo.invmod(target_basis.modulus).lo;
    uint1024_t inverse_1024(inverse_value);
    inverse_value = ((left * inverse_1024) % modulus).lo;

    const uint1024_t quotient_1024 =
        (uint1024_t(inverse_value) * right + unreduced_zero().get_value() - left) / modulus;
    const uint512_t quotient_value = quotient_1024.lo;

    bigfield inverse;
    bigfield quotient;
    if (numerator_constant && denominator.is_constant()) {
        inverse = bigfield(ctx, uint256_t(inverse_value));
        return inverse;
    } else {
        // We only add the check if the result is non-constant
        std::vector<uint1024_t> numerator_max;
        for (const auto& n : numerators) {
            numerator_max.push_back(n.get_maximum_value());
        }

        auto [reduction_required, num_quotient_bits] =
            get_quotient_reduction_info({ static_cast<uint512_t>(DEFAULT_MAXIMUM_REMAINDER) },
                                        { denominator.get_maximum_value() },
                                        { unreduced_zero() },
                                        numerator_max);
        if (reduction_required) {

            denominator.self_reduce();
            return internal_div(numerators, denominator, check_for_zero);
        }
        // We do this after the quotient check, since this creates gates and we don't want to do this twice
        if (check_for_zero) {
            denominator.assert_is_not_equal(zero());
        }

        quotient = create_from_u512_as_witness(ctx, quotient_value, false, num_quotient_bits);
        inverse = create_from_u512_as_witness(ctx, inverse_value);
    }

    unsafe_evaluate_multiply_add(denominator, inverse, { unreduced_zero() }, quotient, numerators);
    return inverse;
}

/**
 * Div method without constraining denominator!=0.
 *
 * Similar to operator/ but numerator can be linear sum of multiple elements
 *
 **/
template <typename Builder, typename T>
bigfield<Builder, T> bigfield<Builder, T>::div_without_denominator_check(const std::vector<bigfield>& numerators,
                                                                         const bigfield& denominator)
{
    return internal_div(numerators, denominator, false);
}

/**
 * Div method with constraints for denominator!=0.
 *
 * Similar to operator/ but numerator can be linear sum of multiple elements
 *
 * TODO: After we create a mechanism for easy updating of witnesses, create a test with proof check
 **/
template <typename Builder, typename T>
bigfield<Builder, T> bigfield<Builder, T>::div_check_denominator_nonzero(const std::vector<bigfield>& numerators,
                                                                         const bigfield& denominator)
{
    return internal_div(numerators, denominator, true);
}
/**
 * Compute a * a = c mod p
 *
 * Slightly cheaper than operator* for StandardPlonk
 **/
template <typename Builder, typename T> bigfield<Builder, T> bigfield<Builder, T>::sqr() const
{
    reduction_check();
    Builder* ctx = context;

    const auto [quotient_value, remainder_value] = compute_quotient_remainder_values(*this, *this, {});

    bigfield remainder;
    bigfield quotient;
    if (is_constant()) {
        remainder = bigfield(ctx, uint256_t(remainder_value.lo));
        return remainder;
    } else {

        auto [reduction_required, num_quotient_bits] = get_quotient_reduction_info(
            { get_maximum_value() }, { get_maximum_value() }, {}, { DEFAULT_MAXIMUM_REMAINDER });
        if (reduction_required) {
            self_reduce();
            return sqr();
        }

        quotient = create_from_u512_as_witness(ctx, quotient_value, false, num_quotient_bits);
        remainder = create_from_u512_as_witness(ctx, remainder_value);
    };

    unsafe_evaluate_square_add(*this, {}, quotient, remainder);
    return remainder;
}

/**
 * Compute a * a + ...to_add = b mod p
 *
 * We can chain multiple additions to a square/multiply with a single quotient/remainder.
 *
 * Chaining the additions here is cheaper than calling operator+ because we can combine some gates in
 *`evaluate_multiply_add`
 **/
template <typename Builder, typename T>
bigfield<Builder, T> bigfield<Builder, T>::sqradd(const std::vector<bigfield>& to_add) const
{
    reduction_check();

    Builder* ctx = context;

    uint512_t add_values(0);
    bool add_constant = true;
    for (const auto& add_element : to_add) {
        add_element.reduction_check();
        add_values += add_element.get_value();
        add_constant = add_constant && (add_element.is_constant());
    }

    const uint1024_t left(get_value());
    const uint1024_t right(get_value());
    const uint1024_t add_right(add_values);
    const uint1024_t modulus(target_basis.modulus);

    bigfield remainder;
    bigfield quotient;
    if (is_constant()) {
        if (add_constant) {

            const auto [quotient_1024, remainder_1024] = (left * right + add_right).divmod(modulus);
            remainder = bigfield(ctx, uint256_t(remainder_1024.lo.lo));
            return remainder;
        } else {

            const auto [quotient_1024, remainder_1024] = (left * right).divmod(modulus);
            std::vector<bigfield> new_to_add;
            for (auto& add_element : to_add) {
                new_to_add.push_back(add_element);
            }

            new_to_add.push_back(bigfield(ctx, remainder_1024.lo.lo));
            return sum(new_to_add);
        }
    } else {

        // Check the quotient fits the range proof
        auto [reduction_required, num_quotient_bits] = get_quotient_reduction_info(
            { get_maximum_value() }, { get_maximum_value() }, to_add, { DEFAULT_MAXIMUM_REMAINDER });

        if (reduction_required) {
            self_reduce();
            return sqradd(to_add);
        }
        const auto [quotient_1024, remainder_1024] = (left * right + add_right).divmod(modulus);
        uint512_t quotient_value = quotient_1024.lo;
        uint256_t remainder_value = remainder_1024.lo.lo;

        quotient = create_from_u512_as_witness(ctx, quotient_value, false, num_quotient_bits);
        remainder = create_from_u512_as_witness(ctx, remainder_value);
    };
    unsafe_evaluate_square_add(*this, to_add, quotient, remainder);
    return remainder;
}

/**
 * Compute a * b + ...to_add = c mod p
 *
 * @param to_mul Bigfield element to multiply by
 * @param to_add Vector of elements to add
 *
 * @return New bigfield elment c
 **/
template <typename Builder, typename T>
bigfield<Builder, T> bigfield<Builder, T>::madd(const bigfield& to_mul, const std::vector<bigfield>& to_add) const
{
    Builder* ctx = context ? context : to_mul.context;
    reduction_check();
    to_mul.reduction_check();

    uint512_t add_values(0);
    bool add_constant = true;

    for (const auto& add_element : to_add) {
        add_element.reduction_check();
        add_values += add_element.get_value();
        add_constant = add_constant && (add_element.is_constant());
    }

    const uint1024_t left(get_value());
    const uint1024_t mul_right(to_mul.get_value());
    const uint1024_t add_right(add_values);
    const uint1024_t modulus(target_basis.modulus);

    const auto [quotient_1024, remainder_1024] = (left * mul_right + add_right).divmod(modulus);

    const uint512_t quotient_value = quotient_1024.lo;
    const uint512_t remainder_value = remainder_1024.lo;

    bigfield remainder;
    bigfield quotient;
    if (is_constant() && to_mul.is_constant() && add_constant) {
        remainder = bigfield(ctx, uint256_t(remainder_value.lo));
        return remainder;
    } else {

        auto [reduction_required, num_quotient_bits] = get_quotient_reduction_info(
            { get_maximum_value() }, { to_mul.get_maximum_value() }, to_add, { DEFAULT_MAXIMUM_REMAINDER });
        if (reduction_required) {
            if (get_maximum_value() > to_mul.get_maximum_value()) {
                self_reduce();
            } else {
                to_mul.self_reduce();
            }
            return (*this).madd(to_mul, to_add);
        }
        quotient = create_from_u512_as_witness(ctx, quotient_value, false, num_quotient_bits);
        remainder = create_from_u512_as_witness(ctx, remainder_value);
    };
    unsafe_evaluate_multiply_add(*this, to_mul, to_add, quotient, { remainder });
    return remainder;
}

// MERGENOTE: Implementing dual_madd in terms of mult_madd following #729

/**
 * @brief Performs individual reductions on the supplied elements as well as more complex reductions to prevent CRT
 * modulus overflow and to fit the quotient inside the range proof
 *
 *
 * @tparam Builder builder
 * @tparam T basefield
 * @param mul_left
 * @param mul_right
 * @param to_add
 */
template <typename Builder, typename T>
void bigfield<Builder, T>::perform_reductions_for_mult_madd(std::vector<bigfield>& mul_left,
                                                            std::vector<bigfield>& mul_right,
                                                            const std::vector<bigfield>& to_add)
{
    const size_t number_of_products = mul_left.size();
    // Get the maximum values of elements
    std::vector<uint512_t> max_values_left;
    std::vector<uint512_t> max_values_right;

    max_values_left.reserve(number_of_products);
    max_values_right.reserve(number_of_products);
    // Do regular reduction checks for all elements
    for (auto& left_element : mul_left) {
        left_element.reduction_check();
        max_values_left.emplace_back(left_element.get_maximum_value());
    }

    for (auto& right_element : mul_right) {
        right_element.reduction_check();
        max_values_right.emplace_back(right_element.get_maximum_value());
    }

    // Perform CRT checks for the whole evaluation
    // 1. Check if we can overflow CRT modulus
    // 2. Check if the quotient actually fits in our range proof.
    // 3. If we haven't passed one of the checks, reduce accordingly, starting with the largest product

    // We only get the bitlength of range proof if there is no reduction
    bool reduction_required;
    reduction_required = std::get<0>(
        get_quotient_reduction_info(max_values_left, max_values_right, to_add, { DEFAULT_MAXIMUM_REMAINDER }));

    if (reduction_required) {

        // We are out of luck and have to reduce the elements to keep the intermediate result below CRT modulus
        // For that we need to compute the maximum update - how much reducing each element is going to update the
        // quotient.
        // Contents of the tuple: | Qmax_before-Qmax_after | product number | argument number |
        std::vector<std::tuple<uint1024_t, size_t, size_t>> maximum_value_updates;

        // We use this lambda function before the loop and in the loop itself
        // It computes the maximum value update from reduction of each element
        auto compute_updates = [](std::vector<std::tuple<uint1024_t, size_t, size_t>>& maxval_updates,
                                  std::vector<bigfield>& m_left,
                                  std::vector<bigfield>& m_right,
                                  size_t number_of_products) {
            maxval_updates.resize(0);
            maxval_updates.reserve(number_of_products * 2);
            // Compute all reduction differences
            for (size_t i = 0; i < number_of_products; i++) {
                uint1024_t original_left = static_cast<uint1024_t>(m_left[i].get_maximum_value());
                uint1024_t original_right = static_cast<uint1024_t>(m_right[i].get_maximum_value());
                uint1024_t original_product = original_left * original_right;
                if (m_left[i].is_constant()) {
                    // If the multiplicand is constant, we can't reduce it, so the update is 0.
                    maxval_updates.emplace_back(std::tuple<uint1024_t, size_t, size_t>(0, i, 0));
                } else {
                    uint1024_t new_product = DEFAULT_MAXIMUM_REMAINDER * original_right;
                    if (new_product > original_product) {
                        throw_or_abort("bigfield: This should never happen");
                    }
                    maxval_updates.emplace_back(
                        std::tuple<uint1024_t, size_t, size_t>(original_product - new_product, i, 0));
                }
                if (m_right[i].is_constant()) {
                    // If the multiplicand is constant, we can't reduce it, so the update is 0.
                    maxval_updates.emplace_back(std::tuple<uint1024_t, size_t, size_t>(0, i, 1));
                } else {
                    uint1024_t new_product = DEFAULT_MAXIMUM_REMAINDER * original_left;
                    if (new_product > original_product) {
                        throw_or_abort("bigfield: This should never happen");
                    }
                    maxval_updates.emplace_back(
                        std::tuple<uint1024_t, size_t, size_t>(original_product - new_product, i, 1));
                }
            }
        };

        // Compute the possible reduction updates
        compute_updates(maximum_value_updates, mul_left, mul_right, number_of_products);
        auto compare_update_tuples = [](std::tuple<uint1024_t, size_t, size_t>& left_element,
                                        std::tuple<uint1024_t, size_t, size_t>& right_element) {
            return std::get<0>(left_element) > std::get<0>(right_element);
        };

        // Sort the vector, larger values first
        std::sort(maximum_value_updates.begin(), maximum_value_updates.end(), compare_update_tuples);
        // Now we loop through, reducing 1 element each time. This is costly in code, but allows us to use fewer
        // gates

        while (reduction_required) {

            // We choose the largest update
            auto [update_size, largest_update_product_index, multiplicand_index] = maximum_value_updates[0];
            if (!update_size) {
                throw_or_abort("bigfield: Can't reduce further");
            }
            // Reduce the larger of the multiplicands that compose the product
            if (multiplicand_index == 0) {
                mul_left[largest_update_product_index].self_reduce();
            } else {
                mul_right[largest_update_product_index].self_reduce();
            }

            reduction_required = std::get<0>(
                get_quotient_reduction_info(max_values_left, max_values_right, to_add, { DEFAULT_MAXIMUM_REMAINDER }));

            compute_updates(maximum_value_updates, mul_left, mul_right, number_of_products);

            for (size_t i = 0; i < number_of_products; i++) {
                max_values_left[i] = mul_left[i].get_maximum_value();
                max_values_right[i] = mul_right[i].get_maximum_value();
            }

            // Sort the the vector
            std::sort(maximum_value_updates.begin(), maximum_value_updates.end(), compare_update_tuples);
        }
        // Now we have reduced everything exactly to the point of no overflow. There is probably a way to use even
        // fewer reductions, but for now this will suffice.
    }
}

/**
 * Evaluate the sum of products and additional values safely.
 *
 * @param mul_left Vector of bigfield multiplicands
 * @param mul_right Vector of bigfield multipliers
 * @param to_add Vector of bigfield elements to add to the sum of products
 *
 * @return A reduced value that is the sum of all products and to_add values
 * */
template <typename Builder, typename T>
bigfield<Builder, T> bigfield<Builder, T>::mult_madd(const std::vector<bigfield>& mul_left,
                                                     const std::vector<bigfield>& mul_right,
                                                     const std::vector<bigfield>& to_add,
                                                     bool fix_remainder_to_zero)
{
    ASSERT(mul_left.size() == mul_right.size());

    std::vector<bigfield> mutable_mul_left(mul_left);
    std::vector<bigfield> mutable_mul_right(mul_right);

    const size_t number_of_products = mul_left.size();

    const uint1024_t modulus(target_basis.modulus);
    uint1024_t worst_case_product_sum(0);
    uint1024_t add_right_constant_sum(0);

    // First we do all constant optimizations
    bool add_constant = true;
    std::vector<bigfield> new_to_add;

    for (const auto& add_element : to_add) {
        add_element.reduction_check();
        if (add_element.is_constant()) {
            add_right_constant_sum += uint1024_t(add_element.get_value());
        } else {
            add_constant = false;
            new_to_add.push_back(add_element);
        }
    }

    // Compute the product sum
    // Optimize constant use
    uint1024_t sum_of_constant_products(0);
    std::vector<bigfield> new_input_left;
    std::vector<bigfield> new_input_right;
    bool product_sum_constant = true;
    for (size_t i = 0; i < number_of_products; i++) {
        if (mutable_mul_left[i].is_constant() && mutable_mul_right[i].is_constant()) {
            // If constant, just add to the sum
            sum_of_constant_products +=
                uint1024_t(mutable_mul_left[i].get_value()) * uint1024_t(mutable_mul_right[i].get_value());
        } else {
            // If not, add to nonconstant sum and remember the elements
            new_input_left.push_back(mutable_mul_left[i]);
            new_input_right.push_back(mutable_mul_right[i]);
            product_sum_constant = false;
        }
    }

    Builder* ctx = nullptr;
    // Search through all multiplicands on the left
    for (auto& el : mutable_mul_left) {
        if (el.context) {
            ctx = el.context;
            break;
        }
    }
    // And on the right
    if (!ctx) {
        for (auto& el : mutable_mul_right) {
            if (el.context) {
                ctx = el.context;
                break;
            }
        }
    }
    if (product_sum_constant) {
        if (add_constant) {
            // Simply return the constant, no need unsafe_multiply_add
            const auto [quotient_1024, remainder_1024] =
                (sum_of_constant_products + add_right_constant_sum).divmod(modulus);
            ASSERT(!fix_remainder_to_zero || remainder_1024 == 0);
            return bigfield(ctx, uint256_t(remainder_1024.lo.lo));
        } else {
            const auto [quotient_1024, remainder_1024] =
                (sum_of_constant_products + add_right_constant_sum).divmod(modulus);
            uint256_t remainder_value = remainder_1024.lo.lo;
            bigfield result;
            if (remainder_value == uint256_t(0)) {
                // No need to add extra term to new_to_add
                result = sum(new_to_add);
            } else {
                // Add the constant term
                new_to_add.push_back(bigfield(ctx, uint256_t(remainder_value)));
                result = sum(new_to_add);
            }
            if (fix_remainder_to_zero) {
                result.self_reduce();
                result.assert_equal(zero());
            }
            return result;
        }
    }

    // Now that we know that there is at least 1 non-constant multiplication, we can start estimating reductions, etc

    // Compute the constant term we're adding
    const auto [_, constant_part_remainder_1024] = (sum_of_constant_products + add_right_constant_sum).divmod(modulus);
    const uint256_t constant_part_remainder_256 = constant_part_remainder_1024.lo.lo;

    if (constant_part_remainder_256 != uint256_t(0)) {
        new_to_add.push_back(bigfield(ctx, constant_part_remainder_256));
    }
    // Compute added sum
    uint1024_t add_right_final_sum(0);
    uint1024_t add_right_maximum(0);
    for (const auto& add_element : new_to_add) {
        // Technically not needed, but better to leave just in case
        add_element.reduction_check();
        add_right_final_sum += uint1024_t(add_element.get_value());

        add_right_maximum += uint1024_t(add_element.get_maximum_value());
    }
    const size_t final_number_of_products = new_input_left.size();

    // We need to check if it is possible to reduce the products enough
    worst_case_product_sum = uint1024_t(final_number_of_products) * uint1024_t(DEFAULT_MAXIMUM_REMAINDER) *
                             uint1024_t(DEFAULT_MAXIMUM_REMAINDER);

    // Check that we can actually reduce the products enough, this assert will probably never get triggered
    ASSERT((worst_case_product_sum + add_right_maximum) < get_maximum_crt_product());

    // We've collapsed all constants, checked if we can compute the sum of products in the worst case, time to check if
    // we need to reduce something
    perform_reductions_for_mult_madd(new_input_left, new_input_right, new_to_add);
    uint1024_t sum_of_products_final(0);
    for (size_t i = 0; i < final_number_of_products; i++) {
        sum_of_products_final += uint1024_t(new_input_left[i].get_value()) * uint1024_t(new_input_right[i].get_value());
    }

    // Get the number of range proof bits for the quotient
    const size_t num_quotient_bits = get_quotient_max_bits({ DEFAULT_MAXIMUM_REMAINDER });

    // Compute the quotient and remainder
    const auto [quotient_1024, remainder_1024] = (sum_of_products_final + add_right_final_sum).divmod(modulus);

    // If we are establishing an identity and the remainder has to be zero, we need to check, that it actually is

    if (fix_remainder_to_zero) {
        // This is not the only check. Circuit check is coming later :)
        ASSERT(remainder_1024.lo == uint512_t(0));
    }
    const uint512_t quotient_value = quotient_1024.lo;
    const uint512_t remainder_value = remainder_1024.lo;

    bigfield remainder;
    bigfield quotient;
    // Constrain quotient to mitigate CRT overflow attacks
    quotient = create_from_u512_as_witness(ctx, quotient_value, false, num_quotient_bits);

    if (fix_remainder_to_zero) {
        remainder = zero();
        // remainder needs to be defined as wire value and not selector values to satisfy
        // UltraPlonk's bigfield custom gates
        remainder.convert_constant_to_fixed_witness(ctx);
    } else {
        remainder = create_from_u512_as_witness(ctx, remainder_value);
    }

    unsafe_evaluate_multiple_multiply_add(new_input_left, new_input_right, new_to_add, quotient, { remainder });

    return remainder;
}

/**
 * Compute (left_a * right_a) + (left_b * right_b) + ...to_add = c mod p
 *
 * This is cheaper than two multiplication operations, as the above only requires one quotient/remainder
 **/
template <typename Builder, typename T>
bigfield<Builder, T> bigfield<Builder, T>::dual_madd(const bigfield& left_a,
                                                     const bigfield& right_a,
                                                     const bigfield& left_b,
                                                     const bigfield& right_b,
                                                     const std::vector<bigfield>& to_add)
{
    left_a.reduction_check();
    right_a.reduction_check();
    left_b.reduction_check();
    right_b.reduction_check();

    std::vector<bigfield> mul_left = { left_a, left_b };
    std::vector<bigfield> mul_right = { right_a, right_b };

    return mult_madd(mul_left, mul_right, to_add);
}

/**
 * multiply, subtract, divide.
 * This method computes:
 *
 * result = -(\sum{mul_left[i] * mul_right[i]} + ...to_add) / divisor
 *
 * Algorithm is constructed in this way to ensure that all computed terms are positive
 *
 * i.e. we evaluate:
 * result * divisor + (\sum{mul_left[i] * mul_right[i]) + ...to_add) = 0
 *
 * It is critical that ALL the terms on the LHS are positive to eliminate the possiblity of underflows
 * when calling `evaluate_multiple_multiply_add`
 *
 * only requires one quotient and remainder + overflow limbs
 *
 * We proxy this to mult_madd, so it only requires one quotient and remainder + overflow limbs
 **/
template <typename Builder, typename T>
bigfield<Builder, T> bigfield<Builder, T>::msub_div(const std::vector<bigfield>& mul_left,
                                                    const std::vector<bigfield>& mul_right,
                                                    const bigfield& divisor,
                                                    const std::vector<bigfield>& to_sub,
                                                    bool enable_divisor_nz_check)
{
    Builder* ctx = divisor.context;

    const size_t num_multiplications = mul_left.size();
    native product_native = 0;
    bool products_constant = true;

    // Check the basics
    ASSERT(mul_left.size() == mul_right.size());
    ASSERT(divisor.get_value() != 0);

    // This check is optional, because it is heavy and often we don't need it at all
    if (enable_divisor_nz_check) {
        divisor.assert_is_not_equal(zero());
    }

    // Compute the sum of products
    for (size_t i = 0; i < num_multiplications; ++i) {
        const native mul_left_native(uint512_t(mul_left[i].get_value() % modulus_u512).lo);
        const native mul_right_native(uint512_t(mul_right[i].get_value() % modulus_u512).lo);
        product_native += (mul_left_native * -mul_right_native);
        products_constant = products_constant && mul_left[i].is_constant() && mul_right[i].is_constant();
    }

    // Compute the sum of to_sub
    native sub_native(0);
    bool sub_constant = true;
    for (const auto& sub : to_sub) {
        sub_native += (uint512_t(sub.get_value() % modulus_u512).lo);
        sub_constant = sub_constant && sub.is_constant();
    }

    native divisor_native(uint512_t(divisor.get_value() % modulus_u512).lo);

    // Compute the result
    const native result_native = (product_native - sub_native) / divisor_native;

    const uint1024_t result_value = uint1024_t(uint512_t(static_cast<uint256_t>(result_native)));

    // If everything is constant, then we just return the constant
    if (sub_constant && products_constant && divisor.is_constant()) {
        return bigfield(ctx, uint256_t(result_value.lo.lo));
    }

    // Create the result witness
    bigfield result = create_from_u512_as_witness(ctx, result_value.lo);

    std::vector<bigfield> eval_left{ result };
    std::vector<bigfield> eval_right{ divisor };
    for (const auto& in : mul_left) {
        eval_left.emplace_back(in);
    }
    for (const auto& in : mul_right) {
        eval_right.emplace_back(in);
    }

    mult_madd(eval_left, eval_right, to_sub, true);
    return result;
}

template <typename Builder, typename T>
bigfield<Builder, T> bigfield<Builder, T>::conditional_negate(const bool_t<Builder>& predicate) const
{
    Builder* ctx = context ? context : predicate.context;

    if (is_constant() && predicate.is_constant()) {
        if (predicate.get_value()) {
            uint512_t out_val = (modulus_u512 - get_value()) % modulus_u512;
            return bigfield(ctx, out_val.lo);
        }
        return *this;
    }
    reduction_check();

    uint256_t limb_0_maximum_value = binary_basis_limbs[0].maximum_value;
    uint64_t limb_0_borrow_shift = std::max(limb_0_maximum_value.get_msb() + 1, NUM_LIMB_BITS);
    uint256_t limb_1_maximum_value =
        binary_basis_limbs[1].maximum_value + (uint256_t(1) << (limb_0_borrow_shift - NUM_LIMB_BITS));
    uint64_t limb_1_borrow_shift = std::max(limb_1_maximum_value.get_msb() + 1, NUM_LIMB_BITS);
    uint256_t limb_2_maximum_value =
        binary_basis_limbs[2].maximum_value + (uint256_t(1) << (limb_1_borrow_shift - NUM_LIMB_BITS));
    uint64_t limb_2_borrow_shift = std::max(limb_2_maximum_value.get_msb() + 1, NUM_LIMB_BITS);

    uint256_t limb_3_maximum_value =
        binary_basis_limbs[3].maximum_value + (uint256_t(1) << (limb_2_borrow_shift - NUM_LIMB_BITS));

    // uint256_t comparison_maximum = uint256_t(modulus_u512.slice(NUM_LIMB_BITS * 3, NUM_LIMB_BITS * 4));
    // uint256_t additive_term = comparison_maximum;
    // TODO: This is terribly inefficient. We should change it.
    uint512_t constant_to_add = modulus_u512;
    while (constant_to_add.slice(NUM_LIMB_BITS * 3, NUM_LIMB_BITS * 4).lo <= limb_3_maximum_value) {
        constant_to_add += modulus_u512;
    }

    uint256_t t0(uint256_t(1) << limb_0_borrow_shift);
    uint256_t t1((uint256_t(1) << limb_1_borrow_shift) - (uint256_t(1) << (limb_0_borrow_shift - NUM_LIMB_BITS)));
    uint256_t t2((uint256_t(1) << limb_2_borrow_shift) - (uint256_t(1) << (limb_1_borrow_shift - NUM_LIMB_BITS)));
    uint256_t t3(uint256_t(1) << (limb_2_borrow_shift - NUM_LIMB_BITS));

    uint256_t to_add_0_u256 = uint256_t(constant_to_add.slice(0, NUM_LIMB_BITS));
    uint256_t to_add_1_u256 = uint256_t(constant_to_add.slice(NUM_LIMB_BITS, NUM_LIMB_BITS * 2));
    uint256_t to_add_2_u256 = uint256_t(constant_to_add.slice(NUM_LIMB_BITS * 2, NUM_LIMB_BITS * 3));
    uint256_t to_add_3_u256 = uint256_t(constant_to_add.slice(NUM_LIMB_BITS * 3, NUM_LIMB_BITS * 4));

    bb::fr to_add_0(t0 + to_add_0_u256);
    bb::fr to_add_1(t1 + to_add_1_u256);
    bb::fr to_add_2(t2 + to_add_2_u256);
    bb::fr to_add_3(to_add_3_u256 - t3);

    // we either return current value if predicate is false, or (limb_i - value) if predicate is true
    // (1 - predicate) * value + predicate * (limb_i - value)
    // = predicate * (limb_i - 2 * value) + value
    bb::fr two(2);

    field_t limb_0 = static_cast<field_t<Builder>>(predicate).madd(-(binary_basis_limbs[0].element * two) + to_add_0,
                                                                   binary_basis_limbs[0].element);
    field_t limb_1 = static_cast<field_t<Builder>>(predicate).madd(-(binary_basis_limbs[1].element * two) + to_add_1,
                                                                   binary_basis_limbs[1].element);
    field_t limb_2 = static_cast<field_t<Builder>>(predicate).madd(-(binary_basis_limbs[2].element * two) + to_add_2,
                                                                   binary_basis_limbs[2].element);
    field_t limb_3 = static_cast<field_t<Builder>>(predicate).madd(-(binary_basis_limbs[3].element * two) + to_add_3,
                                                                   binary_basis_limbs[3].element);

    uint256_t max_limb_0 = binary_basis_limbs[0].maximum_value + to_add_0_u256 + t0;
    uint256_t max_limb_1 = binary_basis_limbs[1].maximum_value + to_add_1_u256 + t1;
    uint256_t max_limb_2 = binary_basis_limbs[2].maximum_value + to_add_2_u256 + t2;
    uint256_t max_limb_3 = binary_basis_limbs[3].maximum_value + to_add_3_u256 - t3;

    bigfield result(ctx);
    result.binary_basis_limbs[0] = Limb(limb_0, max_limb_0);
    result.binary_basis_limbs[1] = Limb(limb_1, max_limb_1);
    result.binary_basis_limbs[2] = Limb(limb_2, max_limb_2);
    result.binary_basis_limbs[3] = Limb(limb_3, max_limb_3);

    uint512_t constant_to_add_mod_p = constant_to_add % prime_basis.modulus;
    field_t prime_basis_to_add(ctx, bb::fr(constant_to_add_mod_p.lo));
    result.prime_basis_limb =
        static_cast<field_t<Builder>>(predicate).madd(-(prime_basis_limb * two) + prime_basis_to_add, prime_basis_limb);

    return result;
}

/**
 * @brief Create an element which is equal to either this or other based on the predicate
 *
 * @tparam Builder
 * @tparam T
 * @param other The other bigfield element
 * @param predicate Predicate controlling the result (0 for this, 1 for the other)
 * @return Resulting element
 */
template <typename Builder, typename T>
bigfield<Builder, T> bigfield<Builder, T>::conditional_select(const bigfield& other,
                                                              const bool_t<Builder>& predicate) const
{
    if (is_constant() && other.is_constant() && predicate.is_constant()) {
        if (predicate.get_value()) {
            return other;
        }
        return *this;
    }
    Builder* ctx = context ? context : (other.context ? other.context : predicate.context);

    // TODO: use field_t::conditional_assign method
    field_t binary_limb_0 = static_cast<field_t<Builder>>(predicate).madd(
        other.binary_basis_limbs[0].element - binary_basis_limbs[0].element, binary_basis_limbs[0].element);
    field_t binary_limb_1 = static_cast<field_t<Builder>>(predicate).madd(
        other.binary_basis_limbs[1].element - binary_basis_limbs[1].element, binary_basis_limbs[1].element);
    field_t binary_limb_2 = static_cast<field_t<Builder>>(predicate).madd(
        other.binary_basis_limbs[2].element - binary_basis_limbs[2].element, binary_basis_limbs[2].element);
    field_t binary_limb_3 = static_cast<field_t<Builder>>(predicate).madd(
        other.binary_basis_limbs[3].element - binary_basis_limbs[3].element, binary_basis_limbs[3].element);
    field_t prime_limb =
        static_cast<field_t<Builder>>(predicate).madd(other.prime_basis_limb - prime_basis_limb, prime_basis_limb);

    bigfield result(ctx);
    // the maximum of the maximal values of elements is large enough
    result.binary_basis_limbs[0] =
        Limb(binary_limb_0, std::max(binary_basis_limbs[0].maximum_value, other.binary_basis_limbs[0].maximum_value));
    result.binary_basis_limbs[1] =
        Limb(binary_limb_1, std::max(binary_basis_limbs[1].maximum_value, other.binary_basis_limbs[1].maximum_value));
    result.binary_basis_limbs[2] =
        Limb(binary_limb_2, std::max(binary_basis_limbs[2].maximum_value, other.binary_basis_limbs[2].maximum_value));
    result.binary_basis_limbs[3] =
        Limb(binary_limb_3, std::max(binary_basis_limbs[3].maximum_value, other.binary_basis_limbs[3].maximum_value));
    result.prime_basis_limb = prime_limb;
    return result;
}

/**
 * @brief Validate whether two bigfield elements are equal to each other
 * @details To evaluate whether `(a == b)`, we use result boolean `r` to evaluate the following logic:
 *          (n.b all algebra involving bigfield elements is done in the bigfield)
 *              1. If `r == 1` , `a - b == 0`
 *              2. If `r == 0`, `a - b` posesses an inverse `I` i.e. `(a - b) * I - 1 == 0`
 *          We efficiently evaluate this logic by evaluating a single expression `(a - b)*X = Y`
 *          We use conditional assignment logic to define `X, Y` to be the following:
 *              If `r == 1` then `X = 1, Y = 0`
 *              If `r == 0` then `X = I, Y = 1`
 *          This allows us to evaluate `operator==` using only 1 bigfield multiplication operation.
 *          We can check the product equals 0 or 1 by directly evaluating the binary basis/prime basis limbs of Y.
 *          i.e. if `r == 1` then `(a - b)*X` should have 0 for all limb values
 *               if `r == 0` then `(a - b)*X` should have 1 in the least significant binary basis limb and 0 elsewhere
 * @tparam Builder
 * @tparam T
 * @param other
 * @return bool_t<Builder>
 */
template <typename Builder, typename T> bool_t<Builder> bigfield<Builder, T>::operator==(const bigfield& other) const
{
    Builder* ctx = context ? context : other.get_context();
    auto lhs = get_value() % modulus_u512;
    auto rhs = other.get_value() % modulus_u512;
    bool is_equal_raw = (lhs == rhs);
    if (!ctx) {
        // TODO(https://github.com/AztecProtocol/barretenberg/issues/660): null context _should_ mean that both are
        // constant, but we check with an assertion to be sure.
        ASSERT(is_constant() == other.is_constant());
        return is_equal_raw;
    }
    bool_t<Builder> is_equal = witness_t<Builder>(ctx, is_equal_raw);

    bigfield diff = (*this) - other;

    // TODO(https://github.com/AztecProtocol/barretenberg/issues/999): get native values efficiently (i.e. if u512 value
    // fits in a u256, subtract off modulus until u256 fits into finite field)
    native diff_native = native((diff.get_value() % modulus_u512).lo);
    native inverse_native = is_equal_raw ? 0 : diff_native.invert();

    bigfield inverse = bigfield::from_witness(ctx, inverse_native);

    bigfield multiplicand = bigfield::conditional_assign(is_equal, one(), inverse);

    bigfield product = diff * multiplicand;

    field_t result = field_t<Builder>::conditional_assign(is_equal, 0, 1);

    product.prime_basis_limb.assert_equal(result);
    product.binary_basis_limbs[0].element.assert_equal(result);
    product.binary_basis_limbs[1].element.assert_equal(0);
    product.binary_basis_limbs[2].element.assert_equal(0);
    product.binary_basis_limbs[3].element.assert_equal(0);

    return is_equal;
}

/**
 * REDUCTION CHECK
 *
 * When performing bigfield operations, we need to ensure the maximum value is less than:
 *      sqrt(2^{272} * native_modulus)
 *
 * We also need to ensure each binary basis limb is less than the maximum limb value
 *
 * This prevents our field arithmetic from overflowing the native modulus boundary, whilst ensuring we can
 * still use the chinese remainder theorem to validate field multiplications with a reduced number of range checks
 *
 * @param num_products The number of products a*b in the parent function that calls the reduction check. Needed to
 *limit overflow
 **/
template <typename Builder, typename T> void bigfield<Builder, T>::reduction_check(const size_t num_products) const
{

    if (is_constant()) { // this seems not a reduction check, but actually computing the reduction
                         // TODO THIS IS UGLY WHY CAN'T WE JUST DO (*THIS) = REDUCED?
        uint256_t reduced_value = (get_value() % modulus_u512).lo;
        bigfield reduced(context, uint256_t(reduced_value));
        binary_basis_limbs[0] = reduced.binary_basis_limbs[0];
        binary_basis_limbs[1] = reduced.binary_basis_limbs[1];
        binary_basis_limbs[2] = reduced.binary_basis_limbs[2];
        binary_basis_limbs[3] = reduced.binary_basis_limbs[3];
        prime_basis_limb = reduced.prime_basis_limb;
        return;
    }

    uint256_t maximum_limb_value = get_maximum_unreduced_limb_value();
    bool limb_overflow_test_0 = binary_basis_limbs[0].maximum_value > maximum_limb_value;
    bool limb_overflow_test_1 = binary_basis_limbs[1].maximum_value > maximum_limb_value;
    bool limb_overflow_test_2 = binary_basis_limbs[2].maximum_value > maximum_limb_value;
    bool limb_overflow_test_3 = binary_basis_limbs[3].maximum_value > maximum_limb_value;
    if (get_maximum_value() > get_maximum_unreduced_value(num_products) || limb_overflow_test_0 ||
        limb_overflow_test_1 || limb_overflow_test_2 || limb_overflow_test_3) {
        self_reduce();
    }
}

// create a version with mod 2^t element part in [0,p-1]
// After reducing to size 2^s, we check (p-1)-a is non-negative as integer.
// We perform subtraction using carries on blocks of size 2^b. The operations inside the blocks are done mod r
// Including the effect of carries the operation inside each limb is in the range [-2^b-1,2^{b+1}]
// Assuming this values are all distinct mod r, which happens e.g. if r/2>2^{b+1}, then if all limb values are
// non-negative at the end of subtraction, we know the subtraction result is positive as integers and a<p
template <typename Builder, typename T> void bigfield<Builder, T>::assert_is_in_field() const
{
    // Warning: this assumes we have run circuit construction at least once in debug mode where large non reduced
    // constants are allowed via ASSERT
    if (is_constant()) {
        return;
    }

    self_reduce(); // this method in particular enforces limb vals are <2^b - needed for logic described above
    uint256_t value = get_value().lo;
    // TODO:make formal assert that modulus<=256 bits
    constexpr uint256_t modulus_minus_one = modulus_u512.lo - 1;

    constexpr uint256_t modulus_minus_one_0 = modulus_minus_one.slice(0, NUM_LIMB_BITS);
    constexpr uint256_t modulus_minus_one_1 = modulus_minus_one.slice(NUM_LIMB_BITS, NUM_LIMB_BITS * 2);
    constexpr uint256_t modulus_minus_one_2 = modulus_minus_one.slice(NUM_LIMB_BITS * 2, NUM_LIMB_BITS * 3);
    constexpr uint256_t modulus_minus_one_3 = modulus_minus_one.slice(NUM_LIMB_BITS * 3, NUM_LIMB_BITS * 4);

    bool borrow_0_value = value.slice(0, NUM_LIMB_BITS) > modulus_minus_one_0;
    bool borrow_1_value =
        (value.slice(NUM_LIMB_BITS, NUM_LIMB_BITS * 2) + uint256_t(borrow_0_value)) > (modulus_minus_one_1);
    bool borrow_2_value =
        (value.slice(NUM_LIMB_BITS * 2, NUM_LIMB_BITS * 3) + uint256_t(borrow_1_value)) > (modulus_minus_one_2);

    field_t<Builder> modulus_0(context, modulus_minus_one_0);
    field_t<Builder> modulus_1(context, modulus_minus_one_1);
    field_t<Builder> modulus_2(context, modulus_minus_one_2);
    field_t<Builder> modulus_3(context, modulus_minus_one_3);
    bool_t<Builder> borrow_0(witness_t<Builder>(context, borrow_0_value));
    bool_t<Builder> borrow_1(witness_t<Builder>(context, borrow_1_value));
    bool_t<Builder> borrow_2(witness_t<Builder>(context, borrow_2_value));
    // The way we use borrows here ensures that we are checking that modulus - binary_basis > 0.
    // We check that the result in each limb is > 0.
    // If the modulus part in this limb is smaller, we simply borrow the value from the higher limb.
    // The prover can rearrange the borrows the way they like. The important thing is that the borrows are
    // constrained.
    field_t<Builder> r0 = modulus_0 - binary_basis_limbs[0].element + static_cast<field_t<Builder>>(borrow_0) * shift_1;
    field_t<Builder> r1 = modulus_1 - binary_basis_limbs[1].element +
                          static_cast<field_t<Builder>>(borrow_1) * shift_1 - static_cast<field_t<Builder>>(borrow_0);
    field_t<Builder> r2 = modulus_2 - binary_basis_limbs[2].element +
                          static_cast<field_t<Builder>>(borrow_2) * shift_1 - static_cast<field_t<Builder>>(borrow_1);
    field_t<Builder> r3 = modulus_3 - binary_basis_limbs[3].element - static_cast<field_t<Builder>>(borrow_2);
    r0 = r0.normalize();
    r1 = r1.normalize();
    r2 = r2.normalize();
    r3 = r3.normalize();
    if constexpr (HasPlookup<Builder>) {
        context->decompose_into_default_range(r0.witness_index, static_cast<size_t>(NUM_LIMB_BITS));
        context->decompose_into_default_range(r1.witness_index, static_cast<size_t>(NUM_LIMB_BITS));
        context->decompose_into_default_range(r2.witness_index, static_cast<size_t>(NUM_LIMB_BITS));
        context->decompose_into_default_range(r3.witness_index, static_cast<size_t>(NUM_LIMB_BITS));
    } else {
        context->decompose_into_base4_accumulators(
            r0.witness_index, static_cast<size_t>(NUM_LIMB_BITS), "bigfield: assert_is_in_field range constraint 1.");
        context->decompose_into_base4_accumulators(
            r1.witness_index, static_cast<size_t>(NUM_LIMB_BITS), "bigfield: assert_is_in_field range constraint 2.");
        context->decompose_into_base4_accumulators(
            r2.witness_index, static_cast<size_t>(NUM_LIMB_BITS), "bigfield: assert_is_in_field range constraint 3.");
        context->decompose_into_base4_accumulators(
            r3.witness_index, static_cast<size_t>(NUM_LIMB_BITS), "bigfield: assert_is_in_field range constraint 4.");
    }
}

template <typename Builder, typename T> void bigfield<Builder, T>::assert_less_than(const uint256_t upper_limit) const
{
    // TODO(kesha): Merge this with assert_is_in_field
    // Warning: this assumes we have run circuit construction at least once in debug mode where large non reduced
    // constants are allowed via ASSERT
    if constexpr (IsSimulator<Builder>) {
        if (get_value() >= static_cast<uint512_t>(upper_limit)) {
            context->failure("Bigfield assert_less_than failed in simulation.");
        }
        return;
    }

    if (is_constant()) {
        ASSERT(get_value() < static_cast<uint512_t>(upper_limit));
        return;
    }

    ASSERT(upper_limit != 0);
    // The circuit checks that limit - this >= 0, so if we are doing a less_than comparison, we need to subtract 1 from
    // the limit
    uint256_t strict_upper_limit = upper_limit - uint256_t(1);
    self_reduce(); // this method in particular enforces limb vals are <2^b - needed for logic described above
    uint256_t value = get_value().lo;

    const uint256_t upper_limit_value_0 = strict_upper_limit.slice(0, NUM_LIMB_BITS);
    const uint256_t upper_limit_value_1 = strict_upper_limit.slice(NUM_LIMB_BITS, NUM_LIMB_BITS * 2);
    const uint256_t upper_limit_value_2 = strict_upper_limit.slice(NUM_LIMB_BITS * 2, NUM_LIMB_BITS * 3);
    const uint256_t upper_limit_value_3 = strict_upper_limit.slice(NUM_LIMB_BITS * 3, NUM_LIMB_BITS * 4);

    bool borrow_0_value = value.slice(0, NUM_LIMB_BITS) > upper_limit_value_0;
    bool borrow_1_value =
        (value.slice(NUM_LIMB_BITS, NUM_LIMB_BITS * 2) + uint256_t(borrow_0_value)) > (upper_limit_value_1);
    bool borrow_2_value =
        (value.slice(NUM_LIMB_BITS * 2, NUM_LIMB_BITS * 3) + uint256_t(borrow_1_value)) > (upper_limit_value_2);

    field_t<Builder> upper_limit_0(context, upper_limit_value_0);
    field_t<Builder> upper_limit_1(context, upper_limit_value_1);
    field_t<Builder> upper_limit_2(context, upper_limit_value_2);
    field_t<Builder> upper_limit_3(context, upper_limit_value_3);
    bool_t<Builder> borrow_0(witness_t<Builder>(context, borrow_0_value));
    bool_t<Builder> borrow_1(witness_t<Builder>(context, borrow_1_value));
    bool_t<Builder> borrow_2(witness_t<Builder>(context, borrow_2_value));
    // The way we use borrows here ensures that we are checking that upper_limit - binary_basis > 0.
    // We check that the result in each limb is > 0.
    // If the modulus part in this limb is smaller, we simply borrow the value from the higher limb.
    // The prover can rearrange the borrows the way they like. The important thing is that the borrows are
    // constrained.
    field_t<Builder> r0 =
        upper_limit_0 - binary_basis_limbs[0].element + static_cast<field_t<Builder>>(borrow_0) * shift_1;
    field_t<Builder> r1 = upper_limit_1 - binary_basis_limbs[1].element +
                          static_cast<field_t<Builder>>(borrow_1) * shift_1 - static_cast<field_t<Builder>>(borrow_0);
    field_t<Builder> r2 = upper_limit_2 - binary_basis_limbs[2].element +
                          static_cast<field_t<Builder>>(borrow_2) * shift_1 - static_cast<field_t<Builder>>(borrow_1);
    field_t<Builder> r3 = upper_limit_3 - binary_basis_limbs[3].element - static_cast<field_t<Builder>>(borrow_2);
    r0 = r0.normalize();
    r1 = r1.normalize();
    r2 = r2.normalize();
    r3 = r3.normalize();
    if constexpr (Builder::CIRCUIT_TYPE == CircuitType::ULTRA) {
        context->decompose_into_default_range(r0.witness_index, static_cast<size_t>(NUM_LIMB_BITS));
        context->decompose_into_default_range(r1.witness_index, static_cast<size_t>(NUM_LIMB_BITS));
        context->decompose_into_default_range(r2.witness_index, static_cast<size_t>(NUM_LIMB_BITS));
        context->decompose_into_default_range(r3.witness_index, static_cast<size_t>(NUM_LIMB_BITS));
    } else {
        context->decompose_into_base4_accumulators(
            r0.witness_index, static_cast<size_t>(NUM_LIMB_BITS), "bigfield: assert_less_than range constraint 1.");
        context->decompose_into_base4_accumulators(
            r1.witness_index, static_cast<size_t>(NUM_LIMB_BITS), "bigfield: assert_less_than range constraint 2.");
        context->decompose_into_base4_accumulators(
            r2.witness_index, static_cast<size_t>(NUM_LIMB_BITS), "bigfield: assert_less_than range constraint 3.");
        context->decompose_into_base4_accumulators(
            r3.witness_index, static_cast<size_t>(NUM_LIMB_BITS), "bigfield: assert_less_than range constraint 4.");
    }
}

// check elements are equal mod p by proving their integer difference is a multiple of p.
// This relies on the minus operator for a-b increasing a by a multiple of p large enough so diff is non-negative
template <typename Builder, typename T> void bigfield<Builder, T>::assert_equal(const bigfield& other) const
{
    Builder* ctx = this->context ? this->context : other.context;

    if constexpr (IsSimulator<Builder>) {
        // TODO(https://github.com/AztecProtocol/barretenberg/issues/677)
        return;
    } else {
        if (is_constant() && other.is_constant()) {
            std::cerr << "bigfield: calling assert equal on 2 CONSTANT bigfield elements...is this intended?"
                      << std::endl;
            return;
        } else if (other.is_constant()) {
<<<<<<< HEAD
            // Ensure the non-constant value is not in relaxed form because otherwise assert_equal might fail because
            // the limbs are not equal
            (*this).assert_is_in_field();
=======
            // TODO(https://github.com/AztecProtocol/barretenberg/issues/998): Something is fishy here
>>>>>>> 9e05f289
            // evaluate a strict equality - make sure *this is reduced first, or an honest prover
            // might not be able to satisfy these constraints.
            field_t<Builder> t0 = (binary_basis_limbs[0].element - other.binary_basis_limbs[0].element);
            field_t<Builder> t1 = (binary_basis_limbs[1].element - other.binary_basis_limbs[1].element);
            field_t<Builder> t2 = (binary_basis_limbs[2].element - other.binary_basis_limbs[2].element);
            field_t<Builder> t3 = (binary_basis_limbs[3].element - other.binary_basis_limbs[3].element);
            field_t<Builder> t4 = (prime_basis_limb - other.prime_basis_limb);
            t0.assert_is_zero();
            t1.assert_is_zero();
            t2.assert_is_zero();
            t3.assert_is_zero();
            t4.assert_is_zero();
            return;
        } else if (is_constant()) {
            // Ensure the non-constant value is not in relaxed form because otherwise assert_equal might fail because
            // the limbs are not equal
            other.assert_is_in_field();
            other.assert_equal(*this);
            return;
        } else {
            if (is_constant() && other.is_constant()) {
                std::cerr << "bigfield: calling assert equal on 2 CONSTANT bigfield elements...is this intended?"
                          << std::endl;
                return;
            } else if (other.is_constant()) {
                // evaluate a strict equality - make sure *this is reduced first, or an honest prover
                // might not be able to satisfy these constraints.
                field_t<Builder> t0 = (binary_basis_limbs[0].element - other.binary_basis_limbs[0].element);
                field_t<Builder> t1 = (binary_basis_limbs[1].element - other.binary_basis_limbs[1].element);
                field_t<Builder> t2 = (binary_basis_limbs[2].element - other.binary_basis_limbs[2].element);
                field_t<Builder> t3 = (binary_basis_limbs[3].element - other.binary_basis_limbs[3].element);
                field_t<Builder> t4 = (prime_basis_limb - other.prime_basis_limb);
                t0.assert_is_zero();
                t1.assert_is_zero();
                t2.assert_is_zero();
                t3.assert_is_zero();
                t4.assert_is_zero();
                return;
            } else if (is_constant()) {
                other.assert_equal(*this);
                return;
            }

            bigfield diff = *this - other;
            const uint512_t diff_val = diff.get_value();
            const uint512_t modulus(target_basis.modulus);

            const auto [quotient_512, remainder_512] = (diff_val).divmod(modulus);
            if (remainder_512 != 0)
                std::cerr << "bigfield: remainder not zero!" << std::endl;
            ASSERT(remainder_512 == 0);
            bigfield quotient;

            const size_t num_quotient_bits = get_quotient_max_bits({ 0 });
            quotient = bigfield(witness_t(ctx, fr(quotient_512.slice(0, NUM_LIMB_BITS * 2).lo)),
                                witness_t(ctx, fr(quotient_512.slice(NUM_LIMB_BITS * 2, NUM_LIMB_BITS * 4).lo)),
                                false,
                                num_quotient_bits);
            unsafe_evaluate_multiply_add(diff, { one() }, {}, quotient, { zero() });
        }
    }
}

// construct a proof that points are different mod p, when they are different mod r
// WARNING: This method doesn't have perfect completeness - for points equal mod r (or with certain difference kp
// mod r) but different mod p, you can't construct a proof. The chances of an honest prover running afoul of this
// condition are extremely small (TODO: compute probability) Note also that the number of constraints depends on how
// much the values have overflown beyond p e.g. due to an addition chain The function is based on the following.
// Suppose a-b = 0 mod p. Then a-b = k*p for k in a range [-R,L] such that L*p>= a, R*p>=b. And also a-b = k*p mod r
// for such k. Thus we can verify a-b is non-zero mod p by taking the product of such values (a-b-kp) and showing
// it's non-zero mod r
template <typename Builder, typename T> void bigfield<Builder, T>::assert_is_not_equal(const bigfield& other) const
{
    // Why would we use this for 2 constants? Turns out, in biggroup
    const auto get_overload_count = [target_modulus = modulus_u512](const uint512_t& maximum_value) {
        uint512_t target = target_modulus;
        size_t overload_count = 0;
        while (target < maximum_value) {
            ++overload_count;
            target += target_modulus;
        }
        return overload_count;
    };
    const size_t lhs_overload_count = get_overload_count(get_maximum_value());
    const size_t rhs_overload_count = get_overload_count(other.get_maximum_value());

    // if (a == b) then (a == b mod n)
    // to save gates, we only check that (a == b mod n)

    // if numeric val of a = a' + p.q
    // we want to check (a' + p.q == b mod n)
    const field_t<Builder> base_diff = prime_basis_limb - other.prime_basis_limb;
    auto diff = base_diff;
    field_t<Builder> prime_basis(get_context(), modulus);
    field_t<Builder> prime_basis_accumulator = prime_basis;
    // Each loop iteration adds 1 gate
    // (prime_basis and prime_basis accumulator are constant so only the * operator adds a gate)
    for (size_t i = 0; i < lhs_overload_count; ++i) {
        diff = diff * (base_diff - prime_basis_accumulator);
        prime_basis_accumulator += prime_basis;
    }
    prime_basis_accumulator = prime_basis;
    for (size_t i = 0; i < rhs_overload_count; ++i) {
        diff = diff * (base_diff + prime_basis_accumulator);
        prime_basis_accumulator += prime_basis;
    }
    diff.assert_is_not_zero();
}

// We reduce an element's mod 2^t representation (t=4*NUM_LIMB_BITS) to size 2^s for smallest s with 2^s>p
// This is much cheaper than actually reducing mod p and suffices for addition chains (where we just need not to
// overflow 2^t) We also reduce any "spillage" inside the first 3 limbs, so that their range is NUM_LIMB_BITS and
// not larger
template <typename Builder, typename T> void bigfield<Builder, T>::self_reduce() const
{
    // Warning: this assumes we have run circuit construction at least once in debug mode where large non reduced
    // constants are disallowed via ASSERT
    if (is_constant()) {
        return;
    }
    // TODO: handle situation where some limbs are constant and others are not constant
    const auto [quotient_value, remainder_value] = get_value().divmod(target_basis.modulus);

    bigfield quotient(context);

    uint512_t maximum_quotient_size = get_maximum_value() / target_basis.modulus;
    uint64_t maximum_quotient_bits = maximum_quotient_size.get_msb() + 1;
    if ((maximum_quotient_bits & 1ULL) == 1ULL) {
        ++maximum_quotient_bits;
    }
    // TODO: implicit assumption here - NUM_LIMB_BITS large enough for all the quotient
    uint32_t quotient_limb_index = context->add_variable(bb::fr(quotient_value.lo));
    field_t<Builder> quotient_limb = field_t<Builder>::from_witness_index(context, quotient_limb_index);
    if constexpr (HasPlookup<Builder>) {
        context->decompose_into_default_range(quotient_limb.witness_index, static_cast<size_t>(maximum_quotient_bits));
    } else {
        context->decompose_into_base4_accumulators(quotient_limb.witness_index,
                                                   static_cast<size_t>(maximum_quotient_bits),
                                                   "bigfield: quotient_limb too large.");
    }

    ASSERT((uint1024_t(1) << maximum_quotient_bits) * uint1024_t(modulus_u512) + DEFAULT_MAXIMUM_REMAINDER <
           get_maximum_crt_product());
    quotient.binary_basis_limbs[0] = Limb(quotient_limb, uint256_t(1) << maximum_quotient_bits);
    quotient.binary_basis_limbs[1] = Limb(field_t<Builder>::from_witness_index(context, context->zero_idx), 0);
    quotient.binary_basis_limbs[2] = Limb(field_t<Builder>::from_witness_index(context, context->zero_idx), 0);
    quotient.binary_basis_limbs[3] = Limb(field_t<Builder>::from_witness_index(context, context->zero_idx), 0);
    quotient.prime_basis_limb = quotient_limb;
    // this constructor with can_overflow=false will enforce remainder of size<2^s
    bigfield remainder = bigfield(
        witness_t(context, fr(remainder_value.slice(0, NUM_LIMB_BITS * 2).lo)),
        witness_t(context, fr(remainder_value.slice(NUM_LIMB_BITS * 2, NUM_LIMB_BITS * 3 + NUM_LAST_LIMB_BITS).lo)));

    unsafe_evaluate_multiply_add(*this, one(), {}, quotient, { remainder });
    binary_basis_limbs[0] =
        remainder.binary_basis_limbs[0]; // Combination of const method and mutable variables is good practice?
    binary_basis_limbs[1] = remainder.binary_basis_limbs[1];
    binary_basis_limbs[2] = remainder.binary_basis_limbs[2];
    binary_basis_limbs[3] = remainder.binary_basis_limbs[3];
    prime_basis_limb = remainder.prime_basis_limb;
} // namespace stdlib

/**
 * Evaluate a multiply add identity with several added elements and several remainders
 *
 * i.e:
 *
 * input_left*input_to_mul + (to_add[0]..to_add[-1]) - input_quotient*modulus -
 * (input_remainders[0]+..+input_remainders[-1]) = 0 (mod CRT)
 *
 * See detailed explanation at https://hackmd.io/LoEG5nRHQe-PvstVaD51Yw?view
 *
 * THIS FUNCTION IS UNSAFE TO USE IN CIRCUITS AS IT DOES NOT PROTECT AGAINST CRT OVERFLOWS.
 * */
template <typename Builder, typename T>
void bigfield<Builder, T>::unsafe_evaluate_multiply_add(const bigfield& input_left,
                                                        const bigfield& input_to_mul,
                                                        const std::vector<bigfield>& to_add,
                                                        const bigfield& input_quotient,
                                                        const std::vector<bigfield>& input_remainders)
{

    std::vector<bigfield> remainders(input_remainders);
    bigfield left = input_left;
    bigfield to_mul = input_to_mul;
    bigfield quotient = input_quotient;

    Builder* ctx = left.context ? left.context : to_mul.context;

    uint512_t max_b0 = (left.binary_basis_limbs[1].maximum_value * to_mul.binary_basis_limbs[0].maximum_value);
    max_b0 += (neg_modulus_limbs_u256[1] * quotient.binary_basis_limbs[0].maximum_value);
    uint512_t max_b1 = (left.binary_basis_limbs[0].maximum_value * to_mul.binary_basis_limbs[1].maximum_value);
    max_b1 += (neg_modulus_limbs_u256[0] * quotient.binary_basis_limbs[1].maximum_value);
    uint512_t max_c0 = (left.binary_basis_limbs[1].maximum_value * to_mul.binary_basis_limbs[1].maximum_value);
    max_c0 += (neg_modulus_limbs_u256[1] * quotient.binary_basis_limbs[1].maximum_value);
    uint512_t max_c1 = (left.binary_basis_limbs[2].maximum_value * to_mul.binary_basis_limbs[0].maximum_value);
    max_c1 += (neg_modulus_limbs_u256[2] * quotient.binary_basis_limbs[0].maximum_value);
    uint512_t max_c2 = (left.binary_basis_limbs[0].maximum_value * to_mul.binary_basis_limbs[2].maximum_value);
    max_c2 += (neg_modulus_limbs_u256[0] * quotient.binary_basis_limbs[2].maximum_value);
    uint512_t max_d0 = (left.binary_basis_limbs[3].maximum_value * to_mul.binary_basis_limbs[0].maximum_value);
    max_d0 += (neg_modulus_limbs_u256[3] * quotient.binary_basis_limbs[0].maximum_value);
    uint512_t max_d1 = (left.binary_basis_limbs[2].maximum_value * to_mul.binary_basis_limbs[1].maximum_value);
    max_d1 += (neg_modulus_limbs_u256[2] * quotient.binary_basis_limbs[1].maximum_value);
    uint512_t max_d2 = (left.binary_basis_limbs[1].maximum_value * to_mul.binary_basis_limbs[2].maximum_value);
    max_d2 += (neg_modulus_limbs_u256[1] * quotient.binary_basis_limbs[2].maximum_value);
    uint512_t max_d3 = (left.binary_basis_limbs[0].maximum_value * to_mul.binary_basis_limbs[3].maximum_value);
    max_d3 += (neg_modulus_limbs_u256[0] * quotient.binary_basis_limbs[3].maximum_value);

    uint512_t max_r0 = left.binary_basis_limbs[0].maximum_value * to_mul.binary_basis_limbs[0].maximum_value;
    max_r0 += (neg_modulus_limbs_u256[0] * quotient.binary_basis_limbs[0].maximum_value);

    const uint512_t max_r1 = max_b0 + max_b1;
    const uint512_t max_r2 = max_c0 + max_c1 + max_c2;
    const uint512_t max_r3 = max_d0 + max_d1 + max_d2 + max_d3;

    uint512_t max_a0(0);
    uint512_t max_a1(0);
    for (size_t i = 0; i < to_add.size(); ++i) {
        max_a0 += to_add[i].binary_basis_limbs[0].maximum_value +
                  (to_add[i].binary_basis_limbs[1].maximum_value << NUM_LIMB_BITS);
        max_a1 += to_add[i].binary_basis_limbs[2].maximum_value +
                  (to_add[i].binary_basis_limbs[3].maximum_value << NUM_LIMB_BITS);
    }
    const uint512_t max_lo = max_r0 + (max_r1 << NUM_LIMB_BITS) + max_a0;
    const uint512_t max_hi = max_r2 + (max_r3 << NUM_LIMB_BITS) + max_a1;

    uint64_t max_lo_bits = (max_lo.get_msb() + 1);
    uint64_t max_hi_bits = max_hi.get_msb() + 1;
    if ((max_lo_bits & 1ULL) == 1ULL) {
        ++max_lo_bits;
    }
    if ((max_hi_bits & 1ULL) == 1ULL) {
        ++max_hi_bits;
    }

    if constexpr (HasPlookup<Builder>) {
        // The plookup custom bigfield gate requires inputs are witnesses.
        // If we're using constant values, instantiate them as circuit variables
        const auto convert_constant_to_fixed_witness = [ctx](const bigfield& input) {
            bigfield output(input);
            output.prime_basis_limb = field_t<Builder>::from_witness_index(
                ctx, ctx->put_constant_variable(input.prime_basis_limb.get_value()));
            output.binary_basis_limbs[0].element = field_t<Builder>::from_witness_index(
                ctx, ctx->put_constant_variable(input.binary_basis_limbs[0].element.get_value()));
            output.binary_basis_limbs[1].element = field_t<Builder>::from_witness_index(
                ctx, ctx->put_constant_variable(input.binary_basis_limbs[1].element.get_value()));
            output.binary_basis_limbs[2].element = field_t<Builder>::from_witness_index(
                ctx, ctx->put_constant_variable(input.binary_basis_limbs[2].element.get_value()));
            output.binary_basis_limbs[3].element = field_t<Builder>::from_witness_index(
                ctx, ctx->put_constant_variable(input.binary_basis_limbs[3].element.get_value()));
            output.context = ctx;
            return output;
        };
        if (left.is_constant()) {
            left = convert_constant_to_fixed_witness(left);
        }
        if (to_mul.is_constant()) {
            to_mul = convert_constant_to_fixed_witness(to_mul);
        }
        if (quotient.is_constant()) {
            quotient = convert_constant_to_fixed_witness(quotient);
        }
        if (remainders[0].is_constant()) {
            remainders[0] = convert_constant_to_fixed_witness(remainders[0]);
        }

        std::vector<field_t<Builder>> limb_0_accumulator{ remainders[0].binary_basis_limbs[0].element };
        std::vector<field_t<Builder>> limb_2_accumulator{ remainders[0].binary_basis_limbs[2].element };
        std::vector<field_t<Builder>> prime_limb_accumulator{ remainders[0].prime_basis_limb };
        for (size_t i = 1; i < remainders.size(); ++i) {
            limb_0_accumulator.emplace_back(remainders[i].binary_basis_limbs[0].element);
            limb_0_accumulator.emplace_back(remainders[i].binary_basis_limbs[1].element * shift_1);
            limb_2_accumulator.emplace_back(remainders[i].binary_basis_limbs[2].element);
            limb_2_accumulator.emplace_back(remainders[i].binary_basis_limbs[3].element * shift_1);
            prime_limb_accumulator.emplace_back(remainders[i].prime_basis_limb);
        }
        for (const auto& add : to_add) {
            limb_0_accumulator.emplace_back(-add.binary_basis_limbs[0].element);
            limb_0_accumulator.emplace_back(-add.binary_basis_limbs[1].element * shift_1);
            limb_2_accumulator.emplace_back(-add.binary_basis_limbs[2].element);
            limb_2_accumulator.emplace_back(-add.binary_basis_limbs[3].element * shift_1);
            prime_limb_accumulator.emplace_back(-add.prime_basis_limb);
        }

        const auto& t0 = remainders[0].binary_basis_limbs[1].element;
        const auto& t1 = remainders[0].binary_basis_limbs[3].element;
        bool needs_normalize = (t0.additive_constant != 0 || t0.multiplicative_constant != 1);
        needs_normalize = needs_normalize || (t1.additive_constant != 0 || t1.multiplicative_constant != 1);

        if (needs_normalize) {
            limb_0_accumulator.emplace_back(remainders[0].binary_basis_limbs[1].element * shift_1);
            limb_2_accumulator.emplace_back(remainders[0].binary_basis_limbs[3].element * shift_1);
        }

        field_t<Builder> remainder_limbs[4]{
            field_t<Builder>::accumulate(limb_0_accumulator),
            needs_normalize ? field_t<Builder>::from_witness_index(ctx, ctx->zero_idx)
                            : remainders[0].binary_basis_limbs[1].element,
            field_t<Builder>::accumulate(limb_2_accumulator),
            needs_normalize ? field_t<Builder>::from_witness_index(ctx, ctx->zero_idx)
                            : remainders[0].binary_basis_limbs[3].element,
        };
        field_t<Builder> remainder_prime_limb = field_t<Builder>::accumulate(prime_limb_accumulator);

        bb::non_native_field_witnesses<bb::fr> witnesses{
            {
                left.binary_basis_limbs[0].element.normalize().witness_index,
                left.binary_basis_limbs[1].element.normalize().witness_index,
                left.binary_basis_limbs[2].element.normalize().witness_index,
                left.binary_basis_limbs[3].element.normalize().witness_index,
                left.prime_basis_limb.witness_index,
            },
            {
                to_mul.binary_basis_limbs[0].element.normalize().witness_index,
                to_mul.binary_basis_limbs[1].element.normalize().witness_index,
                to_mul.binary_basis_limbs[2].element.normalize().witness_index,
                to_mul.binary_basis_limbs[3].element.normalize().witness_index,
                to_mul.prime_basis_limb.witness_index,
            },
            {
                quotient.binary_basis_limbs[0].element.normalize().witness_index,
                quotient.binary_basis_limbs[1].element.normalize().witness_index,
                quotient.binary_basis_limbs[2].element.normalize().witness_index,
                quotient.binary_basis_limbs[3].element.normalize().witness_index,
                quotient.prime_basis_limb.witness_index,
            },
            {
                remainder_limbs[0].normalize().witness_index,
                remainder_limbs[1].normalize().witness_index,
                remainder_limbs[2].normalize().witness_index,
                remainder_limbs[3].normalize().witness_index,
                remainder_prime_limb.witness_index,
            },
            { neg_modulus_limbs[0], neg_modulus_limbs[1], neg_modulus_limbs[2], neg_modulus_limbs[3] },
            modulus,
        };
        // N.B. this method also evaluates the prime field component of the non-native field mul
        const auto [lo_idx, hi_idx] = ctx->evaluate_non_native_field_multiplication(witnesses, false);

        bb::fr neg_prime = -bb::fr(uint256_t(target_basis.modulus));
        field_t<Builder>::evaluate_polynomial_identity(left.prime_basis_limb,
                                                       to_mul.prime_basis_limb,
                                                       quotient.prime_basis_limb * neg_prime,
                                                       -remainder_prime_limb);

        field_t lo = field_t<Builder>::from_witness_index(ctx, lo_idx);
        field_t hi = field_t<Builder>::from_witness_index(ctx, hi_idx);
        const uint64_t carry_lo_msb = max_lo_bits - (2 * NUM_LIMB_BITS);
        const uint64_t carry_hi_msb = max_hi_bits - (2 * NUM_LIMB_BITS);

        // if both the hi and lo output limbs have less than 70 bits, we can use our custom
        // limb accumulation gate (accumulates 2 field elements, each composed of 5 14-bit limbs, in 3 gates)
        if (carry_lo_msb <= 70 && carry_hi_msb <= 70) {
            ctx->range_constrain_two_limbs(
                hi.witness_index, lo.witness_index, size_t(carry_lo_msb), size_t(carry_hi_msb));
        } else {
            ctx->decompose_into_default_range(hi.normalize().witness_index, carry_hi_msb);
            ctx->decompose_into_default_range(lo.normalize().witness_index, carry_lo_msb);
        }
    } else {
        const field_t b0 = left.binary_basis_limbs[1].element.madd(
            to_mul.binary_basis_limbs[0].element, quotient.binary_basis_limbs[1].element * neg_modulus_limbs[0]);
        const field_t b1 = left.binary_basis_limbs[0].element.madd(
            to_mul.binary_basis_limbs[1].element, quotient.binary_basis_limbs[0].element * neg_modulus_limbs[1]);
        const field_t c0 = left.binary_basis_limbs[1].element.madd(
            to_mul.binary_basis_limbs[1].element, quotient.binary_basis_limbs[1].element * neg_modulus_limbs[1]);
        const field_t c1 = left.binary_basis_limbs[2].element.madd(
            to_mul.binary_basis_limbs[0].element, quotient.binary_basis_limbs[2].element * neg_modulus_limbs[0]);
        const field_t c2 = left.binary_basis_limbs[0].element.madd(
            to_mul.binary_basis_limbs[2].element, quotient.binary_basis_limbs[0].element * neg_modulus_limbs[2]);
        const field_t d0 = left.binary_basis_limbs[3].element.madd(
            to_mul.binary_basis_limbs[0].element, quotient.binary_basis_limbs[3].element * neg_modulus_limbs[0]);
        const field_t d1 = left.binary_basis_limbs[2].element.madd(
            to_mul.binary_basis_limbs[1].element, quotient.binary_basis_limbs[2].element * neg_modulus_limbs[1]);
        const field_t d2 = left.binary_basis_limbs[1].element.madd(
            to_mul.binary_basis_limbs[2].element, quotient.binary_basis_limbs[1].element * neg_modulus_limbs[2]);
        const field_t d3 = left.binary_basis_limbs[0].element.madd(
            to_mul.binary_basis_limbs[3].element, quotient.binary_basis_limbs[0].element * neg_modulus_limbs[3]);

        // We wish to show that left*right - quotient*remainder = 0 mod 2^t, we do this by collecting the limb products
        // into two separate variables - carry_lo and carry_hi, which are still small enough not to wrap mod r
        // Their first t/2 bits will equal, respectively, the first and second t/2 bits of the expresssion
        // Thus it will suffice to check that each of them begins with t/2 zeroes. We do this by in fact assigning
        // to these variables those expressions divided by 2^{t/2}. Since we have bounds on their ranage that are
        // smaller than r, We can range check the divisions by the original range bounds divided by 2^{t/2}

        const field_t r0 = left.binary_basis_limbs[0].element.madd(
            to_mul.binary_basis_limbs[0].element, quotient.binary_basis_limbs[0].element * neg_modulus_limbs[0]);

        field_t r1 = b0.add_two(b1, -remainders[0].binary_basis_limbs[1].element);
        const field_t r2 = c0.add_two(c1, c2);
        const field_t r3 = d0 + d1.add_two(d2, d3);

        field_t carry_lo_0 = r0 * shift_right_2;
        field_t carry_lo_1 = r1 * (shift_1 * shift_right_2);
        field_t carry_lo_2 = -(remainders[0].binary_basis_limbs[0].element * shift_right_2);
        field_t carry_lo = carry_lo_0.add_two(carry_lo_1, carry_lo_2);
        for (const auto& add_element : to_add) {
            carry_lo = carry_lo.add_two(add_element.binary_basis_limbs[0].element * shift_right_2,
                                        add_element.binary_basis_limbs[1].element * (shift_1 * shift_right_2));
        }
        for (size_t i = 1; i < remainders.size(); ++i) {
            carry_lo = carry_lo.add_two(-remainders[i].binary_basis_limbs[0].element * shift_right_2,
                                        -remainders[i].binary_basis_limbs[1].element * (shift_1 * shift_right_2));
        }
        field_t t1 = carry_lo.add_two(-remainders[0].binary_basis_limbs[2].element,
                                      -(remainders[0].binary_basis_limbs[3].element * shift_1));
        field_t carry_hi_0 = r2 * shift_right_2;
        field_t carry_hi_1 = r3 * (shift_1 * shift_right_2);
        field_t carry_hi_2 = t1 * shift_right_2;
        field_t carry_hi = carry_hi_0.add_two(carry_hi_1, carry_hi_2);

        for (const auto& add_element : to_add) {
            carry_hi = carry_hi.add_two(add_element.binary_basis_limbs[2].element * shift_right_2,
                                        add_element.binary_basis_limbs[3].element * (shift_1 * shift_right_2));
        }
        for (size_t i = 1; i < remainders.size(); ++i) {
            carry_hi = carry_hi.add_two(-remainders[i].binary_basis_limbs[2].element * shift_right_2,
                                        -remainders[i].binary_basis_limbs[3].element * (shift_1 * shift_right_2));
        }
        bb::fr neg_prime = -bb::fr(uint256_t(target_basis.modulus));

        field_t<Builder> linear_terms(ctx, bb::fr(0));
        if (to_add.size() >= 2) {
            for (size_t i = 0; i < to_add.size(); i += 2) {
                linear_terms = linear_terms.add_two(to_add[i].prime_basis_limb, to_add[i + 1].prime_basis_limb);
            }
        }
        if ((to_add.size() & 1UL) == 1UL) {
            linear_terms += to_add[to_add.size() - 1].prime_basis_limb;
        }
        if (remainders.size() >= 2) {
            for (size_t i = 0; i < (remainders.size() >> 1); i += 1) {
                linear_terms =
                    linear_terms.add_two(-remainders[2 * i].prime_basis_limb, -remainders[2 * i + 1].prime_basis_limb);
            }
        }
        if ((remainders.size() & 1UL) == 1UL) {
            linear_terms += -remainders[remainders.size() - 1].prime_basis_limb;
        }
        // This is where we show our identity is zero mod r (to use CRT we show it's zero mod r and mod 2^t)
        field_t<Builder>::evaluate_polynomial_identity(
            left.prime_basis_limb, to_mul.prime_basis_limb, quotient.prime_basis_limb * neg_prime, linear_terms);

        const uint64_t carry_lo_msb = max_lo_bits - (2 * NUM_LIMB_BITS);
        const uint64_t carry_hi_msb = max_hi_bits - (2 * NUM_LIMB_BITS);

        const bb::fr carry_lo_shift(uint256_t(uint256_t(1) << carry_lo_msb));
        if ((carry_hi_msb + carry_lo_msb) < field_t<Builder>::modulus.get_msb()) {
            field_t carry_combined = carry_lo + (carry_hi * carry_lo_shift);
            carry_combined = carry_combined.normalize();
            const auto accumulators = ctx->decompose_into_base4_accumulators(
                carry_combined.witness_index,
                static_cast<size_t>(carry_lo_msb + carry_hi_msb),
                "bigfield: carry_combined too large in unsafe_evaluate_multiply_add.");
            field_t<Builder> accumulator_midpoint =
                field_t<Builder>::from_witness_index(ctx, accumulators[static_cast<size_t>((carry_hi_msb / 2) - 1)]);
            carry_hi.assert_equal(accumulator_midpoint, "bigfield multiply range check failed");
        } else {
            carry_lo = carry_lo.normalize();
            carry_hi = carry_hi.normalize();
            ctx->decompose_into_base4_accumulators(carry_lo.witness_index,
                                                   static_cast<size_t>(carry_lo_msb),
                                                   "bigfield: carry_lo too large in unsafe_evaluate_multiply_add.");
            ctx->decompose_into_base4_accumulators(carry_hi.witness_index,
                                                   static_cast<size_t>(carry_hi_msb),
                                                   "bigfield: carry_hi too large in unsafe_evaluate_multiply_add.");
        }
    }
}
/**
 * Evaluate a quadratic relation involving multiple multiplications
 *
 * i.e. evalaute:
 *
 * (left_0 * right_0) + ... + (left_n-1 * right_n-1) + ...to_add - (input_quotient * q + ...input_remainders) = 0
 *
 * This method supports multiple "remainders" because, when evaluating divisions, some of these remainders are terms
 * We're subtracting from our product (see msub_div for more details)
 *
 * The above quadratic relation can be evaluated using only a single quotient/remainder term.
 *
 * Params:
 *
 * `input_left`: left multiplication operands
 * `input_right` : right multiplication operands
 * `to_add` : vector of elements to add to the product
 * `input_quotient` : quotient
 * `input_remainders` : vector of remainders
 *
 * THIS METHOD IS UNSAFE TO USE IN CIRCUITS DIRECTLY AS IT LACKS OVERFLOW CHECKS.
 **/
template <typename Builder, typename T>
void bigfield<Builder, T>::unsafe_evaluate_multiple_multiply_add(const std::vector<bigfield>& input_left,
                                                                 const std::vector<bigfield>& input_right,
                                                                 const std::vector<bigfield>& to_add,
                                                                 const bigfield& input_quotient,
                                                                 const std::vector<bigfield>& input_remainders)
{

    std::vector<bigfield> remainders(input_remainders);
    std::vector<bigfield> left(input_left);
    std::vector<bigfield> right(input_right);
    bigfield quotient = input_quotient;
    const size_t num_multiplications = input_left.size();

    Builder* ctx = input_left[0].context ? input_left[0].context : input_right[0].context;

    const auto get_product_maximum = [](const bigfield& left, const bigfield& right) {
        uint512_t max_b0_inner = (left.binary_basis_limbs[1].maximum_value * right.binary_basis_limbs[0].maximum_value);
        uint512_t max_b1_inner = (left.binary_basis_limbs[0].maximum_value * right.binary_basis_limbs[1].maximum_value);
        uint512_t max_c0_inner = (left.binary_basis_limbs[1].maximum_value * right.binary_basis_limbs[1].maximum_value);
        uint512_t max_c1_inner = (left.binary_basis_limbs[2].maximum_value * right.binary_basis_limbs[0].maximum_value);
        uint512_t max_c2_inner = (left.binary_basis_limbs[0].maximum_value * right.binary_basis_limbs[2].maximum_value);
        uint512_t max_d0_inner = (left.binary_basis_limbs[3].maximum_value * right.binary_basis_limbs[0].maximum_value);
        uint512_t max_d1_inner = (left.binary_basis_limbs[2].maximum_value * right.binary_basis_limbs[1].maximum_value);
        uint512_t max_d2_inner = (left.binary_basis_limbs[1].maximum_value * right.binary_basis_limbs[2].maximum_value);
        uint512_t max_d3_inner = (left.binary_basis_limbs[0].maximum_value * right.binary_basis_limbs[3].maximum_value);
        uint512_t max_r0_inner = left.binary_basis_limbs[0].maximum_value * right.binary_basis_limbs[0].maximum_value;

        const uint512_t max_r1_inner = max_b0_inner + max_b1_inner;
        const uint512_t max_r2_inner = max_c0_inner + max_c1_inner + max_c2_inner;
        const uint512_t max_r3_inner = max_d0_inner + max_d1_inner + max_d2_inner + max_d3_inner;
        const uint512_t max_lo_temp = max_r0_inner + (max_r1_inner << NUM_LIMB_BITS);
        const uint512_t max_hi_temp = max_r2_inner + (max_r3_inner << NUM_LIMB_BITS);
        return std::pair<uint512_t, uint512_t>(max_lo_temp, max_hi_temp);
    };

    /**
     * Step 1: Compute the maximum potential value of our product limbs
     *
     * max_lo = maximum value of limb products that span the range 0 - 2^{3t}
     * max_hi = maximum value of limb products that span the range 2^{2t} - 2^{5t}
     * (t = NUM_LIMB_BITS)
     **/
    uint512_t max_lo = 0;
    uint512_t max_hi = 0;

    // Compute max values of quotient product limb products
    uint512_t max_b0 = (neg_modulus_limbs_u256[1] * quotient.binary_basis_limbs[0].maximum_value);
    uint512_t max_b1 = (neg_modulus_limbs_u256[0] * quotient.binary_basis_limbs[1].maximum_value);
    uint512_t max_c0 = (neg_modulus_limbs_u256[1] * quotient.binary_basis_limbs[1].maximum_value);
    uint512_t max_c1 = (neg_modulus_limbs_u256[2] * quotient.binary_basis_limbs[0].maximum_value);
    uint512_t max_c2 = (neg_modulus_limbs_u256[0] * quotient.binary_basis_limbs[2].maximum_value);
    uint512_t max_d0 = (neg_modulus_limbs_u256[3] * quotient.binary_basis_limbs[0].maximum_value);
    uint512_t max_d1 = (neg_modulus_limbs_u256[2] * quotient.binary_basis_limbs[1].maximum_value);
    uint512_t max_d2 = (neg_modulus_limbs_u256[1] * quotient.binary_basis_limbs[2].maximum_value);
    uint512_t max_d3 = (neg_modulus_limbs_u256[0] * quotient.binary_basis_limbs[3].maximum_value);

    // max_r0 = terms from 0 - 2^2t
    // max_r1 = terms from 2^t - 2^3t
    // max_r2 = terms from 2^2t - 2^4t
    // max_r3 = terms from 2^3t - 2^5t
    uint512_t max_r0 = (neg_modulus_limbs_u256[0] * quotient.binary_basis_limbs[0].maximum_value);
    max_r0 += (neg_modulus_limbs_u256[0] * quotient.binary_basis_limbs[0].maximum_value);
    const uint512_t max_r1 = max_b0 + max_b1;
    const uint512_t max_r2 = max_c0 + max_c1 + max_c2;
    const uint512_t max_r3 = max_d0 + max_d1 + max_d2 + max_d3;

    // update max_lo, max_hi with quotient limb product terms.
    max_lo += max_r0 + (max_r1 << NUM_LIMB_BITS);
    max_hi += max_r2 + (max_r3 << NUM_LIMB_BITS);

    // Compute maximum value of addition terms in `to_add` and add to max_lo, max_hi
    uint512_t max_a0(0);
    uint512_t max_a1(0);
    for (size_t i = 0; i < to_add.size(); ++i) {
        max_a0 += to_add[i].binary_basis_limbs[0].maximum_value +
                  (to_add[i].binary_basis_limbs[1].maximum_value << NUM_LIMB_BITS);
        max_a1 += to_add[i].binary_basis_limbs[2].maximum_value +
                  (to_add[i].binary_basis_limbs[3].maximum_value << NUM_LIMB_BITS);
    }
    max_lo += max_a0;
    max_hi += max_a1;

    // Compute the maximum value of our multiplication products and add to max_lo, max_hi
    for (size_t i = 0; i < num_multiplications; ++i) {
        const auto [product_lo, product_hi] = get_product_maximum(left[i], right[i]);
        max_lo += product_lo;
        max_hi += product_hi;
    }

    // Compute the maximum number of bits in `max_lo` and `max_hi` - this defines the range constraint values we
    // will need to apply to validate our product
    uint64_t max_lo_bits = (max_lo.get_msb() + 1);
    uint64_t max_hi_bits = max_hi.get_msb() + 1;
    // TurboPlonk range checks only work for even bit ranges, so make sure these values are even
    // TODO: This neccessary anymore? TurboPlonk range checks now work with odd bit ranges...
    if ((max_lo_bits & 1ULL) == 1ULL) {
        ++max_lo_bits;
    }
    if ((max_hi_bits & 1ULL) == 1ULL) {
        ++max_hi_bits;
    }

    if constexpr (HasPlookup<Builder>) {
        // The plookup custom bigfield gate requires inputs are witnesses.
        // If we're using constant values, instantiate them as circuit variables

        const auto convert_constant_to_fixed_witness = [ctx](const bigfield& input) {
            bigfield output(input);
            output.prime_basis_limb = field_t<Builder>::from_witness_index(
                ctx, ctx->put_constant_variable(input.prime_basis_limb.get_value()));
            output.binary_basis_limbs[0].element = field_t<Builder>::from_witness_index(
                ctx, ctx->put_constant_variable(input.binary_basis_limbs[0].element.get_value()));
            output.binary_basis_limbs[1].element = field_t<Builder>::from_witness_index(
                ctx, ctx->put_constant_variable(input.binary_basis_limbs[1].element.get_value()));
            output.binary_basis_limbs[2].element = field_t<Builder>::from_witness_index(
                ctx, ctx->put_constant_variable(input.binary_basis_limbs[2].element.get_value()));
            output.binary_basis_limbs[3].element = field_t<Builder>::from_witness_index(
                ctx, ctx->put_constant_variable(input.binary_basis_limbs[3].element.get_value()));
            output.context = ctx;
            return output;
        };

        // evalaute a nnf mul and add into existing lohi output for our extra product terms
        // we need to add the result of (left_b * right_b) into lo_1_idx and hi_1_idx
        // our custom gate evaluates: ((a * b) + (q * neg_modulus) - r) / 2^{136} = lo + hi * 2^{136}
        // where q is a 'quotient' bigfield and neg_modulus is defined by selector polynomial values
        // The custom gate costs 7 constraints, which is cheaper than computing `a * b` using multiplication +
        // addition gates But....we want to obtain `left_a * right_b + lo_1 + hi_1 * 2^{136} = lo + hi * 2^{136}` If
        // we set `neg_modulus = [2^{136}, 0, 0, 0]` and `q = [lo_1, 0, hi_1, 0]`, then we will add `lo_1` into
        // `lo`, and `lo_1/2^{136} + hi_1` into `hi`. we can then subtract off `lo_1/2^{136}` from `hi`, by setting
        // `r = [0, 0, lo_1, 0]` This saves us 2 addition gates as we don't have to add together the outputs of two
        // calls to `evaluate_non_native_field_multiplication`
        std::vector<field_t<Builder>> limb_0_accumulator;
        std::vector<field_t<Builder>> limb_2_accumulator;
        std::vector<field_t<Builder>> prime_limb_accumulator;

        for (size_t i = 0; i < num_multiplications; ++i) {
            if (i == 0 && left[0].is_constant()) {
                left[0] = convert_constant_to_fixed_witness(left[0]);
            }
            if (i == 0 && right[0].is_constant()) {
                right[0] = convert_constant_to_fixed_witness(right[0]);
            }
            if (i > 0 && left[i].is_constant()) {
                left[i] = convert_constant_to_fixed_witness(left[i]);
            }
            if (i > 0 && right[i].is_constant()) {
                right[i] = convert_constant_to_fixed_witness(right[i]);
            }

            if (i > 0) {
                bb::non_native_field_witnesses<bb::fr> mul_witnesses = {
                    {
                        left[i].binary_basis_limbs[0].element.normalize().witness_index,
                        left[i].binary_basis_limbs[1].element.normalize().witness_index,
                        left[i].binary_basis_limbs[2].element.normalize().witness_index,
                        left[i].binary_basis_limbs[3].element.normalize().witness_index,
                        left[i].prime_basis_limb.witness_index,
                    },
                    {
                        right[i].binary_basis_limbs[0].element.normalize().witness_index,
                        right[i].binary_basis_limbs[1].element.normalize().witness_index,
                        right[i].binary_basis_limbs[2].element.normalize().witness_index,
                        right[i].binary_basis_limbs[3].element.normalize().witness_index,
                        right[i].prime_basis_limb.witness_index,
                    },
                    {
                        ctx->zero_idx,
                        ctx->zero_idx,
                        ctx->zero_idx,
                        ctx->zero_idx,
                        ctx->zero_idx,
                    },
                    {
                        ctx->zero_idx,
                        ctx->zero_idx,
                        ctx->zero_idx,
                        ctx->zero_idx,
                        ctx->zero_idx,
                    },
                    { 0, 0, 0, 0 },
                    modulus,
                };

                const auto [lo_2_idx, hi_2_idx] = ctx->queue_partial_non_native_field_multiplication(mul_witnesses);

                field_t<Builder> lo_2 = field_t<Builder>::from_witness_index(ctx, lo_2_idx);
                field_t<Builder> hi_2 = field_t<Builder>::from_witness_index(ctx, hi_2_idx);

                limb_0_accumulator.emplace_back(-lo_2);
                limb_2_accumulator.emplace_back(-hi_2);
                prime_limb_accumulator.emplace_back(-(left[i].prime_basis_limb * right[i].prime_basis_limb));
            }
        }
        if (quotient.is_constant()) {
            quotient = convert_constant_to_fixed_witness(quotient);
        }

        bool no_remainders = remainders.size() == 0;
        if (!no_remainders) {
            limb_0_accumulator.emplace_back(remainders[0].binary_basis_limbs[0].element);
            limb_2_accumulator.emplace_back(remainders[0].binary_basis_limbs[2].element);
            prime_limb_accumulator.emplace_back(remainders[0].prime_basis_limb);
        }
        for (size_t i = 1; i < remainders.size(); ++i) {
            limb_0_accumulator.emplace_back(remainders[i].binary_basis_limbs[0].element);
            limb_0_accumulator.emplace_back(remainders[i].binary_basis_limbs[1].element * shift_1);
            limb_2_accumulator.emplace_back(remainders[i].binary_basis_limbs[2].element);
            limb_2_accumulator.emplace_back(remainders[i].binary_basis_limbs[3].element * shift_1);
            prime_limb_accumulator.emplace_back(remainders[i].prime_basis_limb);
        }
        for (const auto& add : to_add) {
            limb_0_accumulator.emplace_back(-add.binary_basis_limbs[0].element);
            limb_0_accumulator.emplace_back(-add.binary_basis_limbs[1].element * shift_1);
            limb_2_accumulator.emplace_back(-add.binary_basis_limbs[2].element);
            limb_2_accumulator.emplace_back(-add.binary_basis_limbs[3].element * shift_1);
            prime_limb_accumulator.emplace_back(-add.prime_basis_limb);
        }

        field_t<Builder> accumulated_lo = field_t<Builder>::accumulate(limb_0_accumulator);
        field_t<Builder> accumulated_hi = field_t<Builder>::accumulate(limb_2_accumulator);
        if (accumulated_lo.is_constant()) {
            accumulated_lo =
                field_t<Builder>::from_witness_index(ctx, ctx->put_constant_variable(accumulated_lo.get_value()));
        }
        if (accumulated_hi.is_constant()) {
            accumulated_hi =
                field_t<Builder>::from_witness_index(ctx, ctx->put_constant_variable(accumulated_hi.get_value()));
        }
        field_t<Builder> remainder1 = no_remainders ? field_t<Builder>::from_witness_index(ctx, ctx->zero_idx)
                                                    : remainders[0].binary_basis_limbs[1].element;
        if (remainder1.is_constant()) {
            remainder1 = field_t<Builder>::from_witness_index(ctx, ctx->put_constant_variable(remainder1.get_value()));
        }
        field_t<Builder> remainder3 = no_remainders ? field_t<Builder>::from_witness_index(ctx, ctx->zero_idx)
                                                    : remainders[0].binary_basis_limbs[3].element;
        if (remainder3.is_constant()) {
            remainder3 = field_t<Builder>::from_witness_index(ctx, ctx->put_constant_variable(remainder3.get_value()));
        }
        field_t<Builder> remainder_limbs[4]{
            accumulated_lo,
            remainder1,
            accumulated_hi,
            remainder3,
        };
        field_t<Builder> remainder_prime_limb = field_t<Builder>::accumulate(prime_limb_accumulator);

        bb::non_native_field_witnesses<bb::fr> witnesses{
            {
                left[0].binary_basis_limbs[0].element.normalize().witness_index,
                left[0].binary_basis_limbs[1].element.normalize().witness_index,
                left[0].binary_basis_limbs[2].element.normalize().witness_index,
                left[0].binary_basis_limbs[3].element.normalize().witness_index,
                left[0].prime_basis_limb.normalize().witness_index,
            },
            {
                right[0].binary_basis_limbs[0].element.normalize().witness_index,
                right[0].binary_basis_limbs[1].element.normalize().witness_index,
                right[0].binary_basis_limbs[2].element.normalize().witness_index,
                right[0].binary_basis_limbs[3].element.normalize().witness_index,
                right[0].prime_basis_limb.normalize().witness_index,
            },
            {
                quotient.binary_basis_limbs[0].element.normalize().witness_index,
                quotient.binary_basis_limbs[1].element.normalize().witness_index,
                quotient.binary_basis_limbs[2].element.normalize().witness_index,
                quotient.binary_basis_limbs[3].element.normalize().witness_index,
                quotient.prime_basis_limb.normalize().witness_index,
            },
            {
                remainder_limbs[0].normalize().witness_index,
                remainder_limbs[1].normalize().witness_index,
                remainder_limbs[2].normalize().witness_index,
                remainder_limbs[3].normalize().witness_index,
                remainder_prime_limb.normalize().witness_index,
            },
            { neg_modulus_limbs[0], neg_modulus_limbs[1], neg_modulus_limbs[2], neg_modulus_limbs[3] },
            modulus,
        };

        const auto [lo_1_idx, hi_1_idx] = ctx->evaluate_non_native_field_multiplication(witnesses, false);

        bb::fr neg_prime = -bb::fr(uint256_t(target_basis.modulus));

        field_t<Builder>::evaluate_polynomial_identity(left[0].prime_basis_limb,
                                                       right[0].prime_basis_limb,
                                                       quotient.prime_basis_limb * neg_prime,
                                                       -remainder_prime_limb);

        field_t lo = field_t<Builder>::from_witness_index(ctx, lo_1_idx);
        field_t hi = field_t<Builder>::from_witness_index(ctx, hi_1_idx);

        const uint64_t carry_lo_msb = max_lo_bits - (2 * NUM_LIMB_BITS);
        const uint64_t carry_hi_msb = max_hi_bits - (2 * NUM_LIMB_BITS);

        // if both the hi and lo output limbs have less than 70 bits, we can use our custom
        // limb accumulation gate (accumulates 2 field elements, each composed of 5 14-bit limbs, in 3 gates)
        if (carry_lo_msb <= 70 && carry_hi_msb <= 70) {
            ctx->range_constrain_two_limbs(
                hi.witness_index, lo.witness_index, (size_t)carry_lo_msb, (size_t)carry_hi_msb);
        } else {
            ctx->decompose_into_default_range(hi.normalize().witness_index, carry_hi_msb);
            ctx->decompose_into_default_range(lo.normalize().witness_index, carry_lo_msb);
        }
        /*  NOTE TO AUDITOR: An extraneous block
               if constexpr (HasPlookup<Builder>) {
                   carry_lo = carry_lo.normalize();
                   carry_hi = carry_hi.normalize();
                   ctx->decompose_into_default_range(carry_lo.witness_index, static_cast<size_t>(carry_lo_msb));
                   ctx->decompose_into_default_range(carry_hi.witness_index, static_cast<size_t>(carry_hi_msb));
               }
            was removed from the the `else` block below. See  the conversation at
               https://github.com/AztecProtocol/aztec2-internal/pull/1023
            We should make sure that no constraint like this is needed but missing (e.g., an equivalent constraint
            was just imposed?). */
    } else {
        field_t b0 = left[0].binary_basis_limbs[1].element.madd(
            right[0].binary_basis_limbs[0].element, quotient.binary_basis_limbs[1].element * neg_modulus_limbs[0]);
        field_t b1 = left[0].binary_basis_limbs[0].element.madd(
            right[0].binary_basis_limbs[1].element, quotient.binary_basis_limbs[0].element * neg_modulus_limbs[1]);
        field_t c0 = left[0].binary_basis_limbs[1].element.madd(
            right[0].binary_basis_limbs[1].element, quotient.binary_basis_limbs[1].element * neg_modulus_limbs[1]);
        field_t c1 = left[0].binary_basis_limbs[2].element.madd(
            right[0].binary_basis_limbs[0].element, quotient.binary_basis_limbs[2].element * neg_modulus_limbs[0]);
        field_t c2 = left[0].binary_basis_limbs[0].element.madd(
            right[0].binary_basis_limbs[2].element, quotient.binary_basis_limbs[0].element * neg_modulus_limbs[2]);
        field_t d0 = left[0].binary_basis_limbs[3].element.madd(
            right[0].binary_basis_limbs[0].element, quotient.binary_basis_limbs[3].element * neg_modulus_limbs[0]);
        field_t d1 = left[0].binary_basis_limbs[2].element.madd(
            right[0].binary_basis_limbs[1].element, quotient.binary_basis_limbs[2].element * neg_modulus_limbs[1]);
        field_t d2 = left[0].binary_basis_limbs[1].element.madd(
            right[0].binary_basis_limbs[2].element, quotient.binary_basis_limbs[1].element * neg_modulus_limbs[2]);
        field_t d3 = left[0].binary_basis_limbs[0].element.madd(
            right[0].binary_basis_limbs[3].element, quotient.binary_basis_limbs[0].element * neg_modulus_limbs[3]);

        /**
         * Compute "limb accumulators"
         * `limb_0_accumulator` contains contributions in the range 0 - 2^{3t}
         * `limb_2_accumulator` contains contributiosn in the range 2^{2t} - 2^{5t} (t = MAX_NUM_LIMB_BITS)
         * Actual range will vary a few bits because of lazy reduction techniques
         *
         * We store these values in an "accumulator" vector in order to efficiently add them into a sum.
         * i.e. limb_0 =- field_t::accumulate(limb_0_accumulator)
         * This costs us fewer gates than addition operations because we can add 2 values into a sum in a single
         * custom gate.
         **/

        std::vector<field_t<Builder>> limb_0_accumulator;
        std::vector<field_t<Builder>> limb_2_accumulator;
        std::vector<field_t<Builder>> prime_limb_accumulator;

        // Add remaining products into the limb accumulators.
        // We negate the product values because the accumulator values itself will be negated
        // TODO: why do we do this double negation exactly? seems a bit pointless. I think it stems from the fact
        // that the accumulators originaly tracked the remainder term (which is negated)

        for (size_t i = 1; i < num_multiplications; ++i) {
            field_t lo_2 = left[i].binary_basis_limbs[0].element * right[i].binary_basis_limbs[0].element;
            lo_2 = left[i].binary_basis_limbs[1].element.madd(right[i].binary_basis_limbs[0].element * shift_1, lo_2);
            lo_2 = left[i].binary_basis_limbs[0].element.madd(right[i].binary_basis_limbs[1].element * shift_1, lo_2);
            field_t hi_2 = left[i].binary_basis_limbs[1].element * right[i].binary_basis_limbs[1].element;
            hi_2 = left[i].binary_basis_limbs[2].element.madd(right[i].binary_basis_limbs[0].element, hi_2);
            hi_2 = left[i].binary_basis_limbs[0].element.madd(right[i].binary_basis_limbs[2].element, hi_2);
            hi_2 = left[i].binary_basis_limbs[3].element.madd(right[i].binary_basis_limbs[0].element * shift_1, hi_2);
            hi_2 = left[i].binary_basis_limbs[2].element.madd(right[i].binary_basis_limbs[1].element * shift_1, hi_2);
            hi_2 = left[i].binary_basis_limbs[1].element.madd(right[i].binary_basis_limbs[2].element * shift_1, hi_2);
            hi_2 = left[i].binary_basis_limbs[0].element.madd(right[i].binary_basis_limbs[3].element * shift_1, hi_2);

            limb_0_accumulator.emplace_back(-lo_2);
            limb_2_accumulator.emplace_back(-hi_2);
            prime_limb_accumulator.emplace_back(-(left[i].prime_basis_limb * right[i].prime_basis_limb));
        }
        // add cached products into the limb accumulators.
        // We negate the cache values because the accumulator values itself will be negated
        // TODO: why do we do this double negation exactly? seems a bit pointless. I think it stems from the fact
        // that the accumulators originaly tracked the remainder term (which is negated)

        // Update the accumulators with the remainder terms. First check we actually have remainder terms!
        //(not present when we're checking a product is 0 mod p). See `assert_is_in_field`

        bool no_remainders = remainders.size() == 0;
        if (!no_remainders) {
            limb_0_accumulator.emplace_back(remainders[0].binary_basis_limbs[0].element);
            limb_2_accumulator.emplace_back(remainders[0].binary_basis_limbs[2].element);
            prime_limb_accumulator.emplace_back(remainders[0].prime_basis_limb);
        }
        for (size_t i = 1; i < remainders.size(); ++i) {
            limb_0_accumulator.emplace_back(remainders[i].binary_basis_limbs[0].element);
            limb_0_accumulator.emplace_back(remainders[i].binary_basis_limbs[1].element * shift_1);
            limb_2_accumulator.emplace_back(remainders[i].binary_basis_limbs[2].element);
            limb_2_accumulator.emplace_back(remainders[i].binary_basis_limbs[3].element * shift_1);
            prime_limb_accumulator.emplace_back(remainders[i].prime_basis_limb);
        }
        for (const auto& add : to_add) {
            limb_0_accumulator.emplace_back(-add.binary_basis_limbs[0].element);
            limb_0_accumulator.emplace_back(-add.binary_basis_limbs[1].element * shift_1);
            limb_2_accumulator.emplace_back(-add.binary_basis_limbs[2].element);
            limb_2_accumulator.emplace_back(-add.binary_basis_limbs[3].element * shift_1);
            prime_limb_accumulator.emplace_back(-add.prime_basis_limb);
        }

        field_t<Builder> accumulated_lo = field_t<Builder>::accumulate(limb_0_accumulator);
        field_t<Builder> accumulated_hi = field_t<Builder>::accumulate(limb_2_accumulator);
        if (accumulated_lo.is_constant()) {
            accumulated_lo =
                field_t<Builder>::from_witness_index(ctx, ctx->put_constant_variable(accumulated_lo.get_value()));
        }
        if (accumulated_hi.is_constant()) {
            accumulated_hi =
                field_t<Builder>::from_witness_index(ctx, ctx->put_constant_variable(accumulated_hi.get_value()));
        }
        field_t<Builder> remainder1 = no_remainders ? field_t<Builder>::from_witness_index(ctx, ctx->zero_idx)
                                                    : remainders[0].binary_basis_limbs[1].element;
        if (remainder1.is_constant()) {
            remainder1 = field_t<Builder>::from_witness_index(ctx, ctx->put_constant_variable(remainder1.get_value()));
        }
        field_t<Builder> remainder3 = no_remainders ? field_t<Builder>::from_witness_index(ctx, ctx->zero_idx)
                                                    : remainders[0].binary_basis_limbs[3].element;
        if (remainder3.is_constant()) {
            remainder3 = field_t<Builder>::from_witness_index(ctx, ctx->put_constant_variable(remainder3.get_value()));
        }
        field_t<Builder> remainder_limbs[4]{
            accumulated_lo,
            remainder1,
            accumulated_hi,
            remainder3,
        };
        field_t<Builder> remainder_prime_limb = field_t<Builder>::accumulate(prime_limb_accumulator);

        // We wish to show that left*right - quotient*remainder = 0 mod 2^t, we do this by collecting the limb
        // products into two separate variables - carry_lo and carry_hi, which are still small enough not to wrap
        // mod r Their first t/2 bits will equal, respectively, the first and second t/2 bits of the expresssion
        // Thus it will suffice to check that each of them begins with t/2 zeroes. We do this by in fact assigning
        // to these variables those expressions divided by 2^{t/2}. Since we have bounds on their ranage that are
        // smaller than r, We can range check the divisions by the original range bounds divided by 2^{t/2}

        field_t r0 = left[0].binary_basis_limbs[0].element.madd(
            right[0].binary_basis_limbs[0].element, quotient.binary_basis_limbs[0].element * neg_modulus_limbs[0]);
        field_t r1 = b0.add_two(b1, -remainder_limbs[1]);
        const field_t r2 = c0.add_two(c1, c2);
        const field_t r3 = d0 + d1.add_two(d2, d3);

        field_t carry_lo_0 = r0 * shift_right_2;
        field_t carry_lo_1 = r1 * (shift_1 * shift_right_2);
        field_t carry_lo_2 = -(remainder_limbs[0] * shift_right_2);
        field_t carry_lo = carry_lo_0.add_two(carry_lo_1, carry_lo_2);

        field_t t1 = carry_lo.add_two(-remainder_limbs[2], -(remainder_limbs[3] * shift_1));
        field_t carry_hi_0 = r2 * shift_right_2;
        field_t carry_hi_1 = r3 * (shift_1 * shift_right_2);
        field_t carry_hi_2 = t1 * shift_right_2;
        field_t carry_hi = carry_hi_0.add_two(carry_hi_1, carry_hi_2);

        bb::fr neg_prime = -bb::fr(uint256_t(target_basis.modulus));

        field_t<Builder> linear_terms(ctx, bb::fr(0));

        linear_terms += -remainder_prime_limb;

        // This is where we show our identity is zero mod r (to use CRT we show it's zero mod r and mod 2^t)
        field_t<Builder>::evaluate_polynomial_identity(
            left[0].prime_basis_limb, right[0].prime_basis_limb, quotient.prime_basis_limb * neg_prime, linear_terms);

        const uint64_t carry_lo_msb = max_lo_bits - (2 * NUM_LIMB_BITS);
        const uint64_t carry_hi_msb = max_hi_bits - (2 * NUM_LIMB_BITS);

        const bb::fr carry_lo_shift(uint256_t(uint256_t(1) << carry_lo_msb));

        if constexpr (HasPlookup<Builder>) {
            carry_lo = carry_lo.normalize();
            carry_hi = carry_hi.normalize();
            ctx->decompose_into_default_range(carry_lo.witness_index, static_cast<size_t>(carry_lo_msb));
            ctx->decompose_into_default_range(carry_hi.witness_index, static_cast<size_t>(carry_hi_msb));

        } else {
            if ((carry_hi_msb + carry_lo_msb) < field_t<Builder>::modulus.get_msb()) {
                field_t carry_combined = carry_lo + (carry_hi * carry_lo_shift);
                carry_combined = carry_combined.normalize();
                const auto accumulators = ctx->decompose_into_base4_accumulators(
                    carry_combined.witness_index,
                    static_cast<size_t>(carry_lo_msb + carry_hi_msb),
                    "bigfield: carry_combined too large in unsafe_evaluate_multiple_multiply_add.");
                field_t<Builder> accumulator_midpoint = field_t<Builder>::from_witness_index(
                    ctx, accumulators[static_cast<size_t>((carry_hi_msb / 2) - 1)]);
                carry_hi.assert_equal(accumulator_midpoint, "bigfield multiply range check failed");
            } else {
                carry_lo = carry_lo.normalize();
                carry_hi = carry_hi.normalize();
                ctx->decompose_into_base4_accumulators(
                    carry_lo.witness_index,
                    static_cast<size_t>(carry_lo_msb),
                    "bigfield: carry_lo too large in unsafe_evaluate_multiple_multiply_add.");
                ctx->decompose_into_base4_accumulators(
                    carry_hi.witness_index,
                    static_cast<size_t>(carry_hi_msb),
                    "bigfield: carry_hi too large in unsafe_evaluate_multiple_multiply_add.");
            }
        }
    }
}

template <typename Builder, typename T>
void bigfield<Builder, T>::unsafe_evaluate_square_add(const bigfield& left,
                                                      const std::vector<bigfield>& to_add,
                                                      const bigfield& quotient,
                                                      const bigfield& remainder)
{
    if (HasPlookup<Builder>) {
        unsafe_evaluate_multiply_add(left, left, to_add, quotient, { remainder });
        return;
    }
    Builder* ctx = left.context == nullptr ? quotient.context : left.context;

    uint512_t max_b0 = (left.binary_basis_limbs[1].maximum_value * left.binary_basis_limbs[0].maximum_value);
    max_b0 += (neg_modulus_limbs_u256[1] << NUM_LIMB_BITS);
    max_b0 += max_b0;
    uint512_t max_c0 = (left.binary_basis_limbs[1].maximum_value * left.binary_basis_limbs[1].maximum_value);
    max_c0 += (neg_modulus_limbs_u256[1] << NUM_LIMB_BITS);
    uint512_t max_c1 = (left.binary_basis_limbs[2].maximum_value * left.binary_basis_limbs[0].maximum_value);
    max_c1 += (neg_modulus_limbs_u256[2] << NUM_LIMB_BITS);
    max_c1 += max_c1;
    uint512_t max_d0 = (left.binary_basis_limbs[3].maximum_value * left.binary_basis_limbs[0].maximum_value);
    max_d0 += (neg_modulus_limbs_u256[3] << NUM_LIMB_BITS);
    max_d0 += max_d0;
    uint512_t max_d1 = (left.binary_basis_limbs[2].maximum_value * left.binary_basis_limbs[1].maximum_value);
    max_d1 += (neg_modulus_limbs_u256[2] << NUM_LIMB_BITS);
    max_d1 += max_d1;

    uint512_t max_r0 = left.binary_basis_limbs[0].maximum_value * left.binary_basis_limbs[0].maximum_value;
    max_r0 += (neg_modulus_limbs_u256[0] << NUM_LIMB_BITS);

    const uint512_t max_r1 = max_b0;
    const uint512_t max_r2 = max_c0 + max_c1;
    const uint512_t max_r3 = max_d0 + max_d1;

    uint512_t max_a0(0);
    uint512_t max_a1(1);
    for (size_t i = 0; i < to_add.size(); ++i) {
        max_a0 += to_add[i].binary_basis_limbs[0].maximum_value +
                  (to_add[i].binary_basis_limbs[1].maximum_value << NUM_LIMB_BITS);
        max_a1 += to_add[i].binary_basis_limbs[2].maximum_value +
                  (to_add[i].binary_basis_limbs[3].maximum_value << NUM_LIMB_BITS);
    }
    const uint512_t max_lo = max_r0 + (max_r1 << NUM_LIMB_BITS) + max_a0;
    const uint512_t max_hi = max_r2 + (max_r3 << NUM_LIMB_BITS) + max_a1;

    uint64_t max_lo_bits = max_lo.get_msb() + 1;
    uint64_t max_hi_bits = max_hi.get_msb() + 1;
    if ((max_lo_bits & 1ULL) == 1ULL) {
        ++max_lo_bits;
    }
    if ((max_hi_bits & 1ULL) == 1ULL) {
        ++max_hi_bits;
    }

    field_t half(ctx, bb::fr(2).invert());
    field_t two(ctx, bb::fr(2));
    field_t b_quotient_0 = (quotient.binary_basis_limbs[1].element * neg_modulus_limbs[0]);
    field_t b_quotient_1 = (quotient.binary_basis_limbs[0].element * neg_modulus_limbs[1]);

    field_t c_quotient_0 = (quotient.binary_basis_limbs[2].element * neg_modulus_limbs[0]);
    field_t c_quotient_1 = (quotient.binary_basis_limbs[0].element * neg_modulus_limbs[2]);

    field_t d_quotient_0 = (quotient.binary_basis_limbs[3].element * neg_modulus_limbs[0]);
    field_t d_quotient_1 = (quotient.binary_basis_limbs[1].element * neg_modulus_limbs[2]);
    field_t d_quotient_2 = (quotient.binary_basis_limbs[0].element * neg_modulus_limbs[3]);
    field_t d_quotient_3 = (quotient.binary_basis_limbs[2].element * neg_modulus_limbs[1]);

    const field_t b0 =
        two * left.binary_basis_limbs[1].element.madd(left.binary_basis_limbs[0].element, b_quotient_0 * half);

    const field_t c0 = left.binary_basis_limbs[1].element.madd(
        left.binary_basis_limbs[1].element, quotient.binary_basis_limbs[1].element * neg_modulus_limbs[1]);
    const field_t c1 =
        two * left.binary_basis_limbs[2].element.madd(left.binary_basis_limbs[0].element, c_quotient_0 * half);

    const field_t d0 =
        two * left.binary_basis_limbs[3].element.madd(left.binary_basis_limbs[0].element, d_quotient_0 * half);

    const field_t d1 =
        two * left.binary_basis_limbs[2].element.madd(left.binary_basis_limbs[1].element, d_quotient_1 * half);

    const field_t r0 = left.binary_basis_limbs[0].element.madd(
        left.binary_basis_limbs[0].element, quotient.binary_basis_limbs[0].element * neg_modulus_limbs[0]);

    const field_t r1 = b0.add_two(b_quotient_1, -remainder.binary_basis_limbs[1].element);
    const field_t r2 = c0.add_two(c_quotient_1, c1);
    const field_t r3 = d0.add_two(d_quotient_2, d1) + d_quotient_3;

    field_t carry_lo_0 = r0 * shift_right_2;
    field_t carry_lo_1 = r1 * (shift_1 * shift_right_2);
    field_t carry_lo_2 = -(remainder.binary_basis_limbs[0].element * shift_right_2);
    field_t carry_lo = carry_lo_0.add_two(carry_lo_1, carry_lo_2);

    for (const auto& add_element : to_add) {
        carry_lo = carry_lo.add_two(add_element.binary_basis_limbs[0].element * shift_right_2,
                                    add_element.binary_basis_limbs[1].element * (shift_1 * shift_right_2));
    }

    field_t t1 = carry_lo.add_two(-remainder.binary_basis_limbs[2].element,
                                  -(remainder.binary_basis_limbs[3].element * shift_1));
    field_t carry_hi_0 = r2 * shift_right_2;
    field_t carry_hi_1 = r3 * (shift_1 * shift_right_2);
    field_t carry_hi_2 = t1 * shift_right_2;
    field_t carry_hi = carry_hi_0.add_two(carry_hi_1, carry_hi_2);

    for (const auto& add_element : to_add) {
        carry_hi = carry_hi.add_two(add_element.binary_basis_limbs[2].element * shift_right_2,
                                    add_element.binary_basis_limbs[3].element * (shift_1 * shift_right_2));
    }

    bb::fr neg_prime = -bb::fr(uint256_t(target_basis.modulus));
    field_t<Builder> linear_terms = -remainder.prime_basis_limb;
    if (to_add.size() >= 2) {
        for (size_t i = 0; i < to_add.size() / 2; i += 1) {
            linear_terms = linear_terms.add_two(to_add[2 * i].prime_basis_limb, to_add[2 * i + 1].prime_basis_limb);
        }
    }
    if ((to_add.size() & 1UL) == 1UL) {
        linear_terms += to_add[to_add.size() - 1].prime_basis_limb;
    }
    field_t<Builder>::evaluate_polynomial_identity(
        left.prime_basis_limb, left.prime_basis_limb, quotient.prime_basis_limb * neg_prime, linear_terms);

    const uint64_t carry_lo_msb = max_lo_bits - (2 * NUM_LIMB_BITS);
    const uint64_t carry_hi_msb = max_hi_bits - (2 * NUM_LIMB_BITS);

    const bb::fr carry_lo_shift(uint256_t(uint256_t(1) << carry_lo_msb));
    if constexpr (HasPlookup<Builder>) {
        carry_lo = carry_lo.normalize();
        carry_hi = carry_hi.normalize();
        ctx->decompose_into_default_range(carry_lo.witness_index, static_cast<size_t>(carry_lo_msb));
        ctx->decompose_into_default_range(carry_hi.witness_index, static_cast<size_t>(carry_hi_msb));

    } else {
        if ((carry_hi_msb + carry_lo_msb) < field_t<Builder>::modulus.get_msb()) {
            field_t carry_combined = carry_lo + (carry_hi * carry_lo_shift);
            carry_combined = carry_combined.normalize();
            const auto accumulators = ctx->decompose_into_base4_accumulators(
                carry_combined.witness_index,
                static_cast<size_t>(carry_lo_msb + carry_hi_msb),
                "bigfield: carry_combined too large in unsafe_evaluate_square_add.");
            field_t<Builder> accumulator_midpoint =
                field_t<Builder>::from_witness_index(ctx, accumulators[static_cast<size_t>((carry_hi_msb / 2) - 1)]);
            carry_hi.assert_equal(accumulator_midpoint, "bigfield multiply range check failed");
        } else {
            carry_lo = carry_lo.normalize();
            carry_hi = carry_hi.normalize();
            ctx->decompose_into_base4_accumulators(carry_lo.witness_index,
                                                   static_cast<size_t>(carry_lo_msb),
                                                   "bigfield: carry_lo too large in unsafe_evaluate_square_add.");
            ctx->decompose_into_base4_accumulators(carry_hi.witness_index,
                                                   static_cast<size_t>(carry_hi_msb),
                                                   "bigfield: carry_hi too large in unsafe_evaluate_square_add");
        }
    }
}

template <typename Builder, typename T>
std::pair<uint512_t, uint512_t> bigfield<Builder, T>::compute_quotient_remainder_values(
    const bigfield& a, const bigfield& b, const std::vector<bigfield>& to_add)
{
    uint512_t add_values(0);
    for (const auto& add_element : to_add) {
        add_element.reduction_check();
        add_values += add_element.get_value();
    }

    const uint1024_t left(a.get_value());
    const uint1024_t right(b.get_value());
    const uint1024_t add_right(add_values);
    const uint1024_t modulus(target_basis.modulus);

    const auto [quotient_1024, remainder_1024] = (left * right + add_right).divmod(modulus);

    return { quotient_1024.lo, remainder_1024.lo };
}

template <typename Builder, typename T>
uint512_t bigfield<Builder, T>::compute_maximum_quotient_value(const std::vector<uint512_t>& as,
                                                               const std::vector<uint512_t>& bs,
                                                               const std::vector<uint512_t>& to_add)
{
    ASSERT(as.size() == bs.size());
    uint512_t add_values(0);
    for (const auto& add_element : to_add) {
        add_values += add_element;
    }
    uint1024_t product_sum(0);
    for (size_t i = 0; i < as.size(); i++) {
        product_sum += uint1024_t(as[i]) * uint1024_t(bs[i]);
    }
    const uint1024_t add_right(add_values);
    const uint1024_t modulus(target_basis.modulus);

    const auto [quotient_1024, remainder_1024] = (product_sum + add_right).divmod(modulus);

    return quotient_1024.lo;
}
template <typename Builder, typename T>
std::pair<bool, size_t> bigfield<Builder, T>::get_quotient_reduction_info(const std::vector<uint512_t>& as_max,
                                                                          const std::vector<uint512_t>& bs_max,
                                                                          const std::vector<bigfield>& to_add,
                                                                          const std::vector<uint1024_t>& remainders_max)
{
    ASSERT(as_max.size() == bs_max.size());
    // Check if the product sum can overflow CRT modulus
    if (mul_product_overflows_crt_modulus(as_max, bs_max, to_add)) {
        return std::pair<bool, size_t>(true, 0);
    }
    const size_t num_quotient_bits = get_quotient_max_bits(remainders_max);
    std::vector<uint512_t> to_add_max;
    for (auto& added_element : to_add) {
        to_add_max.push_back(added_element.get_maximum_value());
    }
    // Get maximum value of quotient
    const uint512_t maximum_quotient = compute_maximum_quotient_value(as_max, bs_max, to_add_max);

    // Check if the quotient can fit into the range proof
    if (maximum_quotient >= (uint512_t(1) << num_quotient_bits)) {
        return std::pair<bool, size_t>(true, 0);
    }
    return std::pair<bool, size_t>(false, num_quotient_bits);
}

} // namespace bb::stdlib<|MERGE_RESOLUTION|>--- conflicted
+++ resolved
@@ -1824,13 +1824,10 @@
                       << std::endl;
             return;
         } else if (other.is_constant()) {
-<<<<<<< HEAD
             // Ensure the non-constant value is not in relaxed form because otherwise assert_equal might fail because
             // the limbs are not equal
+            // TODO(https://github.com/AztecProtocol/barretenberg/issues/998): Something is fishy here
             (*this).assert_is_in_field();
-=======
-            // TODO(https://github.com/AztecProtocol/barretenberg/issues/998): Something is fishy here
->>>>>>> 9e05f289
             // evaluate a strict equality - make sure *this is reduced first, or an honest prover
             // might not be able to satisfy these constraints.
             field_t<Builder> t0 = (binary_basis_limbs[0].element - other.binary_basis_limbs[0].element);
